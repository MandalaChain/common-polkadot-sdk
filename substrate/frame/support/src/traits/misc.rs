--- conflicted
+++ resolved
@@ -927,8 +927,6 @@
 }
 
 impl<Address, Call, Signature, Extra> ExtrinsicCall
-<<<<<<< HEAD
-=======
 	for sp_runtime::generic::UncheckedExtrinsic<Address, Call, Signature, Extra>
 where
 	Address: TypeInfo,
@@ -950,7 +948,6 @@
 }
 
 impl<Address, Call, Signature, Extra> InherentBuilder
->>>>>>> b4732add
 	for sp_runtime::generic::UncheckedExtrinsic<Address, Call, Signature, Extra>
 where
 	Address: TypeInfo,
