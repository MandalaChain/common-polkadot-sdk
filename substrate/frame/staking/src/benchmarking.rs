--- conflicted
+++ resolved
@@ -989,14 +989,9 @@
 		#[block]
 		{
 			// default bounds are unbounded.
-			targets = <Staking<T>>::get_npos_targets(DataProviderBounds::default());
-		}
-
-<<<<<<< HEAD
-		// default bounds are unbounded.
-		let targets = <Staking<T>>::get_npos_targets(DataProviderBounds::default(), SINGLE_PAGE);
-=======
->>>>>>> a1af8ed6
+			targets = <Staking<T>>::get_npos_targets(DataProviderBounds::default(), SINGLE_PAGE);
+		}
+
 		assert_eq!(targets.len() as u32, v);
 
 		Ok(())
