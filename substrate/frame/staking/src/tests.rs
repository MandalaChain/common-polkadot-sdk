// This file is part of Substrate.

// Copyright (C) Parity Technologies (UK) Ltd.
// SPDX-License-Identifier: Apache-2.0

// Licensed under the Apache License, Version 2.0 (the "License");
// you may not use this file except in compliance with the License.
// You may obtain a copy of the License at
//
// 	http://www.apache.org/licenses/LICENSE-2.0
//
// Unless required by applicable law or agreed to in writing, software
// distributed under the License is distributed on an "AS IS" BASIS,
// WITHOUT WARRANTIES OR CONDITIONS OF ANY KIND, either express or implied.
// See the License for the specific language governing permissions and
// limitations under the License.

//! Tests for the module.

use super::{ConfigOp, Event, *};
use crate::ledger::StakingLedgerInspect;
use frame_election_provider_support::{
	bounds::{DataProviderBounds, ElectionBoundsBuilder},
	ElectionProvider, SortedListProvider, Support,
};
use frame_support::{
	assert_noop, assert_ok, assert_storage_noop,
	dispatch::{extract_actual_weight, GetDispatchInfo, WithPostDispatchInfo},
	pallet_prelude::*,
	traits::{Currency, Get, InspectLockableCurrency, ReservableCurrency},
};

use mock::*;
use pallet_balances::Error as BalancesError;
use sp_runtime::{
	assert_eq_error_rate, bounded_vec,
	traits::{BadOrigin, Dispatchable},
	Perbill, Percent, Perquintill, Rounding, TokenError,
};
use sp_staking::{
	offence::{OffenceDetails, OnOffenceHandler},
	SessionIndex,
};
use sp_std::prelude::*;
use substrate_test_utils::assert_eq_uvec;

#[test]
fn set_staking_configs_works() {
	ExtBuilder::default().build_and_execute(|| {
		// setting works
		assert_ok!(Staking::set_staking_configs(
			RuntimeOrigin::root(),
			ConfigOp::Set(1_500),
			ConfigOp::Set(2_000),
			ConfigOp::Set(10),
			ConfigOp::Set(20),
			ConfigOp::Set(Percent::from_percent(75)),
			ConfigOp::Set(Zero::zero()),
			ConfigOp::Set(Zero::zero())
		));
		assert_eq!(MinNominatorBond::<Test>::get(), 1_500);
		assert_eq!(MinValidatorBond::<Test>::get(), 2_000);
		assert_eq!(MaxNominatorsCount::<Test>::get(), Some(10));
		assert_eq!(MaxValidatorsCount::<Test>::get(), Some(20));
		assert_eq!(ChillThreshold::<Test>::get(), Some(Percent::from_percent(75)));
		assert_eq!(MinCommission::<Test>::get(), Perbill::from_percent(0));
		assert_eq!(MaxStakedRewards::<Test>::get(), Some(Percent::from_percent(0)));

		// noop does nothing
		assert_storage_noop!(assert_ok!(Staking::set_staking_configs(
			RuntimeOrigin::root(),
			ConfigOp::Noop,
			ConfigOp::Noop,
			ConfigOp::Noop,
			ConfigOp::Noop,
			ConfigOp::Noop,
			ConfigOp::Noop,
			ConfigOp::Noop
		)));

		// removing works
		assert_ok!(Staking::set_staking_configs(
			RuntimeOrigin::root(),
			ConfigOp::Remove,
			ConfigOp::Remove,
			ConfigOp::Remove,
			ConfigOp::Remove,
			ConfigOp::Remove,
			ConfigOp::Remove,
			ConfigOp::Remove
		));
		assert_eq!(MinNominatorBond::<Test>::get(), 0);
		assert_eq!(MinValidatorBond::<Test>::get(), 0);
		assert_eq!(MaxNominatorsCount::<Test>::get(), None);
		assert_eq!(MaxValidatorsCount::<Test>::get(), None);
		assert_eq!(ChillThreshold::<Test>::get(), None);
		assert_eq!(MinCommission::<Test>::get(), Perbill::from_percent(0));
		assert_eq!(MaxStakedRewards::<Test>::get(), None);
	});
}

#[test]
fn force_unstake_works() {
	ExtBuilder::default().build_and_execute(|| {
		// Account 11 (also controller) is stashed and locked
		assert_eq!(Staking::bonded(&11), Some(11));
		// Adds 2 slashing spans
		add_slash(&11);
		// Cant transfer
		assert_noop!(
			Balances::transfer_allow_death(RuntimeOrigin::signed(11), 1, 10),
			TokenError::Frozen,
		);
		// Force unstake requires root.
		assert_noop!(Staking::force_unstake(RuntimeOrigin::signed(11), 11, 2), BadOrigin);
		// Force unstake needs correct number of slashing spans (for weight calculation)
		assert_noop!(
			Staking::force_unstake(RuntimeOrigin::root(), 11, 0),
			Error::<Test>::IncorrectSlashingSpans
		);
		// We now force them to unstake
		assert_ok!(Staking::force_unstake(RuntimeOrigin::root(), 11, 2));
		// No longer bonded.
		assert_eq!(Staking::bonded(&11), None);
		// Transfer works.
		assert_ok!(Balances::transfer_allow_death(RuntimeOrigin::signed(11), 1, 10));
	});
}

#[test]
fn kill_stash_works() {
	ExtBuilder::default().build_and_execute(|| {
		// Account 11 (also controller) is stashed and locked
		assert_eq!(Staking::bonded(&11), Some(11));
		// Adds 2 slashing spans
		add_slash(&11);
		// Only can kill a stash account
		assert_noop!(Staking::kill_stash(&12, 0), Error::<Test>::NotStash);
		// Respects slashing span count
		assert_noop!(Staking::kill_stash(&11, 0), Error::<Test>::IncorrectSlashingSpans);
		// Correct inputs, everything works
		assert_ok!(Staking::kill_stash(&11, 2));
		// No longer bonded.
		assert_eq!(Staking::bonded(&11), None);
	});
}

#[test]
fn basic_setup_works() {
	// Verifies initial conditions of mock
	ExtBuilder::default().build_and_execute(|| {
		// Account 11 is stashed and locked, and is the controller
		assert_eq!(Staking::bonded(&11), Some(11));
		// Account 21 is stashed and locked and is the controller
		assert_eq!(Staking::bonded(&21), Some(21));
		// Account 1 is not a stashed
		assert_eq!(Staking::bonded(&1), None);

		// Account 11 controls its own stash, which is 100 * balance_factor units
		assert_eq!(
			Ledger::get(&11).unwrap(),
			StakingLedgerInspect::<Test> {
				stash: 11,
				total: 1000,
				active: 1000,
				unlocking: Default::default(),
				legacy_claimed_rewards: bounded_vec![],
			}
		);
		// Account 21 controls its own stash, which is 200 * balance_factor units
		assert_eq!(
			Ledger::get(&21).unwrap(),
			StakingLedgerInspect::<Test> {
				stash: 21,
				total: 1000,
				active: 1000,
				unlocking: Default::default(),
				legacy_claimed_rewards: bounded_vec![],
			}
		);
		// Account 1 does not control any stash
		assert!(Staking::ledger(1.into()).is_err());

		// ValidatorPrefs are default
		assert_eq_uvec!(
			<Validators<Test>>::iter().collect::<Vec<_>>(),
			vec![
				(31, ValidatorPrefs::default()),
				(21, ValidatorPrefs::default()),
				(11, ValidatorPrefs::default())
			]
		);

		assert_eq!(
			Staking::ledger(101.into()).unwrap(),
			StakingLedgerInspect {
				stash: 101,
				total: 500,
				active: 500,
				unlocking: Default::default(),
				legacy_claimed_rewards: bounded_vec![],
			}
		);
		assert_eq!(Staking::nominators(101).unwrap().targets, vec![11, 21]);

		assert_eq!(
			Staking::eras_stakers(active_era(), &11),
			Exposure {
				total: 1125,
				own: 1000,
				others: vec![IndividualExposure { who: 101, value: 125 }]
			},
		);
		assert_eq!(
			Staking::eras_stakers(active_era(), &21),
			Exposure {
				total: 1375,
				own: 1000,
				others: vec![IndividualExposure { who: 101, value: 375 }]
			},
		);

		// initial total stake = 1125 + 1375
		assert_eq!(Staking::eras_total_stake(active_era()), 2500);

		// The number of validators required.
		assert_eq!(Staking::validator_count(), 2);

		// Initial Era and session
		assert_eq!(active_era(), 0);

		// Account 10 has `balance_factor` free balance
		assert_eq!(Balances::free_balance(10), 1);
		assert_eq!(Balances::free_balance(10), 1);

		// New era is not being forced
		assert_eq!(Staking::force_era(), Forcing::NotForcing);
	});
}

#[test]
fn change_controller_works() {
	ExtBuilder::default().build_and_execute(|| {
		let (stash, controller) = testing_utils::create_unique_stash_controller::<Test>(
			0,
			100,
			RewardDestination::Staked,
			false,
		)
		.unwrap();

		// ensure `stash` and `controller` are bonded as stash controller pair.
		assert_eq!(Staking::bonded(&stash), Some(controller));

		// `controller` can control `stash` who is initially a validator.
		assert_ok!(Staking::chill(RuntimeOrigin::signed(controller)));

		// sets controller back to `stash`.
		assert_ok!(Staking::set_controller(RuntimeOrigin::signed(stash)));
		assert_eq!(Staking::bonded(&stash), Some(stash));
		mock::start_active_era(1);

		// fetch the ledger from storage and check if the controller is correct.
		let ledger = Staking::ledger(StakingAccount::Stash(stash)).unwrap();
		assert_eq!(ledger.controller(), Some(stash));

		// same if we fetch the ledger by controller.
		let ledger = Staking::ledger(StakingAccount::Controller(stash)).unwrap();
		assert_eq!(ledger.controller, Some(stash));
		assert_eq!(ledger.controller(), Some(stash));

		// the raw storage ledger's controller is always `None`. however, we can still fetch the
		// correct controller with `ledger.controller()`.
		let raw_ledger = <Ledger<Test>>::get(&stash).unwrap();
		assert_eq!(raw_ledger.controller, None);

		// `controller` is no longer in control. `stash` is now controller.
		assert_noop!(
			Staking::validate(RuntimeOrigin::signed(controller), ValidatorPrefs::default()),
			Error::<Test>::NotController,
		);
		assert_ok!(Staking::validate(RuntimeOrigin::signed(stash), ValidatorPrefs::default()));
	})
}

#[test]
fn change_controller_already_paired_once_stash() {
	ExtBuilder::default().build_and_execute(|| {
		// 11 and 11 are bonded as controller and stash respectively.
		assert_eq!(Staking::bonded(&11), Some(11));

		// 11 is initially a validator.
		assert_ok!(Staking::chill(RuntimeOrigin::signed(11)));

		// Controller cannot change once matching with stash.
		assert_noop!(
			Staking::set_controller(RuntimeOrigin::signed(11)),
			Error::<Test>::AlreadyPaired
		);
		assert_eq!(Staking::bonded(&11), Some(11));
		mock::start_active_era(1);

		// 10 is no longer in control.
		assert_noop!(
			Staking::validate(RuntimeOrigin::signed(10), ValidatorPrefs::default()),
			Error::<Test>::NotController,
		);
		assert_ok!(Staking::validate(RuntimeOrigin::signed(11), ValidatorPrefs::default()));
	})
}

#[test]
fn rewards_should_work() {
	ExtBuilder::default().nominate(true).session_per_era(3).build_and_execute(|| {
		let init_balance_11 = Balances::total_balance(&11);
		let init_balance_21 = Balances::total_balance(&21);
		let init_balance_101 = Balances::total_balance(&101);

		// Set payees
		Payee::<Test>::insert(11, RewardDestination::Account(11));
		Payee::<Test>::insert(21, RewardDestination::Account(21));
		Payee::<Test>::insert(101, RewardDestination::Account(101));

		Pallet::<Test>::reward_by_ids(vec![(11, 50)]);
		Pallet::<Test>::reward_by_ids(vec![(11, 50)]);
		// This is the second validator of the current elected set.
		Pallet::<Test>::reward_by_ids(vec![(21, 50)]);

		// Compute total payout now for whole duration of the session.

		start_session(1);
		assert_eq_uvec!(Session::validators(), vec![11, 21]);

		assert_eq!(Balances::total_balance(&11), init_balance_11);
		assert_eq!(Balances::total_balance(&21), init_balance_21);
		assert_eq!(Balances::total_balance(&101), init_balance_101);
		assert_eq!(
			Staking::eras_reward_points(active_era()),
			EraRewardPoints {
				total: 50 * 3,
				individual: vec![(11, 100), (21, 50)].into_iter().collect(),
			}
		);
		let part_for_11 = Perbill::from_rational::<u32>(1000, 1125);
		let part_for_21 = Perbill::from_rational::<u32>(1000, 1375);
		let part_for_101_from_11 = Perbill::from_rational::<u32>(125, 1125);
		let part_for_101_from_21 = Perbill::from_rational::<u32>(375, 1375);

		start_session(2);
		start_session(3);
		assert_eq!(active_era(), 1);
		let total_payout_0 = Staking::era_payout(0);

		assert_eq!(
			*mock::staking_events().last().unwrap(),
			Event::EraPaid { era_index: 0, validator_payout: total_payout_0 }
		);
		mock::make_all_reward_payment(0);

		assert_eq_error_rate!(
			Balances::total_balance(&11),
			init_balance_11 + part_for_11 * total_payout_0 * 2 / 3,
			2,
		);
		assert_eq_error_rate!(
			Balances::total_balance(&21),
			init_balance_21 + part_for_21 * total_payout_0 * 1 / 3,
			2,
		);
		assert_eq_error_rate!(
			Balances::total_balance(&101),
			init_balance_101 +
				part_for_101_from_11 * total_payout_0 * 2 / 3 +
				part_for_101_from_21 * total_payout_0 * 1 / 3,
			2
		);

		assert_eq_uvec!(Session::validators(), vec![11, 21]);
		Pallet::<Test>::reward_by_ids(vec![(11, 1)]);

		// Compute total payout now for whole duration as other parameter won't change
		mock::start_active_era(2);
		let total_payout_1 = Staking::era_payout(1);

		assert_eq!(
			*mock::staking_events().last().unwrap(),
			Event::EraPaid { era_index: 1, validator_payout: total_payout_1 }
		);
		mock::make_all_reward_payment(1);

		assert_eq_error_rate!(
			Balances::total_balance(&11),
			init_balance_11 + part_for_11 * (total_payout_0 * 2 / 3 + total_payout_1),
			2,
		);
		assert_eq_error_rate!(
			Balances::total_balance(&21),
			init_balance_21 + part_for_21 * total_payout_0 * 1 / 3,
			2,
		);
		assert_eq_error_rate!(
			Balances::total_balance(&101),
			init_balance_101 +
				part_for_101_from_11 * (total_payout_0 * 2 / 3 + total_payout_1) +
				part_for_101_from_21 * total_payout_0 * 1 / 3,
			2
		);
	});
}

#[test]
fn staking_should_work() {
	ExtBuilder::default().nominate(false).build_and_execute(|| {
		// remember + compare this along with the test.
		assert_eq_uvec!(validator_controllers(), vec![21, 11]);

		// put some money in account that we'll use.
		for i in 1..5 {
			let _ = Balances::make_free_balance_be(&i, 2000);
		}

		// --- Block 2:
		start_session(2);
		// add a new candidate for being a validator. account 3 controlled by 4.
		assert_ok!(Staking::bond(RuntimeOrigin::signed(3), 1500, RewardDestination::Account(3)));
		assert_ok!(Staking::validate(RuntimeOrigin::signed(3), ValidatorPrefs::default()));
		assert_ok!(Session::set_keys(
			RuntimeOrigin::signed(3),
			SessionKeys { other: 4.into() },
			vec![]
		));

		// No effects will be seen so far.
		assert_eq_uvec!(validator_controllers(), vec![21, 11]);

		// --- Block 3:
		start_session(3);

		// No effects will be seen so far. Era has not been yet triggered.
		assert_eq_uvec!(validator_controllers(), vec![21, 11]);

		// --- Block 4: the validators will now be queued.
		start_session(4);
		assert_eq!(active_era(), 1);

		// --- Block 5: the validators are still in queue.
		start_session(5);

		// --- Block 6: the validators will now be changed.
		start_session(6);

		assert_eq_uvec!(validator_controllers(), vec![21, 3]);
		// --- Block 6: Unstake 4 as a validator, freeing up the balance stashed in 3
		// 4 will chill
		Staking::chill(RuntimeOrigin::signed(3)).unwrap();

		// --- Block 7: nothing. 3 is still there.
		start_session(7);
		assert_eq_uvec!(validator_controllers(), vec![21, 3]);

		// --- Block 8:
		start_session(8);

		// --- Block 9: 4 will not be a validator.
		start_session(9);
		assert_eq_uvec!(validator_controllers(), vec![21, 11]);

		// Note: the stashed value of 4 is still lock
		assert_eq!(
			Staking::ledger(3.into()).unwrap(),
			StakingLedgerInspect {
				stash: 3,
				total: 1500,
				active: 1500,
				unlocking: Default::default(),
				legacy_claimed_rewards: bounded_vec![],
			}
		);
		// e.g. it cannot reserve more than 500 that it has free from the total 2000
		assert_noop!(Balances::reserve(&3, 501), BalancesError::<Test, _>::LiquidityRestrictions);
		assert_ok!(Balances::reserve(&3, 409));
	});
}

#[test]
fn blocking_and_kicking_works() {
	ExtBuilder::default()
		.minimum_validator_count(1)
		.validator_count(4)
		.nominate(true)
		.build_and_execute(|| {
			// block validator 10/11
			assert_ok!(Staking::validate(
				RuntimeOrigin::signed(11),
				ValidatorPrefs { blocked: true, ..Default::default() }
			));
			// attempt to nominate from 100/101...
			assert_ok!(Staking::nominate(RuntimeOrigin::signed(101), vec![11]));
			// should have worked since we're already nominated them
			assert_eq!(Nominators::<Test>::get(&101).unwrap().targets, vec![11]);
			// kick the nominator
			assert_ok!(Staking::kick(RuntimeOrigin::signed(11), vec![101]));
			// should have been kicked now
			assert!(Nominators::<Test>::get(&101).unwrap().targets.is_empty());
			// attempt to nominate from 100/101...
			assert_noop!(
				Staking::nominate(RuntimeOrigin::signed(101), vec![11]),
				Error::<Test>::BadTarget
			);
		});
}

#[test]
fn less_than_needed_candidates_works() {
	ExtBuilder::default()
		.minimum_validator_count(1)
		.validator_count(4)
		.nominate(false)
		.build_and_execute(|| {
			assert_eq!(Staking::validator_count(), 4);
			assert_eq!(Staking::minimum_validator_count(), 1);
			assert_eq_uvec!(validator_controllers(), vec![31, 21, 11]);

			mock::start_active_era(1);

			// Previous set is selected. NO election algorithm is even executed.
			assert_eq_uvec!(validator_controllers(), vec![31, 21, 11]);

			// But the exposure is updated in a simple way. No external votes exists.
			// This is purely self-vote.
			assert!(ErasStakersPaged::<Test>::iter_prefix_values((active_era(),))
				.all(|exposure| exposure.others.is_empty()));
		});
}

#[test]
fn no_candidate_emergency_condition() {
	ExtBuilder::default()
		.minimum_validator_count(1)
		.validator_count(15)
		.set_status(41, StakerStatus::Validator)
		.nominate(false)
		.build_and_execute(|| {
			// initial validators
			assert_eq_uvec!(validator_controllers(), vec![11, 21, 31, 41]);
			let prefs = ValidatorPrefs { commission: Perbill::one(), ..Default::default() };
			Validators::<Test>::insert(11, prefs.clone());

			// set the minimum validator count.
			MinimumValidatorCount::<Test>::put(11);

			// try to chill
			let res = Staking::chill(RuntimeOrigin::signed(11));
			assert_ok!(res);

			let current_era = CurrentEra::<Test>::get();

			// try trigger new era
			mock::run_to_block(21);
			assert_eq!(*staking_events().last().unwrap(), Event::StakingElectionFailed);
			// No new era is created
			assert_eq!(current_era, CurrentEra::<Test>::get());

			// Go to far further session to see if validator have changed
			mock::run_to_block(100);

			// Previous ones are elected. chill is not effective in active era (as era hasn't
			// changed)
			assert_eq_uvec!(validator_controllers(), vec![11, 21, 31, 41]);
			// The chill is still pending.
			assert!(!Validators::<Test>::contains_key(11));
			// No new era is created.
			assert_eq!(current_era, CurrentEra::<Test>::get());
		});
}

#[test]
fn nominating_and_rewards_should_work() {
	ExtBuilder::default()
		.nominate(false)
		.set_status(41, StakerStatus::Validator)
		.set_status(11, StakerStatus::Idle)
		.set_status(31, StakerStatus::Idle)
		.build_and_execute(|| {
			// initial validators.
			assert_eq_uvec!(validator_controllers(), vec![41, 21]);

			// re-validate with 11 and 31.
			assert_ok!(Staking::validate(RuntimeOrigin::signed(11), Default::default()));
			assert_ok!(Staking::validate(RuntimeOrigin::signed(31), Default::default()));

			// Set payee to controller.
			assert_ok!(Staking::set_payee(RuntimeOrigin::signed(11), RewardDestination::Stash));
			assert_ok!(Staking::set_payee(RuntimeOrigin::signed(21), RewardDestination::Stash));
			assert_ok!(Staking::set_payee(RuntimeOrigin::signed(31), RewardDestination::Stash));
			assert_ok!(Staking::set_payee(RuntimeOrigin::signed(41), RewardDestination::Stash));

			// give the man some money
			let initial_balance = 1000;
			for i in [1, 3, 5, 11, 21].iter() {
				let _ = Balances::make_free_balance_be(i, initial_balance);
			}

			// bond two account pairs and state interest in nomination.
			assert_ok!(Staking::bond(
				RuntimeOrigin::signed(1),
				1000,
				RewardDestination::Account(1)
			));
			assert_ok!(Staking::nominate(RuntimeOrigin::signed(1), vec![11, 21, 31]));

			// the second nominator is virtual.
			bond_virtual_nominator(3, 333, 1000, vec![11, 21, 41]);

			Pallet::<Test>::reward_by_ids(vec![(41, 1)]);
			Pallet::<Test>::reward_by_ids(vec![(21, 1)]);

			mock::start_active_era(1);
			let total_payout_0 = Staking::era_payout(0);

			// 10 and 20 have more votes, they will be chosen.
			assert_eq_uvec!(validator_controllers(), vec![21, 11]);

			// old validators must have already received some rewards.
			let initial_balance_41 = Balances::total_balance(&41);
			let mut initial_balance_21 = Balances::total_balance(&21);
			mock::make_all_reward_payment(0);
			assert_eq!(Balances::total_balance(&41), initial_balance_41 + total_payout_0 / 2);
			assert_eq!(Balances::total_balance(&21), initial_balance_21 + total_payout_0 / 2);
			initial_balance_21 = Balances::total_balance(&21);

			assert_eq!(ErasStakersPaged::<Test>::iter_prefix_values((active_era(),)).count(), 2);
			assert_eq!(
				Staking::eras_stakers(active_era(), &11),
				Exposure {
					total: 1000 + 800,
					own: 1000,
					others: vec![
						IndividualExposure { who: 1, value: 400 },
						IndividualExposure { who: 3, value: 400 },
					]
				},
			);
			assert_eq!(
				Staking::eras_stakers(active_era(), &21),
				Exposure {
					total: 1000 + 1200,
					own: 1000,
					others: vec![
						IndividualExposure { who: 1, value: 600 },
						IndividualExposure { who: 3, value: 600 },
					]
				},
			);

			// the total reward for era 1
			Pallet::<Test>::reward_by_ids(vec![(21, 2)]);
			Pallet::<Test>::reward_by_ids(vec![(11, 1)]);

			mock::start_active_era(2);
			let total_payout_1 = Staking::era_payout(1);

			// nothing else will happen, era ends and rewards are paid again, it is expected that
			// nominators will also be paid. See below

			mock::make_all_reward_payment(1);
			let payout_for_11 = total_payout_1 / 3;
			let payout_for_21 = 2 * total_payout_1 / 3;
			// Nominator 2: has [400/1800 ~ 2/9 from 10] + [600/2200 ~ 3/11 from 21]'s reward. ==>
			// 2/9 + 3/11
			assert_eq_error_rate!(
				Balances::total_balance(&1),
				initial_balance + (2 * payout_for_11 / 9 + 3 * payout_for_21 / 11),
				2,
			);
			// Nominator 3: has [400/1800 ~ 2/9 from 10] + [600/2200 ~ 3/11 from 21]'s reward. ==>
			// 2/9 + 3/11
			assert_eq!(Balances::total_balance(&3), initial_balance);
			// 333 is the reward destination for 3.
			assert_eq_error_rate!(
				Balances::total_balance(&333),
				2 * payout_for_11 / 9 + 3 * payout_for_21 / 11,
				2
			);

			// Validator 11: got 800 / 1800 external stake => 8/18 =? 4/9 => Validator's share = 5/9
			assert_eq_error_rate!(
				Balances::total_balance(&11),
				initial_balance + 5 * payout_for_11 / 9,
				2,
			);
			// Validator 21: got 1200 / 2200 external stake => 12/22 =? 6/11 => Validator's share =
			// 5/11
			assert_eq_error_rate!(
				Balances::total_balance(&21),
				initial_balance_21 + 5 * payout_for_21 / 11,
				2,
			);
		});
}

#[test]
fn nominators_also_get_slashed_pro_rata() {
	ExtBuilder::default()
		.validator_count(4)
		.set_status(41, StakerStatus::Validator)
		.build_and_execute(|| {
			mock::start_active_era(1);
			let slash_percent = Perbill::from_percent(5);
			let initial_exposure = Staking::eras_stakers(active_era(), &11);
			// 101 is a nominator for 11
			assert_eq!(initial_exposure.others.first().unwrap().who, 101);

			// staked values;
			let nominator_stake = Staking::ledger(101.into()).unwrap().active;
			let nominator_balance = balances(&101).0;
			let validator_stake = Staking::ledger(11.into()).unwrap().active;
			let validator_balance = balances(&11).0;
			let exposed_stake = initial_exposure.total;
			let exposed_validator = initial_exposure.own;
			let exposed_nominator = initial_exposure.others.first().unwrap().value;

			// 11 goes offline
			on_offence_now(
				&[OffenceDetails { offender: (11, initial_exposure.clone()), reporters: vec![] }],
				&[slash_percent],
			);

			// both stakes must have been decreased.
			assert!(Staking::ledger(101.into()).unwrap().active < nominator_stake);
			assert!(Staking::ledger(11.into()).unwrap().active < validator_stake);

			let slash_amount = slash_percent * exposed_stake;
			let validator_share =
				Perbill::from_rational(exposed_validator, exposed_stake) * slash_amount;
			let nominator_share =
				Perbill::from_rational(exposed_nominator, exposed_stake) * slash_amount;

			// both slash amounts need to be positive for the test to make sense.
			assert!(validator_share > 0);
			assert!(nominator_share > 0);

			// both stakes must have been decreased pro-rata.
			assert_eq!(
				Staking::ledger(101.into()).unwrap().active,
				nominator_stake - nominator_share
			);
			assert_eq!(
				Staking::ledger(11.into()).unwrap().active,
				validator_stake - validator_share
			);
			assert_eq!(
				balances(&101).0, // free balance
				nominator_balance - nominator_share,
			);
			assert_eq!(
				balances(&11).0, // free balance
				validator_balance - validator_share,
			);
			// Because slashing happened.
			assert!(is_disabled(11));
		});
}

#[test]
fn double_staking_should_fail() {
	// should test (in the same order):
	// * an account already bonded as stash cannot be be stashed again.
	// * an account already bonded as stash cannot nominate.
	// * an account already bonded as controller can nominate.
	ExtBuilder::default().try_state(false).build_and_execute(|| {
		let arbitrary_value = 5;
		let (stash, controller) = testing_utils::create_unique_stash_controller::<Test>(
			0,
			arbitrary_value,
			RewardDestination::Staked,
			false,
		)
		.unwrap();

		// 4 = not used so far,  stash => not allowed.
		assert_noop!(
			Staking::bond(
				RuntimeOrigin::signed(stash),
				arbitrary_value.into(),
				RewardDestination::Staked,
			),
			Error::<Test>::AlreadyBonded,
		);
		// stash => attempting to nominate should fail.
		assert_noop!(
			Staking::nominate(RuntimeOrigin::signed(stash), vec![1]),
			Error::<Test>::NotController
		);
		// controller => nominating should work.
		assert_ok!(Staking::nominate(RuntimeOrigin::signed(controller), vec![1]));
	});
}

#[test]
fn double_controlling_attempt_should_fail() {
	// should test (in the same order):
	// * an account already bonded as controller CANNOT be reused as the controller of another
	//   account.
	ExtBuilder::default().try_state(false).build_and_execute(|| {
		let arbitrary_value = 5;
		let (stash, _) = testing_utils::create_unique_stash_controller::<Test>(
			0,
			arbitrary_value,
			RewardDestination::Staked,
			false,
		)
		.unwrap();

		// Note that controller (same as stash) is reused => no-op.
		assert_noop!(
			Staking::bond(
				RuntimeOrigin::signed(stash),
				arbitrary_value.into(),
				RewardDestination::Staked,
			),
			Error::<Test>::AlreadyBonded,
		);
	});
}

#[test]
fn session_and_eras_work_simple() {
	ExtBuilder::default().period(1).build_and_execute(|| {
		assert_eq!(active_era(), 0);
		assert_eq!(current_era(), 0);
		assert_eq!(Session::current_index(), 1);
		assert_eq!(System::block_number(), 1);

		// Session 1: this is basically a noop. This has already been started.
		start_session(1);
		assert_eq!(Session::current_index(), 1);
		assert_eq!(active_era(), 0);
		assert_eq!(System::block_number(), 1);

		// Session 2: No change.
		start_session(2);
		assert_eq!(Session::current_index(), 2);
		assert_eq!(active_era(), 0);
		assert_eq!(System::block_number(), 2);

		// Session 3: Era increment.
		start_session(3);
		assert_eq!(Session::current_index(), 3);
		assert_eq!(active_era(), 1);
		assert_eq!(System::block_number(), 3);

		// Session 4: No change.
		start_session(4);
		assert_eq!(Session::current_index(), 4);
		assert_eq!(active_era(), 1);
		assert_eq!(System::block_number(), 4);

		// Session 5: No change.
		start_session(5);
		assert_eq!(Session::current_index(), 5);
		assert_eq!(active_era(), 1);
		assert_eq!(System::block_number(), 5);

		// Session 6: Era increment.
		start_session(6);
		assert_eq!(Session::current_index(), 6);
		assert_eq!(active_era(), 2);
		assert_eq!(System::block_number(), 6);
	});
}

#[test]
fn session_and_eras_work_complex() {
	ExtBuilder::default().period(5).build_and_execute(|| {
		assert_eq!(active_era(), 0);
		assert_eq!(Session::current_index(), 0);
		assert_eq!(System::block_number(), 1);

		start_session(1);
		assert_eq!(Session::current_index(), 1);
		assert_eq!(active_era(), 0);
		assert_eq!(System::block_number(), 5);

		start_session(2);
		assert_eq!(Session::current_index(), 2);
		assert_eq!(active_era(), 0);
		assert_eq!(System::block_number(), 10);

		start_session(3);
		assert_eq!(Session::current_index(), 3);
		assert_eq!(active_era(), 1);
		assert_eq!(System::block_number(), 15);

		start_session(4);
		assert_eq!(Session::current_index(), 4);
		assert_eq!(active_era(), 1);
		assert_eq!(System::block_number(), 20);

		start_session(5);
		assert_eq!(Session::current_index(), 5);
		assert_eq!(active_era(), 1);
		assert_eq!(System::block_number(), 25);

		start_session(6);
		assert_eq!(Session::current_index(), 6);
		assert_eq!(active_era(), 2);
		assert_eq!(System::block_number(), 30);
	});
}

#[test]
fn forcing_new_era_works() {
	ExtBuilder::default().build_and_execute(|| {
		// normal flow of session.
		start_session(1);
		assert_eq!(active_era(), 0);

		start_session(2);
		assert_eq!(active_era(), 0);

		start_session(3);
		assert_eq!(active_era(), 1);

		// no era change.
		Staking::set_force_era(Forcing::ForceNone);

		start_session(4);
		assert_eq!(active_era(), 1);

		start_session(5);
		assert_eq!(active_era(), 1);

		start_session(6);
		assert_eq!(active_era(), 1);

		start_session(7);
		assert_eq!(active_era(), 1);

		// back to normal.
		// this immediately starts a new session.
		Staking::set_force_era(Forcing::NotForcing);

		start_session(8);
		assert_eq!(active_era(), 1);

		start_session(9);
		assert_eq!(active_era(), 2);
		// forceful change
		Staking::set_force_era(Forcing::ForceAlways);

		start_session(10);
		assert_eq!(active_era(), 2);

		start_session(11);
		assert_eq!(active_era(), 3);

		start_session(12);
		assert_eq!(active_era(), 4);

		// just one forceful change
		Staking::set_force_era(Forcing::ForceNew);
		start_session(13);
		assert_eq!(active_era(), 5);
		assert_eq!(ForceEra::<Test>::get(), Forcing::NotForcing);

		start_session(14);
		assert_eq!(active_era(), 6);

		start_session(15);
		assert_eq!(active_era(), 6);
	});
}

#[test]
fn cannot_transfer_staked_balance() {
	// Tests that a stash account cannot transfer funds
	ExtBuilder::default().nominate(false).build_and_execute(|| {
		// Confirm account 11 is stashed
		assert_eq!(Staking::bonded(&11), Some(11));
		// Confirm account 11 has some free balance
		assert_eq!(Balances::free_balance(11), 1000);
		// Confirm account 11 (via controller) is totally staked
		assert_eq!(Staking::eras_stakers(active_era(), &11).total, 1000);
		// Confirm account 11 cannot transfer as a result
		assert_noop!(
			Balances::transfer_allow_death(RuntimeOrigin::signed(11), 21, 1),
			TokenError::Frozen,
		);

		// Give account 11 extra free balance
		let _ = Balances::make_free_balance_be(&11, 10000);
		// Confirm that account 11 can now transfer some balance
		assert_ok!(Balances::transfer_allow_death(RuntimeOrigin::signed(11), 21, 1));
	});
}

#[test]
fn cannot_transfer_staked_balance_2() {
	// Tests that a stash account cannot transfer funds
	// Same test as above but with 20, and more accurate.
	// 21 has 2000 free balance but 1000 at stake
	ExtBuilder::default().nominate(false).build_and_execute(|| {
		// Confirm account 21 is stashed
		assert_eq!(Staking::bonded(&21), Some(21));
		// Confirm account 21 has some free balance
		assert_eq!(Balances::free_balance(21), 2000);
		// Confirm account 21 (via controller) is totally staked
		assert_eq!(Staking::eras_stakers(active_era(), &21).total, 1000);
		// Confirm account 21 can transfer at most 1000
		assert_noop!(
			Balances::transfer_allow_death(RuntimeOrigin::signed(21), 21, 1001),
			TokenError::Frozen,
		);
		assert_ok!(Balances::transfer_allow_death(RuntimeOrigin::signed(21), 21, 1000));
	});
}

#[test]
fn cannot_reserve_staked_balance() {
	// Checks that a bonded account cannot reserve balance from free balance
	ExtBuilder::default().build_and_execute(|| {
		// Confirm account 11 is stashed
		assert_eq!(Staking::bonded(&11), Some(11));
		// Confirm account 11 has some free balance
		assert_eq!(Balances::free_balance(11), 1000);
		// Confirm account 11 (via controller 10) is totally staked
		assert_eq!(Staking::eras_stakers(active_era(), &11).own, 1000);
		// Confirm account 11 cannot reserve as a result
		assert_noop!(Balances::reserve(&11, 1), BalancesError::<Test, _>::LiquidityRestrictions);

		// Give account 11 extra free balance
		let _ = Balances::make_free_balance_be(&11, 10000);
		// Confirm account 11 can now reserve balance
		assert_ok!(Balances::reserve(&11, 1));
	});
}

#[test]
fn reward_destination_works() {
	// Rewards go to the correct destination as determined in Payee
	ExtBuilder::default().nominate(false).build_and_execute(|| {
		// Check that account 11 is a validator
		assert!(Session::validators().contains(&11));
		// Check the balance of the validator account
		assert_eq!(Balances::free_balance(10), 1);
		// Check the balance of the stash account
		assert_eq!(Balances::free_balance(11), 1000);
		// Check how much is at stake
		assert_eq!(
			Staking::ledger(11.into()).unwrap(),
			StakingLedgerInspect {
				stash: 11,
				total: 1000,
				active: 1000,
				unlocking: Default::default(),
				legacy_claimed_rewards: bounded_vec![],
			}
		);

		// Compute total payout now for whole duration as other parameter won't change
		Pallet::<Test>::reward_by_ids(vec![(11, 1)]);

		mock::start_active_era(1);
		let total_payout_0 = Staking::era_payout(0);
		mock::make_all_reward_payment(0);

		// Check that RewardDestination is Staked
		assert_eq!(Staking::payee(11.into()), Some(RewardDestination::Staked));
		// Check that reward went to the stash account of validator
		assert_eq!(Balances::free_balance(11), 1000 + total_payout_0);
		// Check that amount at stake increased accordingly
		assert_eq!(
			Staking::ledger(11.into()).unwrap(),
			StakingLedgerInspect {
				stash: 11,
				total: 1000 + total_payout_0,
				active: 1000 + total_payout_0,
				unlocking: Default::default(),
				legacy_claimed_rewards: bounded_vec![],
			}
		);

		// (era 0, page 0) is claimed
		assert_eq!(Staking::claimed_rewards(0, &11), vec![0]);

		// Change RewardDestination to Stash
		<Payee<Test>>::insert(&11, RewardDestination::Stash);

		// Compute total payout now for whole duration as other parameter won't change
		Pallet::<Test>::reward_by_ids(vec![(11, 1)]);

		mock::start_active_era(2);
		let total_payout_1 = Staking::era_payout(1);
		mock::make_all_reward_payment(1);

		// Check that RewardDestination is Stash
		assert_eq!(Staking::payee(11.into()), Some(RewardDestination::Stash));
		// Check that reward went to the stash account
		assert_eq!(Balances::free_balance(11), 1000 + total_payout_0 + total_payout_1);
		// Record this value
		let recorded_stash_balance = 1000 + total_payout_0 + total_payout_1;
		// Check that amount at stake is NOT increased
		assert_eq!(
			Staking::ledger(11.into()).unwrap(),
			StakingLedgerInspect {
				stash: 11,
				total: 1000 + total_payout_0,
				active: 1000 + total_payout_0,
				unlocking: Default::default(),
				legacy_claimed_rewards: bounded_vec![],
			}
		);

		// (era 1, page 0) is claimed
		assert_eq!(Staking::claimed_rewards(1, &11), vec![0]);

		// Change RewardDestination to Account
		<Payee<Test>>::insert(&11, RewardDestination::Account(11));

		// Check controller balance
		assert_eq!(Balances::free_balance(11), 1000 + total_payout_0 + total_payout_1);

		// Compute total payout now for whole duration as other parameter won't change
		Pallet::<Test>::reward_by_ids(vec![(11, 1)]);

		mock::start_active_era(3);
		let total_payout_2 = Staking::era_payout(2);
		mock::make_all_reward_payment(2);

		// Check that RewardDestination is Account(11)
		assert_eq!(Staking::payee(11.into()), Some(RewardDestination::Account(11)));
		// Check that reward went to the controller account
		assert_eq!(Balances::free_balance(11), recorded_stash_balance + total_payout_2);
		// Check that amount at stake is NOT increased
		assert_eq!(
			Staking::ledger(11.into()).unwrap(),
			StakingLedgerInspect {
				stash: 11,
				total: 1000 + total_payout_0,
				active: 1000 + total_payout_0,
				unlocking: Default::default(),
				legacy_claimed_rewards: bounded_vec![],
			}
		);

		// (era 2, page 0) is claimed
		assert_eq!(Staking::claimed_rewards(2, &11), vec![0]);
	});
}

#[test]
fn validator_payment_prefs_work() {
	// Test that validator preferences are correctly honored
	// Note: unstake threshold is being directly tested in slashing tests.
	// This test will focus on validator payment.
	ExtBuilder::default().build_and_execute(|| {
		let commission = Perbill::from_percent(40);
		<Validators<Test>>::insert(&11, ValidatorPrefs { commission, ..Default::default() });

		// Reward stash so staked ratio doesn't change.
		<Payee<Test>>::insert(&11, RewardDestination::Stash);
		<Payee<Test>>::insert(&101, RewardDestination::Stash);

		mock::start_active_era(1);
		mock::make_all_reward_payment(0);

		let balance_era_1_11 = Balances::total_balance(&11);
		let balance_era_1_101 = Balances::total_balance(&101);

		// Compute total payout now for whole duration as other parameter won't change
		let exposure_1 = Staking::eras_stakers(active_era(), &11);
		Pallet::<Test>::reward_by_ids(vec![(11, 1)]);

		mock::start_active_era(2);
		let total_payout_1 = Staking::era_payout(1);
		mock::make_all_reward_payment(1);

		let taken_cut = commission * total_payout_1;
		let shared_cut = total_payout_1 - taken_cut;
		let reward_of_10 = shared_cut * exposure_1.own / exposure_1.total + taken_cut;
		let reward_of_100 = shared_cut * exposure_1.others[0].value / exposure_1.total;
		assert_eq_error_rate!(Balances::total_balance(&11), balance_era_1_11 + reward_of_10, 2);
		assert_eq_error_rate!(Balances::total_balance(&101), balance_era_1_101 + reward_of_100, 2);
	});
}

#[test]
fn bond_extra_works() {
	// Tests that extra `free_balance` in the stash can be added to stake
	// NOTE: this tests only verifies `StakingLedger` for correct updates
	// See `bond_extra_and_withdraw_unbonded_works` for more details and updates on `Exposure`.
	ExtBuilder::default().build_and_execute(|| {
		// Check that account 10 is a validator
		assert!(<Validators<Test>>::contains_key(11));
		// Check that account 10 is bonded to account 11
		assert_eq!(Staking::bonded(&11), Some(11));
		// Check how much is at stake
		assert_eq!(
			Staking::ledger(11.into()).unwrap(),
			StakingLedgerInspect {
				stash: 11,
				total: 1000,
				active: 1000,
				unlocking: Default::default(),
				legacy_claimed_rewards: bounded_vec![],
			}
		);

		// Give account 11 some large free balance greater than total
		let _ = Balances::make_free_balance_be(&11, 1000000);

		// Call the bond_extra function from controller, add only 100
		assert_ok!(Staking::bond_extra(RuntimeOrigin::signed(11), 100));
		// There should be 100 more `total` and `active` in the ledger
		assert_eq!(
			Staking::ledger(11.into()).unwrap(),
			StakingLedgerInspect {
				stash: 11,
				total: 1000 + 100,
				active: 1000 + 100,
				unlocking: Default::default(),
				legacy_claimed_rewards: bounded_vec![],
			}
		);

		// Call the bond_extra function with a large number, should handle it
		assert_ok!(Staking::bond_extra(RuntimeOrigin::signed(11), Balance::max_value()));
		// The full amount of the funds should now be in the total and active
		assert_eq!(
			Staking::ledger(11.into()).unwrap(),
			StakingLedgerInspect {
				stash: 11,
				total: 1000000,
				active: 1000000,
				unlocking: Default::default(),
				legacy_claimed_rewards: bounded_vec![],
			}
		);
	});
}

#[test]
fn bond_extra_controller_bad_state_works() {
	ExtBuilder::default().try_state(false).build_and_execute(|| {
		assert_eq!(StakingLedger::<Test>::get(StakingAccount::Stash(31)).unwrap().stash, 31);

		// simulate ledger in bad state: the controller 41 is associated to the stash 31 and 41.
		Bonded::<Test>::insert(31, 41);

		// we confirm that the ledger is in bad state: 31 has 41 as controller and when fetching
		// the ledger associated with the controller 41, its stash is 41 (and not 31).
		assert_eq!(Ledger::<Test>::get(41).unwrap().stash, 41);

		// if the ledger is in this bad state, the `bond_extra` should fail.
		assert_noop!(Staking::bond_extra(RuntimeOrigin::signed(31), 10), Error::<Test>::BadState);
	})
}

#[test]
fn bond_extra_and_withdraw_unbonded_works() {
	//
	// * Should test
	// * Given an account being bonded [and chosen as a validator](not mandatory)
	// * It can add extra funds to the bonded account.
	// * it can unbond a portion of its funds from the stash account.
	// * Once the unbonding period is done, it can actually take the funds out of the stash.
	ExtBuilder::default().nominate(false).build_and_execute(|| {
		// Set payee to stash.
		assert_ok!(Staking::set_payee(RuntimeOrigin::signed(11), RewardDestination::Stash));

		// Give account 11 some large free balance greater than total
		let _ = Balances::make_free_balance_be(&11, 1000000);

		// Initial config should be correct
		assert_eq!(active_era(), 0);

		// check the balance of a validator accounts.
		assert_eq!(Balances::total_balance(&11), 1000000);

		// confirm that 10 is a normal validator and gets paid at the end of the era.
		mock::start_active_era(1);

		// Initial state of 11
		assert_eq!(
			Staking::ledger(11.into()).unwrap(),
			StakingLedgerInspect {
				stash: 11,
				total: 1000,
				active: 1000,
				unlocking: Default::default(),
				legacy_claimed_rewards: bounded_vec![],
			}
		);
		assert_eq!(
			Staking::eras_stakers(active_era(), &11),
			Exposure { total: 1000, own: 1000, others: vec![] }
		);

		// deposit the extra 100 units
		Staking::bond_extra(RuntimeOrigin::signed(11), 100).unwrap();

		assert_eq!(
			Staking::ledger(11.into()).unwrap(),
			StakingLedgerInspect {
				stash: 11,
				total: 1000 + 100,
				active: 1000 + 100,
				unlocking: Default::default(),
				legacy_claimed_rewards: bounded_vec![],
			}
		);
		// Exposure is a snapshot! only updated after the next era update.
		assert_ne!(
			Staking::eras_stakers(active_era(), &11),
			Exposure { total: 1000 + 100, own: 1000 + 100, others: vec![] }
		);

		// trigger next era.
		mock::start_active_era(2);
		assert_eq!(active_era(), 2);

		// ledger should be the same.
		assert_eq!(
			Staking::ledger(11.into()).unwrap(),
			StakingLedgerInspect {
				stash: 11,
				total: 1000 + 100,
				active: 1000 + 100,
				unlocking: Default::default(),
				legacy_claimed_rewards: bounded_vec![],
			}
		);
		// Exposure is now updated.
		assert_eq!(
			Staking::eras_stakers(active_era(), &11),
			Exposure { total: 1000 + 100, own: 1000 + 100, others: vec![] }
		);

		// Unbond almost all of the funds in stash.
		Staking::unbond(RuntimeOrigin::signed(11), 1000).unwrap();
		assert_eq!(
			Staking::ledger(11.into()).unwrap(),
			StakingLedgerInspect {
				stash: 11,
				total: 1000 + 100,
				active: 100,
				unlocking: bounded_vec![UnlockChunk { value: 1000, era: 2 + 3 }],
				legacy_claimed_rewards: bounded_vec![],
			},
		);

		// Attempting to free the balances now will fail. 2 eras need to pass.
		assert_ok!(Staking::withdraw_unbonded(RuntimeOrigin::signed(11), 0));
		assert_eq!(
			Staking::ledger(11.into()).unwrap(),
			StakingLedgerInspect {
				stash: 11,
				total: 1000 + 100,
				active: 100,
				unlocking: bounded_vec![UnlockChunk { value: 1000, era: 2 + 3 }],
				legacy_claimed_rewards: bounded_vec![],
			},
		);

		// trigger next era.
		mock::start_active_era(3);

		// nothing yet
		assert_ok!(Staking::withdraw_unbonded(RuntimeOrigin::signed(11), 0));
		assert_eq!(
			Staking::ledger(11.into()).unwrap(),
			StakingLedgerInspect {
				stash: 11,
				total: 1000 + 100,
				active: 100,
				unlocking: bounded_vec![UnlockChunk { value: 1000, era: 2 + 3 }],
				legacy_claimed_rewards: bounded_vec![],
			},
		);

		// trigger next era.
		mock::start_active_era(5);

		assert_ok!(Staking::withdraw_unbonded(RuntimeOrigin::signed(11), 0));
		// Now the value is free and the staking ledger is updated.
		assert_eq!(
			Staking::ledger(11.into()).unwrap(),
			StakingLedgerInspect {
				stash: 11,
				total: 100,
				active: 100,
				unlocking: Default::default(),
				legacy_claimed_rewards: bounded_vec![],
			},
		);
	})
}

#[test]
fn many_unbond_calls_should_work() {
	ExtBuilder::default().build_and_execute(|| {
		let mut current_era = 0;
		// locked at era MaxUnlockingChunks - 1 until 3

		let max_unlocking_chunks = <<Test as Config>::MaxUnlockingChunks as Get<u32>>::get();

		for i in 0..max_unlocking_chunks - 1 {
			// There is only 1 chunk per era, so we need to be in a new era to create a chunk.
			current_era = i as u32;
			mock::start_active_era(current_era);
			assert_ok!(Staking::unbond(RuntimeOrigin::signed(11), 1));
		}

		current_era += 1;
		mock::start_active_era(current_era);

		// This chunk is locked at `current_era` through `current_era + 2` (because
		// `BondingDuration` == 3).
		assert_ok!(Staking::unbond(RuntimeOrigin::signed(11), 1));
		assert_eq!(
			Staking::ledger(11.into()).map(|l| l.unlocking.len()).unwrap(),
			<<Test as Config>::MaxUnlockingChunks as Get<u32>>::get() as usize
		);

		// even though the number of unlocked chunks is the same as `MaxUnlockingChunks`,
		// unbonding works as expected.
		for i in current_era..(current_era + max_unlocking_chunks) - 1 {
			// There is only 1 chunk per era, so we need to be in a new era to create a chunk.
			current_era = i as u32;
			mock::start_active_era(current_era);
			assert_ok!(Staking::unbond(RuntimeOrigin::signed(11), 1));
		}

		// only slots within last `BondingDuration` are filled.
		assert_eq!(
			Staking::ledger(11.into()).map(|l| l.unlocking.len()).unwrap(),
			<<Test as Config>::BondingDuration>::get() as usize
		);
	})
}

#[test]
fn auto_withdraw_may_not_unlock_all_chunks() {
	ExtBuilder::default().build_and_execute(|| {
		// set `MaxUnlockingChunks` to a low number to test case when the unbonding period
		// is larger than the number of unlocking chunks available, which may result on a
		// `Error::NoMoreChunks`, even when the auto-withdraw tries to release locked chunks.
		MaxUnlockingChunks::set(1);

		let mut current_era = 0;

		// fills the chunking slots for account
		mock::start_active_era(current_era);
		assert_ok!(Staking::unbond(RuntimeOrigin::signed(11), 1));

		current_era += 1;
		mock::start_active_era(current_era);

		// unbonding will fail because i) there are no remaining chunks and ii) no filled chunks
		// can be released because current chunk hasn't stay in the queue for at least
		// `BondingDuration`
		assert_noop!(Staking::unbond(RuntimeOrigin::signed(11), 1), Error::<Test>::NoMoreChunks);

		// fast-forward a few eras for unbond to be successful with implicit withdraw
		current_era += 10;
		mock::start_active_era(current_era);
		assert_ok!(Staking::unbond(RuntimeOrigin::signed(11), 1));
	})
}

#[test]
fn rebond_works() {
	//
	// * Should test
	// * Given an account being bonded [and chosen as a validator](not mandatory)
	// * it can unbond a portion of its funds from the stash account.
	// * it can re-bond a portion of the funds scheduled to unlock.
	ExtBuilder::default().nominate(false).build_and_execute(|| {
		// Set payee to stash.
		assert_ok!(Staking::set_payee(RuntimeOrigin::signed(11), RewardDestination::Stash));

		// Give account 11 some large free balance greater than total
		let _ = Balances::make_free_balance_be(&11, 1000000);

		// confirm that 10 is a normal validator and gets paid at the end of the era.
		mock::start_active_era(1);

		// Initial state of 11
		assert_eq!(
			Staking::ledger(11.into()).unwrap(),
			StakingLedgerInspect {
				stash: 11,
				total: 1000,
				active: 1000,
				unlocking: Default::default(),
				legacy_claimed_rewards: bounded_vec![],
			}
		);

		mock::start_active_era(2);
		assert_eq!(active_era(), 2);

		// Try to rebond some funds. We get an error since no fund is unbonded.
		assert_noop!(Staking::rebond(RuntimeOrigin::signed(11), 500), Error::<Test>::NoUnlockChunk);

		// Unbond almost all of the funds in stash.
		Staking::unbond(RuntimeOrigin::signed(11), 900).unwrap();
		assert_eq!(
			Staking::ledger(11.into()).unwrap(),
			StakingLedgerInspect {
				stash: 11,
				total: 1000,
				active: 100,
				unlocking: bounded_vec![UnlockChunk { value: 900, era: 2 + 3 }],
				legacy_claimed_rewards: bounded_vec![],
			}
		);

		// Re-bond all the funds unbonded.
		Staking::rebond(RuntimeOrigin::signed(11), 900).unwrap();
		assert_eq!(
			Staking::ledger(11.into()).unwrap(),
			StakingLedgerInspect {
				stash: 11,
				total: 1000,
				active: 1000,
				unlocking: Default::default(),
				legacy_claimed_rewards: bounded_vec![],
			}
		);

		// Unbond almost all of the funds in stash.
		Staking::unbond(RuntimeOrigin::signed(11), 900).unwrap();
		assert_eq!(
			Staking::ledger(11.into()).unwrap(),
			StakingLedgerInspect {
				stash: 11,
				total: 1000,
				active: 100,
				unlocking: bounded_vec![UnlockChunk { value: 900, era: 5 }],
				legacy_claimed_rewards: bounded_vec![],
			}
		);

		// Re-bond part of the funds unbonded.
		Staking::rebond(RuntimeOrigin::signed(11), 500).unwrap();
		assert_eq!(
			Staking::ledger(11.into()).unwrap(),
			StakingLedgerInspect {
				stash: 11,
				total: 1000,
				active: 600,
				unlocking: bounded_vec![UnlockChunk { value: 400, era: 5 }],
				legacy_claimed_rewards: bounded_vec![],
			}
		);

		// Re-bond the remainder of the funds unbonded.
		Staking::rebond(RuntimeOrigin::signed(11), 500).unwrap();
		assert_eq!(
			Staking::ledger(11.into()).unwrap(),
			StakingLedgerInspect {
				stash: 11,
				total: 1000,
				active: 1000,
				unlocking: Default::default(),
				legacy_claimed_rewards: bounded_vec![],
			}
		);

		// Unbond parts of the funds in stash.
		Staking::unbond(RuntimeOrigin::signed(11), 300).unwrap();
		Staking::unbond(RuntimeOrigin::signed(11), 300).unwrap();
		Staking::unbond(RuntimeOrigin::signed(11), 300).unwrap();
		assert_eq!(
			Staking::ledger(11.into()).unwrap(),
			StakingLedgerInspect {
				stash: 11,
				total: 1000,
				active: 100,
				unlocking: bounded_vec![UnlockChunk { value: 900, era: 5 }],
				legacy_claimed_rewards: bounded_vec![],
			}
		);

		// Re-bond part of the funds unbonded.
		Staking::rebond(RuntimeOrigin::signed(11), 500).unwrap();
		assert_eq!(
			Staking::ledger(11.into()).unwrap(),
			StakingLedgerInspect {
				stash: 11,
				total: 1000,
				active: 600,
				unlocking: bounded_vec![UnlockChunk { value: 400, era: 5 }],
				legacy_claimed_rewards: bounded_vec![],
			}
		);
	})
}

#[test]
fn rebond_is_fifo() {
	// Rebond should proceed by reversing the most recent bond operations.
	ExtBuilder::default().nominate(false).build_and_execute(|| {
		// Set payee to stash.
		assert_ok!(Staking::set_payee(RuntimeOrigin::signed(11), RewardDestination::Stash));

		// Give account 11 some large free balance greater than total
		let _ = Balances::make_free_balance_be(&11, 1000000);

		// confirm that 10 is a normal validator and gets paid at the end of the era.
		mock::start_active_era(1);

		// Initial state of 10
		assert_eq!(
			Staking::ledger(11.into()).unwrap(),
			StakingLedgerInspect {
				stash: 11,
				total: 1000,
				active: 1000,
				unlocking: Default::default(),
				legacy_claimed_rewards: bounded_vec![],
			}
		);

		mock::start_active_era(2);

		// Unbond some of the funds in stash.
		Staking::unbond(RuntimeOrigin::signed(11), 400).unwrap();
		assert_eq!(
			Staking::ledger(11.into()).unwrap(),
			StakingLedgerInspect {
				stash: 11,
				total: 1000,
				active: 600,
				unlocking: bounded_vec![UnlockChunk { value: 400, era: 2 + 3 }],
				legacy_claimed_rewards: bounded_vec![],
			}
		);

		mock::start_active_era(3);

		// Unbond more of the funds in stash.
		Staking::unbond(RuntimeOrigin::signed(11), 300).unwrap();
		assert_eq!(
			Staking::ledger(11.into()).unwrap(),
			StakingLedgerInspect {
				stash: 11,
				total: 1000,
				active: 300,
				unlocking: bounded_vec![
					UnlockChunk { value: 400, era: 2 + 3 },
					UnlockChunk { value: 300, era: 3 + 3 },
				],
				legacy_claimed_rewards: bounded_vec![],
			}
		);

		mock::start_active_era(4);

		// Unbond yet more of the funds in stash.
		Staking::unbond(RuntimeOrigin::signed(11), 200).unwrap();
		assert_eq!(
			Staking::ledger(11.into()).unwrap(),
			StakingLedgerInspect {
				stash: 11,
				total: 1000,
				active: 100,
				unlocking: bounded_vec![
					UnlockChunk { value: 400, era: 2 + 3 },
					UnlockChunk { value: 300, era: 3 + 3 },
					UnlockChunk { value: 200, era: 4 + 3 },
				],
				legacy_claimed_rewards: bounded_vec![],
			}
		);

		// Re-bond half of the unbonding funds.
		Staking::rebond(RuntimeOrigin::signed(11), 400).unwrap();
		assert_eq!(
			Staking::ledger(11.into()).unwrap(),
			StakingLedgerInspect {
				stash: 11,
				total: 1000,
				active: 500,
				unlocking: bounded_vec![
					UnlockChunk { value: 400, era: 2 + 3 },
					UnlockChunk { value: 100, era: 3 + 3 },
				],
				legacy_claimed_rewards: bounded_vec![],
			}
		);
	})
}

#[test]
fn rebond_emits_right_value_in_event() {
	// When a user calls rebond with more than can be rebonded, things succeed,
	// and the rebond event emits the actual value rebonded.
	ExtBuilder::default().nominate(false).build_and_execute(|| {
		// Set payee to stash.
		assert_ok!(Staking::set_payee(RuntimeOrigin::signed(11), RewardDestination::Stash));

		// Give account 11 some large free balance greater than total
		let _ = Balances::make_free_balance_be(&11, 1000000);

		// confirm that 10 is a normal validator and gets paid at the end of the era.
		mock::start_active_era(1);

		// Unbond almost all of the funds in stash.
		Staking::unbond(RuntimeOrigin::signed(11), 900).unwrap();
		assert_eq!(
			Staking::ledger(11.into()).unwrap(),
			StakingLedgerInspect {
				stash: 11,
				total: 1000,
				active: 100,
				unlocking: bounded_vec![UnlockChunk { value: 900, era: 1 + 3 }],
				legacy_claimed_rewards: bounded_vec![],
			}
		);

		// Re-bond less than the total
		Staking::rebond(RuntimeOrigin::signed(11), 100).unwrap();
		assert_eq!(
			Staking::ledger(11.into()).unwrap(),
			StakingLedgerInspect {
				stash: 11,
				total: 1000,
				active: 200,
				unlocking: bounded_vec![UnlockChunk { value: 800, era: 1 + 3 }],
				legacy_claimed_rewards: bounded_vec![],
			}
		);
		// Event emitted should be correct
		assert_eq!(*staking_events().last().unwrap(), Event::Bonded { stash: 11, amount: 100 });

		// Re-bond way more than available
		Staking::rebond(RuntimeOrigin::signed(11), 100_000).unwrap();
		assert_eq!(
			Staking::ledger(11.into()).unwrap(),
			StakingLedgerInspect {
				stash: 11,
				total: 1000,
				active: 1000,
				unlocking: Default::default(),
				legacy_claimed_rewards: bounded_vec![],
			}
		);
		// Event emitted should be correct, only 800
		assert_eq!(*staking_events().last().unwrap(), Event::Bonded { stash: 11, amount: 800 });
	});
}

#[test]
fn reward_to_stake_works() {
	ExtBuilder::default()
		.nominate(false)
		.set_status(31, StakerStatus::Idle)
		.set_status(41, StakerStatus::Idle)
		.set_stake(21, 2000)
		.try_state(false)
		.build_and_execute(|| {
			assert_eq!(Staking::validator_count(), 2);
			// Confirm account 10 and 20 are validators
			assert!(<Validators<Test>>::contains_key(&11) && <Validators<Test>>::contains_key(&21));

			assert_eq!(Staking::eras_stakers(active_era(), &11).total, 1000);
			assert_eq!(Staking::eras_stakers(active_era(), &21).total, 2000);

			// Give the man some money.
			let _ = Balances::make_free_balance_be(&10, 1000);
			let _ = Balances::make_free_balance_be(&20, 1000);

			// Bypass logic and change current exposure
			EraInfo::<Test>::set_exposure(0, &21, Exposure { total: 69, own: 69, others: vec![] });
			<Ledger<Test>>::insert(
				&20,
				StakingLedgerInspect {
					stash: 21,
					total: 69,
					active: 69,
					unlocking: Default::default(),
					legacy_claimed_rewards: bounded_vec![],
				},
			);

			// Compute total payout now for whole duration as other parameter won't change
			Pallet::<Test>::reward_by_ids(vec![(11, 1)]);
			Pallet::<Test>::reward_by_ids(vec![(21, 1)]);

			// New era --> rewards are paid --> stakes are changed
			mock::start_active_era(1);
			let total_payout_0 = Staking::era_payout(0);
			mock::make_all_reward_payment(0);

			assert_eq!(Staking::eras_stakers(active_era(), &11).total, 1000);
			assert_eq!(Staking::eras_stakers(active_era(), &21).total, 2000);

			let _11_balance = Balances::free_balance(&11);
			assert_eq!(_11_balance, 1000 + total_payout_0 / 2);

			// Trigger another new era as the info are frozen before the era start.
			mock::start_active_era(2);

			// -- new infos
			assert_eq!(Staking::eras_stakers(active_era(), &11).total, 1000 + total_payout_0 / 2);
			assert_eq!(Staking::eras_stakers(active_era(), &21).total, 2000 + total_payout_0 / 2);
		});
}

#[test]
fn reap_stash_works() {
	ExtBuilder::default()
		.existential_deposit(10)
		.balance_factor(10)
		.build_and_execute(|| {
			// given
			assert_eq!(Balances::balance_locked(STAKING_ID, &11), 10 * 1000);
			assert_eq!(Staking::bonded(&11), Some(11));

			assert!(<Ledger<Test>>::contains_key(&11));
			assert!(<Bonded<Test>>::contains_key(&11));
			assert!(<Validators<Test>>::contains_key(&11));
			assert!(<Payee<Test>>::contains_key(&11));

			// stash is not reapable
			assert_noop!(
				Staking::reap_stash(RuntimeOrigin::signed(20), 11, 0),
				Error::<Test>::FundedTarget
			);

			// no easy way to cause an account to go below ED, we tweak their staking ledger
			// instead.
			Ledger::<Test>::insert(11, StakingLedger::<Test>::new(11, 5));

			// reap-able
			assert_ok!(Staking::reap_stash(RuntimeOrigin::signed(20), 11, 0));

			// then
			assert!(!<Ledger<Test>>::contains_key(&11));
			assert!(!<Bonded<Test>>::contains_key(&11));
			assert!(!<Validators<Test>>::contains_key(&11));
			assert!(!<Payee<Test>>::contains_key(&11));
			// lock is removed.
			assert_eq!(Balances::balance_locked(STAKING_ID, &11), 0);
		});
}

#[test]
fn switching_roles() {
	// Test that it should be possible to switch between roles (nominator, validator, idle) with
	// minimal overhead.
	ExtBuilder::default().nominate(false).build_and_execute(|| {
		// Reset reward destination
		for i in &[11, 21] {
			assert_ok!(Staking::set_payee(RuntimeOrigin::signed(*i), RewardDestination::Stash));
		}

		assert_eq_uvec!(validator_controllers(), vec![21, 11]);

		// put some money in account that we'll use.
		for i in 1..7 {
			let _ = Balances::deposit_creating(&i, 5000);
		}

		// add 2 nominators
		assert_ok!(Staking::bond(RuntimeOrigin::signed(1), 2000, RewardDestination::Account(1)));
		assert_ok!(Staking::nominate(RuntimeOrigin::signed(1), vec![11, 5]));

		assert_ok!(Staking::bond(RuntimeOrigin::signed(3), 500, RewardDestination::Account(3)));
		assert_ok!(Staking::nominate(RuntimeOrigin::signed(3), vec![21, 1]));

		// add a new validator candidate
		assert_ok!(Staking::bond(RuntimeOrigin::signed(5), 1000, RewardDestination::Account(5)));
		assert_ok!(Staking::validate(RuntimeOrigin::signed(5), ValidatorPrefs::default()));
		assert_ok!(Session::set_keys(
			RuntimeOrigin::signed(5),
			SessionKeys { other: 6.into() },
			vec![]
		));

		mock::start_active_era(1);

		// with current nominators 11 and 5 have the most stake
		assert_eq_uvec!(validator_controllers(), vec![5, 11]);

		// 2 decides to be a validator. Consequences:
		assert_ok!(Staking::validate(RuntimeOrigin::signed(1), ValidatorPrefs::default()));
		assert_ok!(Session::set_keys(
			RuntimeOrigin::signed(1),
			SessionKeys { other: 2.into() },
			vec![]
		));
		// new stakes:
		// 11: 1000 self vote
		// 21: 1000 self vote + 250 vote
		// 5 : 1000 self vote
		// 1 : 2000 self vote + 250 vote.
		// Winners: 21 and 1

		mock::start_active_era(2);

		assert_eq_uvec!(validator_controllers(), vec![1, 21]);
	});
}

#[test]
fn wrong_vote_is_moot() {
	ExtBuilder::default()
		.add_staker(
			61,
			61,
			500,
			StakerStatus::Nominator(vec![
				11, 21, // good votes
				1, 2, 15, 1000, 25, // crap votes. No effect.
			]),
		)
		.build_and_execute(|| {
			// the genesis validators already reflect the above vote, nonetheless start a new era.
			mock::start_active_era(1);

			// new validators
			assert_eq_uvec!(validator_controllers(), vec![21, 11]);

			// our new voter is taken into account
			assert!(Staking::eras_stakers(active_era(), &11).others.iter().any(|i| i.who == 61));
			assert!(Staking::eras_stakers(active_era(), &21).others.iter().any(|i| i.who == 61));
		});
}

#[test]
fn bond_with_no_staked_value() {
	// Behavior when someone bonds with no staked value.
	// Particularly when they votes and the candidate is elected.
	ExtBuilder::default()
		.validator_count(3)
		.existential_deposit(5)
		.balance_factor(5)
		.nominate(false)
		.minimum_validator_count(1)
		.build_and_execute(|| {
			// Can't bond with 1
			assert_noop!(
				Staking::bond(RuntimeOrigin::signed(1), 1, RewardDestination::Account(1)),
				Error::<Test>::InsufficientBond,
			);
			// bonded with absolute minimum value possible.
			assert_ok!(Staking::bond(RuntimeOrigin::signed(1), 5, RewardDestination::Account(1)));
			assert_eq!(Balances::locks(&1)[0].amount, 5);

			// unbonding even 1 will cause all to be unbonded.
			assert_ok!(Staking::unbond(RuntimeOrigin::signed(1), 1));
			assert_eq!(
				Staking::ledger(1.into()).unwrap(),
				StakingLedgerInspect {
					stash: 1,
					active: 0,
					total: 5,
					unlocking: bounded_vec![UnlockChunk { value: 5, era: 3 }],
					legacy_claimed_rewards: bounded_vec![],
				}
			);

			mock::start_active_era(1);
			mock::start_active_era(2);

			// not yet removed.
			assert_ok!(Staking::withdraw_unbonded(RuntimeOrigin::signed(1), 0));
			assert!(Staking::ledger(1.into()).is_ok());
			assert_eq!(Balances::locks(&1)[0].amount, 5);

			mock::start_active_era(3);

			// poof. Account 1 is removed from the staking system.
			assert_ok!(Staking::withdraw_unbonded(RuntimeOrigin::signed(1), 0));
			assert!(Staking::ledger(1.into()).is_err());
			assert_eq!(Balances::locks(&1).len(), 0);
		});
}

#[test]
fn bond_with_little_staked_value_bounded() {
	ExtBuilder::default()
		.validator_count(3)
		.nominate(false)
		.minimum_validator_count(1)
		.build_and_execute(|| {
			// setup
			assert_ok!(Staking::chill(RuntimeOrigin::signed(31)));
			assert_ok!(Staking::set_payee(RuntimeOrigin::signed(11), RewardDestination::Stash));
			let init_balance_1 = Balances::free_balance(&1);
			let init_balance_11 = Balances::free_balance(&11);

			// Stingy validator.
			assert_ok!(Staking::bond(RuntimeOrigin::signed(1), 1, RewardDestination::Account(1)));
			assert_ok!(Staking::validate(RuntimeOrigin::signed(1), ValidatorPrefs::default()));
			assert_ok!(Session::set_keys(
				RuntimeOrigin::signed(1),
				SessionKeys { other: 1.into() },
				vec![]
			));

			// 1 era worth of reward. BUT, we set the timestamp after on_initialize, so outdated by
			// one block.
			reward_all_elected();
			mock::start_active_era(1);
			let total_payout_0 = Staking::era_payout(0);
			mock::make_all_reward_payment(0);

			// 1 is elected.
			assert_eq_uvec!(validator_controllers(), vec![21, 11, 1]);
			assert_eq!(Staking::eras_stakers(active_era(), &2).total, 0);

			// Old ones are rewarded.
			assert_eq_error_rate!(
				Balances::free_balance(11),
				init_balance_11 + total_payout_0 / 3,
				1
			);
			// no rewards paid to 2. This was initial election.
			assert_eq!(Balances::free_balance(1), init_balance_1);

			// reward era 2
			reward_all_elected();
			mock::start_active_era(2);
			let total_payout_1 = Staking::era_payout(1);
			mock::make_all_reward_payment(1);

			assert_eq_uvec!(validator_controllers(), vec![21, 11, 1]);
			assert_eq!(Staking::eras_stakers(active_era(), &2).total, 0);

			// 2 is now rewarded.
			assert_eq_error_rate!(
				Balances::free_balance(1),
				init_balance_1 + total_payout_1 / 3,
				1
			);
			assert_eq_error_rate!(
				Balances::free_balance(&11),
				init_balance_11 + total_payout_0 / 3 + total_payout_1 / 3,
				2,
			);
		});
}

#[test]
fn bond_with_duplicate_vote_should_be_ignored_by_election_provider() {
	ExtBuilder::default()
		.validator_count(2)
		.nominate(false)
		.minimum_validator_count(1)
		.set_stake(31, 1000)
		.build_and_execute(|| {
			// ensure all have equal stake.
			assert_eq_uvec!(
				<Validators<Test>>::iter()
					.map(|(v, _)| (v, Staking::ledger(v.into()).unwrap().total))
					.collect::<Vec<_>>(),
				vec![(31, 1000), (21, 1000), (11, 1000)],
			);
			// no nominators shall exist.
			assert!(<Nominators<Test>>::iter().map(|(n, _)| n).collect::<Vec<_>>().is_empty());

			// give the man some money.
			let initial_balance = 1000;
			for i in [1, 2, 3, 4].iter() {
				let _ = Balances::make_free_balance_be(i, initial_balance);
			}

			assert_ok!(Staking::bond(
				RuntimeOrigin::signed(1),
				1000,
				RewardDestination::Account(1)
			));
			assert_ok!(Staking::nominate(RuntimeOrigin::signed(1), vec![11, 11, 11, 21, 31]));

			assert_ok!(Staking::bond(
				RuntimeOrigin::signed(3),
				1000,
				RewardDestination::Account(3)
			));
			assert_ok!(Staking::nominate(RuntimeOrigin::signed(3), vec![21, 31]));

			// winners should be 21 and 31. Otherwise this election is taking duplicates into
			// account.
			let supports = <Test as Config>::ElectionProvider::elect().unwrap();
			assert_eq!(
				supports,
				vec![
					(21, Support { total: 1800, voters: vec![(1, 400), (3, 400), (21, 1000)] }),
					(31, Support { total: 2200, voters: vec![(1, 600), (3, 600), (31, 1000)] })
				],
			);
		});
}

#[test]
fn bond_with_duplicate_vote_should_be_ignored_by_election_provider_elected() {
	// same as above but ensures that even when the dupe is being elected, everything is sane.
	ExtBuilder::default()
		.validator_count(2)
		.nominate(false)
		.set_stake(31, 1000)
		.minimum_validator_count(1)
		.build_and_execute(|| {
			// ensure all have equal stake.
			assert_eq_uvec!(
				<Validators<Test>>::iter()
					.map(|(v, _)| (v, Staking::ledger(v.into()).unwrap().total))
					.collect::<Vec<_>>(),
				vec![(31, 1000), (21, 1000), (11, 1000)],
			);

			// no nominators shall exist.
			assert!(<Nominators<Test>>::iter().collect::<Vec<_>>().is_empty());

			// give the man some money.
			let initial_balance = 1000;
			for i in [1, 2, 3, 4].iter() {
				let _ = Balances::make_free_balance_be(i, initial_balance);
			}

			assert_ok!(Staking::bond(
				RuntimeOrigin::signed(1),
				1000,
				RewardDestination::Account(1)
			));
			assert_ok!(Staking::nominate(RuntimeOrigin::signed(1), vec![11, 11, 11, 21]));

			assert_ok!(Staking::bond(
				RuntimeOrigin::signed(3),
				1000,
				RewardDestination::Account(3)
			));
			assert_ok!(Staking::nominate(RuntimeOrigin::signed(3), vec![21]));

			// winners should be 21 and 11.
			let supports = <Test as Config>::ElectionProvider::elect().unwrap();
			assert_eq!(
				supports,
				vec![
					(11, Support { total: 1500, voters: vec![(1, 500), (11, 1000),] }),
					(21, Support { total: 2500, voters: vec![(1, 500), (3, 1000), (21, 1000)] })
				],
			);
		});
}

#[test]
fn new_era_elects_correct_number_of_validators() {
	ExtBuilder::default().nominate(true).validator_count(1).build_and_execute(|| {
		assert_eq!(Staking::validator_count(), 1);
		assert_eq!(validator_controllers().len(), 1);

		Session::on_initialize(System::block_number());

		assert_eq!(validator_controllers().len(), 1);
	})
}

#[test]
fn phragmen_should_not_overflow() {
	ExtBuilder::default().nominate(false).build_and_execute(|| {
		// This is the maximum value that we can have as the outcome of CurrencyToVote.
		type Votes = u64;

		let _ = Staking::chill(RuntimeOrigin::signed(10));
		let _ = Staking::chill(RuntimeOrigin::signed(20));

		bond_validator(3, Votes::max_value() as Balance);
		bond_validator(5, Votes::max_value() as Balance);

		bond_nominator(7, Votes::max_value() as Balance, vec![3, 5]);
		bond_nominator(9, Votes::max_value() as Balance, vec![3, 5]);

		mock::start_active_era(1);

		assert_eq_uvec!(validator_controllers(), vec![3, 5]);

		// We can safely convert back to values within [u64, u128].
		assert!(Staking::eras_stakers(active_era(), &3).total > Votes::max_value() as Balance);
		assert!(Staking::eras_stakers(active_era(), &5).total > Votes::max_value() as Balance);
	})
}

#[test]
fn reward_validator_slashing_validator_does_not_overflow() {
	ExtBuilder::default().build_and_execute(|| {
		let stake = u64::MAX as Balance * 2;
		let reward_slash = u64::MAX as Balance * 2;

		// Assert multiplication overflows in balance arithmetic.
		assert!(stake.checked_mul(reward_slash).is_none());

		// Set staker
		let _ = Balances::make_free_balance_be(&11, stake);

		let exposure = Exposure::<AccountId, Balance> { total: stake, own: stake, others: vec![] };
		let reward = EraRewardPoints::<AccountId> {
			total: 1,
			individual: vec![(11, 1)].into_iter().collect(),
		};

		// Check reward
		ErasRewardPoints::<Test>::insert(0, reward);
		EraInfo::<Test>::set_exposure(0, &11, exposure);
		ErasValidatorReward::<Test>::insert(0, stake);
		assert_ok!(Staking::payout_stakers_by_page(RuntimeOrigin::signed(1337), 11, 0, 0));
		assert_eq!(Balances::total_balance(&11), stake * 2);

		// Set staker
		let _ = Balances::make_free_balance_be(&11, stake);
		let _ = Balances::make_free_balance_be(&2, stake);

		// only slashes out of bonded stake are applied. without this line, it is 0.
		Staking::bond(RuntimeOrigin::signed(2), stake - 1, RewardDestination::Staked).unwrap();
		// Override exposure of 11
		EraInfo::<Test>::set_exposure(
			0,
			&11,
			Exposure {
				total: stake,
				own: 1,
				others: vec![IndividualExposure { who: 2, value: stake - 1 }],
			},
		);

		// Check slashing
		on_offence_now(
			&[OffenceDetails {
				offender: (11, Staking::eras_stakers(active_era(), &11)),
				reporters: vec![],
			}],
			&[Perbill::from_percent(100)],
		);

		assert_eq!(Balances::total_balance(&11), stake - 1);
		assert_eq!(Balances::total_balance(&2), 1);
	})
}

#[test]
fn reward_from_authorship_event_handler_works() {
	ExtBuilder::default().build_and_execute(|| {
		use pallet_authorship::EventHandler;

		assert_eq!(<pallet_authorship::Pallet<Test>>::author(), Some(11));

		Pallet::<Test>::note_author(11);
		Pallet::<Test>::note_author(11);

		// Not mandatory but must be coherent with rewards
		assert_eq_uvec!(Session::validators(), vec![11, 21]);

		// 21 is rewarded as an uncle producer
		// 11 is rewarded as a block producer and uncle referencer and uncle producer
		assert_eq!(
			ErasRewardPoints::<Test>::get(active_era()),
			EraRewardPoints { individual: vec![(11, 20 * 2)].into_iter().collect(), total: 40 },
		);
	})
}

#[test]
fn add_reward_points_fns_works() {
	ExtBuilder::default().build_and_execute(|| {
		// Not mandatory but must be coherent with rewards
		assert_eq_uvec!(Session::validators(), vec![21, 11]);

		Pallet::<Test>::reward_by_ids(vec![(21, 1), (11, 1), (11, 1)]);

		Pallet::<Test>::reward_by_ids(vec![(21, 1), (11, 1), (11, 1)]);

		assert_eq!(
			ErasRewardPoints::<Test>::get(active_era()),
			EraRewardPoints { individual: vec![(11, 4), (21, 2)].into_iter().collect(), total: 6 },
		);
	})
}

#[test]
fn unbonded_balance_is_not_slashable() {
	ExtBuilder::default().build_and_execute(|| {
		// total amount staked is slashable.
		assert_eq!(Staking::slashable_balance_of(&11), 1000);

		assert_ok!(Staking::unbond(RuntimeOrigin::signed(11), 800));

		// only the active portion.
		assert_eq!(Staking::slashable_balance_of(&11), 200);
	})
}

#[test]
fn era_is_always_same_length() {
	// This ensures that the sessions is always of the same length if there is no forcing no
	// session changes.
	ExtBuilder::default().build_and_execute(|| {
		let session_per_era = <SessionsPerEra as Get<SessionIndex>>::get();

		mock::start_active_era(1);
		assert_eq!(Staking::eras_start_session_index(current_era()).unwrap(), session_per_era);

		mock::start_active_era(2);
		assert_eq!(
			Staking::eras_start_session_index(current_era()).unwrap(),
			session_per_era * 2u32
		);

		let session = Session::current_index();
		Staking::set_force_era(Forcing::ForceNew);
		advance_session();
		advance_session();
		assert_eq!(current_era(), 3);
		assert_eq!(Staking::eras_start_session_index(current_era()).unwrap(), session + 2);

		mock::start_active_era(4);
		assert_eq!(
			Staking::eras_start_session_index(current_era()).unwrap(),
			session + 2u32 + session_per_era
		);
	});
}

#[test]
fn offence_doesnt_force_new_era() {
	ExtBuilder::default().build_and_execute(|| {
		on_offence_now(
			&[OffenceDetails {
				offender: (11, Staking::eras_stakers(active_era(), &11)),
				reporters: vec![],
			}],
			&[Perbill::from_percent(5)],
		);

		assert_eq!(Staking::force_era(), Forcing::NotForcing);
	});
}

#[test]
fn offence_ensures_new_era_without_clobbering() {
	ExtBuilder::default().build_and_execute(|| {
		assert_ok!(Staking::force_new_era_always(RuntimeOrigin::root()));
		assert_eq!(Staking::force_era(), Forcing::ForceAlways);

		on_offence_now(
			&[OffenceDetails {
				offender: (11, Staking::eras_stakers(active_era(), &11)),
				reporters: vec![],
			}],
			&[Perbill::from_percent(5)],
		);

		assert_eq!(Staking::force_era(), Forcing::ForceAlways);
	});
}

#[test]
fn offence_deselects_validator_even_when_slash_is_zero() {
	ExtBuilder::default()
		.validator_count(7)
		.set_status(41, StakerStatus::Validator)
		.set_status(51, StakerStatus::Validator)
		.set_status(201, StakerStatus::Validator)
		.set_status(202, StakerStatus::Validator)
		.build_and_execute(|| {
			assert!(Session::validators().contains(&11));
			assert!(<Validators<Test>>::contains_key(11));

			on_offence_now(
				&[OffenceDetails {
					offender: (11, Staking::eras_stakers(active_era(), &11)),
					reporters: vec![],
				}],
				&[Perbill::from_percent(0)],
			);

			assert_eq!(Staking::force_era(), Forcing::NotForcing);
			assert!(is_disabled(11));

			mock::start_active_era(1);

			// The validator should be reenabled in the new era
			assert!(!is_disabled(11));
		});
}

#[test]
fn slashing_performed_according_exposure() {
	// This test checks that slashing is performed according the exposure (or more precisely,
	// historical exposure), not the current balance.
	ExtBuilder::default().build_and_execute(|| {
		assert_eq!(Staking::eras_stakers(active_era(), &11).own, 1000);

		// Handle an offence with a historical exposure.
		on_offence_now(
			&[OffenceDetails {
				offender: (11, Exposure { total: 500, own: 500, others: vec![] }),
				reporters: vec![],
			}],
			&[Perbill::from_percent(50)],
		);

		// The stash account should be slashed for 250 (50% of 500).
		assert_eq!(Balances::free_balance(11), 1000 - 250);
	});
}

#[test]
fn validator_is_not_disabled_for_an_offence_in_previous_era() {
	ExtBuilder::default()
		.validator_count(4)
		.set_status(41, StakerStatus::Validator)
		.build_and_execute(|| {
			mock::start_active_era(1);

			assert!(<Validators<Test>>::contains_key(11));
			assert!(Session::validators().contains(&11));

			on_offence_now(
				&[OffenceDetails {
					offender: (11, Staking::eras_stakers(active_era(), &11)),
					reporters: vec![],
				}],
				&[Perbill::from_percent(0)],
			);

			assert_eq!(Staking::force_era(), Forcing::NotForcing);
			assert!(is_disabled(11));

			mock::start_active_era(2);

			// the validator is not disabled in the new era
			Staking::validate(RuntimeOrigin::signed(11), Default::default()).unwrap();
			assert_eq!(Staking::force_era(), Forcing::NotForcing);
			assert!(<Validators<Test>>::contains_key(11));
			assert!(Session::validators().contains(&11));

			mock::start_active_era(3);

			// an offence committed in era 1 is reported in era 3
			on_offence_in_era(
				&[OffenceDetails {
					offender: (11, Staking::eras_stakers(active_era(), &11)),
					reporters: vec![],
				}],
				&[Perbill::from_percent(0)],
				1,
			);

			// the validator doesn't get disabled for an old offence
			assert!(Validators::<Test>::iter().any(|(stash, _)| stash == 11));
			assert!(!is_disabled(11));

			// and we are not forcing a new era
			assert_eq!(Staking::force_era(), Forcing::NotForcing);

			on_offence_in_era(
				&[OffenceDetails {
					offender: (11, Staking::eras_stakers(active_era(), &11)),
					reporters: vec![],
				}],
				// NOTE: A 100% slash here would clean up the account, causing de-registration.
				&[Perbill::from_percent(95)],
				1,
			);

			// the validator doesn't get disabled again
			assert!(Validators::<Test>::iter().any(|(stash, _)| stash == 11));
			assert!(!is_disabled(11));
			// and we are still not forcing a new era
			assert_eq!(Staking::force_era(), Forcing::NotForcing);
		});
}

#[test]
fn reporters_receive_their_slice() {
	// This test verifies that the reporters of the offence receive their slice from the slashed
	// amount.
	ExtBuilder::default().build_and_execute(|| {
		// The reporters' reward is calculated from the total exposure.
		let initial_balance = 1125;

		assert_eq!(Staking::eras_stakers(active_era(), &11).total, initial_balance);

		on_offence_now(
			&[OffenceDetails {
				offender: (11, Staking::eras_stakers(active_era(), &11)),
				reporters: vec![1, 2],
			}],
			&[Perbill::from_percent(50)],
		);

		// F1 * (reward_proportion * slash - 0)
		// 50% * (10% * initial_balance / 2)
		let reward = (initial_balance / 20) / 2;
		let reward_each = reward / 2; // split into two pieces.
		assert_eq!(Balances::free_balance(1), 10 + reward_each);
		assert_eq!(Balances::free_balance(2), 20 + reward_each);
	});
}

#[test]
fn subsequent_reports_in_same_span_pay_out_less() {
	// This test verifies that the reporters of the offence receive their slice from the slashed
	// amount, but less and less if they submit multiple reports in one span.
	ExtBuilder::default().build_and_execute(|| {
		// The reporters' reward is calculated from the total exposure.
		let initial_balance = 1125;

		assert_eq!(Staking::eras_stakers(active_era(), &11).total, initial_balance);

		on_offence_now(
			&[OffenceDetails {
				offender: (11, Staking::eras_stakers(active_era(), &11)),
				reporters: vec![1],
			}],
			&[Perbill::from_percent(20)],
		);

		// F1 * (reward_proportion * slash - 0)
		// 50% * (10% * initial_balance * 20%)
		let reward = (initial_balance / 5) / 20;
		assert_eq!(Balances::free_balance(1), 10 + reward);

		on_offence_now(
			&[OffenceDetails {
				offender: (11, Staking::eras_stakers(active_era(), &11)),
				reporters: vec![1],
			}],
			&[Perbill::from_percent(50)],
		);

		let prior_payout = reward;

		// F1 * (reward_proportion * slash - prior_payout)
		// 50% * (10% * (initial_balance / 2) - prior_payout)
		let reward = ((initial_balance / 20) - prior_payout) / 2;
		assert_eq!(Balances::free_balance(1), 10 + prior_payout + reward);
	});
}

#[test]
fn invulnerables_are_not_slashed() {
	// For invulnerable validators no slashing is performed.
	ExtBuilder::default().invulnerables(vec![11]).build_and_execute(|| {
		assert_eq!(Balances::free_balance(11), 1000);
		assert_eq!(Balances::free_balance(21), 2000);

		let exposure = Staking::eras_stakers(active_era(), &21);
		let initial_balance = Staking::slashable_balance_of(&21);

		let nominator_balances: Vec<_> =
			exposure.others.iter().map(|o| Balances::free_balance(&o.who)).collect();

		on_offence_now(
			&[
				OffenceDetails {
					offender: (11, Staking::eras_stakers(active_era(), &11)),
					reporters: vec![],
				},
				OffenceDetails {
					offender: (21, Staking::eras_stakers(active_era(), &21)),
					reporters: vec![],
				},
			],
			&[Perbill::from_percent(50), Perbill::from_percent(20)],
		);

		// The validator 11 hasn't been slashed, but 21 has been.
		assert_eq!(Balances::free_balance(11), 1000);
		// 2000 - (0.2 * initial_balance)
		assert_eq!(Balances::free_balance(21), 2000 - (2 * initial_balance / 10));

		// ensure that nominators were slashed as well.
		for (initial_balance, other) in nominator_balances.into_iter().zip(exposure.others) {
			assert_eq!(
				Balances::free_balance(&other.who),
				initial_balance - (2 * other.value / 10),
			);
		}
	});
}

#[test]
fn dont_slash_if_fraction_is_zero() {
	// Don't slash if the fraction is zero.
	ExtBuilder::default().build_and_execute(|| {
		assert_eq!(Balances::free_balance(11), 1000);

		on_offence_now(
			&[OffenceDetails {
				offender: (11, Staking::eras_stakers(active_era(), &11)),
				reporters: vec![],
			}],
			&[Perbill::from_percent(0)],
		);

		// The validator hasn't been slashed. The new era is not forced.
		assert_eq!(Balances::free_balance(11), 1000);
		assert_eq!(Staking::force_era(), Forcing::NotForcing);
	});
}

#[test]
fn only_slash_for_max_in_era() {
	// multiple slashes within one era are only applied if it is more than any previous slash in the
	// same era.
	ExtBuilder::default().build_and_execute(|| {
		assert_eq!(Balances::free_balance(11), 1000);

		on_offence_now(
			&[OffenceDetails {
				offender: (11, Staking::eras_stakers(active_era(), &11)),
				reporters: vec![],
			}],
			&[Perbill::from_percent(50)],
		);

		// The validator has been slashed and has been force-chilled.
		assert_eq!(Balances::free_balance(11), 500);
		assert_eq!(Staking::force_era(), Forcing::NotForcing);

		on_offence_now(
			&[OffenceDetails {
				offender: (11, Staking::eras_stakers(active_era(), &11)),
				reporters: vec![],
			}],
			&[Perbill::from_percent(25)],
		);

		// The validator has not been slashed additionally.
		assert_eq!(Balances::free_balance(11), 500);

		on_offence_now(
			&[OffenceDetails {
				offender: (11, Staking::eras_stakers(active_era(), &11)),
				reporters: vec![],
			}],
			&[Perbill::from_percent(60)],
		);

		// The validator got slashed 10% more.
		assert_eq!(Balances::free_balance(11), 400);
	})
}

#[test]
fn garbage_collection_after_slashing() {
	// ensures that `SlashingSpans` and `SpanSlash` of an account is removed after reaping.
	ExtBuilder::default()
		.existential_deposit(2)
		.balance_factor(2)
		.build_and_execute(|| {
			assert_eq!(Balances::free_balance(11), 2000);

			on_offence_now(
				&[OffenceDetails {
					offender: (11, Staking::eras_stakers(active_era(), &11)),
					reporters: vec![],
				}],
				&[Perbill::from_percent(10)],
			);

			assert_eq!(Balances::free_balance(11), 2000 - 200);
			assert!(SlashingSpans::<Test>::get(&11).is_some());
			assert_eq!(SpanSlash::<Test>::get(&(11, 0)).amount(), &200);

			on_offence_now(
				&[OffenceDetails {
					offender: (11, Staking::eras_stakers(active_era(), &11)),
					reporters: vec![],
				}],
				&[Perbill::from_percent(100)],
			);

			// validator and nominator slash in era are garbage-collected by era change,
			// so we don't test those here.

			assert_eq!(Balances::free_balance(11), 2);
			assert_eq!(Balances::total_balance(&11), 2);

			let slashing_spans = SlashingSpans::<Test>::get(&11).unwrap();
			assert_eq!(slashing_spans.iter().count(), 2);

			// reap_stash respects num_slashing_spans so that weight is accurate
			assert_noop!(
				Staking::reap_stash(RuntimeOrigin::signed(20), 11, 0),
				Error::<Test>::IncorrectSlashingSpans
			);
			assert_ok!(Staking::reap_stash(RuntimeOrigin::signed(20), 11, 2));

			assert!(SlashingSpans::<Test>::get(&11).is_none());
			assert_eq!(SpanSlash::<Test>::get(&(11, 0)).amount(), &0);
		})
}

#[test]
fn garbage_collection_on_window_pruning() {
	// ensures that `ValidatorSlashInEra` and `NominatorSlashInEra` are cleared after
	// `BondingDuration`.
	ExtBuilder::default().build_and_execute(|| {
		mock::start_active_era(1);

		assert_eq!(Balances::free_balance(11), 1000);
		let now = active_era();

		let exposure = Staking::eras_stakers(now, &11);
		assert_eq!(Balances::free_balance(101), 2000);
		let nominated_value = exposure.others.iter().find(|o| o.who == 101).unwrap().value;

		on_offence_now(
			&[OffenceDetails {
				offender: (11, Staking::eras_stakers(now, &11)),
				reporters: vec![],
			}],
			&[Perbill::from_percent(10)],
		);

		assert_eq!(Balances::free_balance(11), 900);
		assert_eq!(Balances::free_balance(101), 2000 - (nominated_value / 10));

		assert!(ValidatorSlashInEra::<Test>::get(&now, &11).is_some());
		assert!(NominatorSlashInEra::<Test>::get(&now, &101).is_some());

		// + 1 because we have to exit the bonding window.
		for era in (0..(BondingDuration::get() + 1)).map(|offset| offset + now + 1) {
			assert!(ValidatorSlashInEra::<Test>::get(&now, &11).is_some());
			assert!(NominatorSlashInEra::<Test>::get(&now, &101).is_some());

			mock::start_active_era(era);
		}

		assert!(ValidatorSlashInEra::<Test>::get(&now, &11).is_none());
		assert!(NominatorSlashInEra::<Test>::get(&now, &101).is_none());
	})
}

#[test]
fn slashing_nominators_by_span_max() {
	ExtBuilder::default().build_and_execute(|| {
		mock::start_active_era(1);
		mock::start_active_era(2);
		mock::start_active_era(3);

		assert_eq!(Balances::free_balance(11), 1000);
		assert_eq!(Balances::free_balance(21), 2000);
		assert_eq!(Balances::free_balance(101), 2000);
		assert_eq!(Staking::slashable_balance_of(&21), 1000);

		let exposure_11 = Staking::eras_stakers(active_era(), &11);
		let exposure_21 = Staking::eras_stakers(active_era(), &21);
		let nominated_value_11 = exposure_11.others.iter().find(|o| o.who == 101).unwrap().value;
		let nominated_value_21 = exposure_21.others.iter().find(|o| o.who == 101).unwrap().value;

		on_offence_in_era(
			&[OffenceDetails {
				offender: (11, Staking::eras_stakers(active_era(), &11)),
				reporters: vec![],
			}],
			&[Perbill::from_percent(10)],
			2,
		);

		assert_eq!(Balances::free_balance(11), 900);

		let slash_1_amount = Perbill::from_percent(10) * nominated_value_11;
		assert_eq!(Balances::free_balance(101), 2000 - slash_1_amount);

		let expected_spans = vec![
			slashing::SlashingSpan { index: 1, start: 4, length: None },
			slashing::SlashingSpan { index: 0, start: 0, length: Some(4) },
		];

		let get_span = |account| SlashingSpans::<Test>::get(&account).unwrap();

		assert_eq!(get_span(11).iter().collect::<Vec<_>>(), expected_spans);

		assert_eq!(get_span(101).iter().collect::<Vec<_>>(), expected_spans);

		// second slash: higher era, higher value, same span.
		on_offence_in_era(
			&[OffenceDetails {
				offender: (21, Staking::eras_stakers(active_era(), &21)),
				reporters: vec![],
			}],
			&[Perbill::from_percent(30)],
			3,
		);

		// 11 was not further slashed, but 21 and 101 were.
		assert_eq!(Balances::free_balance(11), 900);
		assert_eq!(Balances::free_balance(21), 1700);

		let slash_2_amount = Perbill::from_percent(30) * nominated_value_21;
		assert!(slash_2_amount > slash_1_amount);

		// only the maximum slash in a single span is taken.
		assert_eq!(Balances::free_balance(101), 2000 - slash_2_amount);

		// third slash: in same era and on same validator as first, higher
		// in-era value, but lower slash value than slash 2.
		on_offence_in_era(
			&[OffenceDetails {
				offender: (11, Staking::eras_stakers(active_era(), &11)),
				reporters: vec![],
			}],
			&[Perbill::from_percent(20)],
			2,
		);

		// 11 was further slashed, but 21 and 101 were not.
		assert_eq!(Balances::free_balance(11), 800);
		assert_eq!(Balances::free_balance(21), 1700);

		let slash_3_amount = Perbill::from_percent(20) * nominated_value_21;
		assert!(slash_3_amount < slash_2_amount);
		assert!(slash_3_amount > slash_1_amount);

		// only the maximum slash in a single span is taken.
		assert_eq!(Balances::free_balance(101), 2000 - slash_2_amount);
	});
}

#[test]
fn slashes_are_summed_across_spans() {
	ExtBuilder::default().build_and_execute(|| {
		mock::start_active_era(1);
		mock::start_active_era(2);
		mock::start_active_era(3);

		assert_eq!(Balances::free_balance(21), 2000);
		assert_eq!(Staking::slashable_balance_of(&21), 1000);

		let get_span = |account| SlashingSpans::<Test>::get(&account).unwrap();

		on_offence_now(
			&[OffenceDetails {
				offender: (21, Staking::eras_stakers(active_era(), &21)),
				reporters: vec![],
			}],
			&[Perbill::from_percent(10)],
		);

		let expected_spans = vec![
			slashing::SlashingSpan { index: 1, start: 4, length: None },
			slashing::SlashingSpan { index: 0, start: 0, length: Some(4) },
		];

		assert_eq!(get_span(21).iter().collect::<Vec<_>>(), expected_spans);
		assert_eq!(Balances::free_balance(21), 1900);

		// 21 has been force-chilled. re-signal intent to validate.
		Staking::validate(RuntimeOrigin::signed(21), Default::default()).unwrap();

		mock::start_active_era(4);

		assert_eq!(Staking::slashable_balance_of(&21), 900);

		on_offence_now(
			&[OffenceDetails {
				offender: (21, Staking::eras_stakers(active_era(), &21)),
				reporters: vec![],
			}],
			&[Perbill::from_percent(10)],
		);

		let expected_spans = vec![
			slashing::SlashingSpan { index: 2, start: 5, length: None },
			slashing::SlashingSpan { index: 1, start: 4, length: Some(1) },
			slashing::SlashingSpan { index: 0, start: 0, length: Some(4) },
		];

		assert_eq!(get_span(21).iter().collect::<Vec<_>>(), expected_spans);
		assert_eq!(Balances::free_balance(21), 1810);
	});
}

#[test]
fn deferred_slashes_are_deferred() {
	ExtBuilder::default().slash_defer_duration(2).build_and_execute(|| {
		mock::start_active_era(1);

		assert_eq!(Balances::free_balance(11), 1000);

		let exposure = Staking::eras_stakers(active_era(), &11);
		assert_eq!(Balances::free_balance(101), 2000);
		let nominated_value = exposure.others.iter().find(|o| o.who == 101).unwrap().value;

		System::reset_events();

		on_offence_now(
			&[OffenceDetails {
				offender: (11, Staking::eras_stakers(active_era(), &11)),
				reporters: vec![],
			}],
			&[Perbill::from_percent(10)],
		);

		// nominations are not removed regardless of the deferring.
		assert_eq!(Staking::nominators(101).unwrap().targets, vec![11, 21]);

		assert_eq!(Balances::free_balance(11), 1000);
		assert_eq!(Balances::free_balance(101), 2000);

		mock::start_active_era(2);

		assert_eq!(Balances::free_balance(11), 1000);
		assert_eq!(Balances::free_balance(101), 2000);

		mock::start_active_era(3);

		assert_eq!(Balances::free_balance(11), 1000);
		assert_eq!(Balances::free_balance(101), 2000);

		// at the start of era 4, slashes from era 1 are processed,
		// after being deferred for at least 2 full eras.
		mock::start_active_era(4);

		assert_eq!(Balances::free_balance(11), 900);
		assert_eq!(Balances::free_balance(101), 2000 - (nominated_value / 10));

		assert!(matches!(
			staking_events_since_last_call().as_slice(),
			&[
				Event::SlashReported { validator: 11, slash_era: 1, .. },
				Event::StakersElected,
				..,
				Event::Slashed { staker: 11, amount: 100 },
				Event::Slashed { staker: 101, amount: 12 }
			]
		));
	})
}

#[test]
fn retroactive_deferred_slashes_two_eras_before() {
	ExtBuilder::default().slash_defer_duration(2).build_and_execute(|| {
		assert_eq!(BondingDuration::get(), 3);

		mock::start_active_era(1);
		let exposure_11_at_era1 = Staking::eras_stakers(active_era(), &11);

		mock::start_active_era(3);

		assert_eq!(Staking::nominators(101).unwrap().targets, vec![11, 21]);

		System::reset_events();
		on_offence_in_era(
			&[OffenceDetails { offender: (11, exposure_11_at_era1), reporters: vec![] }],
			&[Perbill::from_percent(10)],
			1, // should be deferred for two full eras, and applied at the beginning of era 4.
		);

		mock::start_active_era(4);

		assert!(matches!(
			staking_events_since_last_call().as_slice(),
			&[
				Event::SlashReported { validator: 11, slash_era: 1, .. },
				..,
				Event::Slashed { staker: 11, amount: 100 },
				Event::Slashed { staker: 101, amount: 12 }
			]
		));
	})
}

#[test]
fn retroactive_deferred_slashes_one_before() {
	ExtBuilder::default().slash_defer_duration(2).build_and_execute(|| {
		assert_eq!(BondingDuration::get(), 3);

		mock::start_active_era(1);
		let exposure_11_at_era1 = Staking::eras_stakers(active_era(), &11);

		// unbond at slash era.
		mock::start_active_era(2);
		assert_ok!(Staking::chill(RuntimeOrigin::signed(11)));
		assert_ok!(Staking::unbond(RuntimeOrigin::signed(11), 100));

		mock::start_active_era(3);
		System::reset_events();
		on_offence_in_era(
			&[OffenceDetails { offender: (11, exposure_11_at_era1), reporters: vec![] }],
			&[Perbill::from_percent(10)],
			2, // should be deferred for two full eras, and applied at the beginning of era 5.
		);

		mock::start_active_era(4);

		assert_eq!(Staking::ledger(11.into()).unwrap().total, 1000);
		// slash happens after the next line.

		mock::start_active_era(5);
		assert!(matches!(
			staking_events_since_last_call().as_slice(),
			&[
				Event::SlashReported { validator: 11, slash_era: 2, .. },
				..,
				Event::Slashed { staker: 11, amount: 100 },
				Event::Slashed { staker: 101, amount: 12 }
			]
		));

		// their ledger has already been slashed.
		assert_eq!(Staking::ledger(11.into()).unwrap().total, 900);
		assert_ok!(Staking::unbond(RuntimeOrigin::signed(11), 1000));
		assert_eq!(Staking::ledger(11.into()).unwrap().total, 900);
	})
}

#[test]
fn staker_cannot_bail_deferred_slash() {
	// as long as SlashDeferDuration is less than BondingDuration, this should not be possible.
	ExtBuilder::default().slash_defer_duration(2).build_and_execute(|| {
		mock::start_active_era(1);

		assert_eq!(Balances::free_balance(11), 1000);
		assert_eq!(Balances::free_balance(101), 2000);

		let exposure = Staking::eras_stakers(active_era(), &11);
		let nominated_value = exposure.others.iter().find(|o| o.who == 101).unwrap().value;

		on_offence_now(
			&[OffenceDetails {
				offender: (11, Staking::eras_stakers(active_era(), &11)),
				reporters: vec![],
			}],
			&[Perbill::from_percent(10)],
		);

		// now we chill
		assert_ok!(Staking::chill(RuntimeOrigin::signed(101)));
		assert_ok!(Staking::unbond(RuntimeOrigin::signed(101), 500));

		assert_eq!(Staking::current_era().unwrap(), 1);
		assert_eq!(active_era(), 1);

		assert_eq!(
			Ledger::<Test>::get(101).unwrap(),
			StakingLedgerInspect {
				active: 0,
				total: 500,
				stash: 101,
				legacy_claimed_rewards: bounded_vec![],
				unlocking: bounded_vec![UnlockChunk { era: 4u32, value: 500 }],
			}
		);

		// no slash yet.
		assert_eq!(Balances::free_balance(11), 1000);
		assert_eq!(Balances::free_balance(101), 2000);

		// no slash yet.
		mock::start_active_era(2);
		assert_eq!(Balances::free_balance(11), 1000);
		assert_eq!(Balances::free_balance(101), 2000);
		assert_eq!(Staking::current_era().unwrap(), 2);
		assert_eq!(active_era(), 2);

		// no slash yet.
		mock::start_active_era(3);
		assert_eq!(Balances::free_balance(11), 1000);
		assert_eq!(Balances::free_balance(101), 2000);
		assert_eq!(Staking::current_era().unwrap(), 3);
		assert_eq!(active_era(), 3);

		// and cannot yet unbond:
		assert_storage_noop!(assert!(
			Staking::withdraw_unbonded(RuntimeOrigin::signed(101), 0).is_ok()
		));
		assert_eq!(
			Ledger::<Test>::get(101).unwrap().unlocking.into_inner(),
			vec![UnlockChunk { era: 4u32, value: 500 as Balance }],
		);

		// at the start of era 4, slashes from era 1 are processed,
		// after being deferred for at least 2 full eras.
		mock::start_active_era(4);

		assert_eq!(Balances::free_balance(11), 900);
		assert_eq!(Balances::free_balance(101), 2000 - (nominated_value / 10));

		// and the leftover of the funds can now be unbonded.
	})
}

#[test]
fn remove_deferred() {
	ExtBuilder::default().slash_defer_duration(2).build_and_execute(|| {
		mock::start_active_era(1);

		assert_eq!(Balances::free_balance(11), 1000);

		let exposure = Staking::eras_stakers(active_era(), &11);
		assert_eq!(Balances::free_balance(101), 2000);
		let nominated_value = exposure.others.iter().find(|o| o.who == 101).unwrap().value;

		// deferred to start of era 4.
		on_offence_now(
			&[OffenceDetails { offender: (11, exposure.clone()), reporters: vec![] }],
			&[Perbill::from_percent(10)],
		);

		assert_eq!(Balances::free_balance(11), 1000);
		assert_eq!(Balances::free_balance(101), 2000);

		mock::start_active_era(2);

		// reported later, but deferred to start of era 4 as well.
		System::reset_events();
		on_offence_in_era(
			&[OffenceDetails { offender: (11, exposure.clone()), reporters: vec![] }],
			&[Perbill::from_percent(15)],
			1,
		);

		// fails if empty
		assert_noop!(
			Staking::cancel_deferred_slash(RuntimeOrigin::root(), 1, vec![]),
			Error::<Test>::EmptyTargets
		);

		// cancel one of them.
		assert_ok!(Staking::cancel_deferred_slash(RuntimeOrigin::root(), 4, vec![0]));

		assert_eq!(Balances::free_balance(11), 1000);
		assert_eq!(Balances::free_balance(101), 2000);

		mock::start_active_era(3);

		assert_eq!(Balances::free_balance(11), 1000);
		assert_eq!(Balances::free_balance(101), 2000);

		// at the start of era 4, slashes from era 1 are processed,
		// after being deferred for at least 2 full eras.
		mock::start_active_era(4);

		// the first slash for 10% was cancelled, but the 15% one not.
		assert!(matches!(
			staking_events_since_last_call().as_slice(),
			&[
				Event::SlashReported { validator: 11, slash_era: 1, .. },
				..,
				Event::Slashed { staker: 11, amount: 50 },
				Event::Slashed { staker: 101, amount: 7 }
			]
		));

		let slash_10 = Perbill::from_percent(10);
		let slash_15 = Perbill::from_percent(15);
		let initial_slash = slash_10 * nominated_value;

		let total_slash = slash_15 * nominated_value;
		let actual_slash = total_slash - initial_slash;

		// 5% slash (15 - 10) processed now.
		assert_eq!(Balances::free_balance(11), 950);
		assert_eq!(Balances::free_balance(101), 2000 - actual_slash);
	})
}

#[test]
fn remove_multi_deferred() {
	ExtBuilder::default().slash_defer_duration(2).build_and_execute(|| {
		mock::start_active_era(1);

		assert_eq!(Balances::free_balance(11), 1000);

		let exposure = Staking::eras_stakers(active_era(), &11);
		assert_eq!(Balances::free_balance(101), 2000);

		on_offence_now(
			&[OffenceDetails { offender: (11, exposure.clone()), reporters: vec![] }],
			&[Perbill::from_percent(10)],
		);

		on_offence_now(
			&[OffenceDetails {
				offender: (21, Staking::eras_stakers(active_era(), &21)),
				reporters: vec![],
			}],
			&[Perbill::from_percent(10)],
		);

		on_offence_now(
			&[OffenceDetails { offender: (11, exposure.clone()), reporters: vec![] }],
			&[Perbill::from_percent(25)],
		);

		on_offence_now(
			&[OffenceDetails { offender: (42, exposure.clone()), reporters: vec![] }],
			&[Perbill::from_percent(25)],
		);

		on_offence_now(
			&[OffenceDetails { offender: (69, exposure.clone()), reporters: vec![] }],
			&[Perbill::from_percent(25)],
		);

		assert_eq!(UnappliedSlashes::<Test>::get(&4).len(), 5);

		// fails if list is not sorted
		assert_noop!(
			Staking::cancel_deferred_slash(RuntimeOrigin::root(), 1, vec![2, 0, 4]),
			Error::<Test>::NotSortedAndUnique
		);
		// fails if list is not unique
		assert_noop!(
			Staking::cancel_deferred_slash(RuntimeOrigin::root(), 1, vec![0, 2, 2]),
			Error::<Test>::NotSortedAndUnique
		);
		// fails if bad index
		assert_noop!(
			Staking::cancel_deferred_slash(RuntimeOrigin::root(), 1, vec![1, 2, 3, 4, 5]),
			Error::<Test>::InvalidSlashIndex
		);

		assert_ok!(Staking::cancel_deferred_slash(RuntimeOrigin::root(), 4, vec![0, 2, 4]));

		let slashes = UnappliedSlashes::<Test>::get(&4);
		assert_eq!(slashes.len(), 2);
		assert_eq!(slashes[0].validator, 21);
		assert_eq!(slashes[1].validator, 42);
	})
}

#[test]
fn slash_kicks_validators_not_nominators_and_disables_nominator_for_kicked_validator() {
	ExtBuilder::default()
		.validator_count(7)
		.set_status(41, StakerStatus::Validator)
		.set_status(51, StakerStatus::Validator)
		.set_status(201, StakerStatus::Validator)
		.set_status(202, StakerStatus::Validator)
		.build_and_execute(|| {
			mock::start_active_era(1);
			assert_eq_uvec!(Session::validators(), vec![11, 21, 31, 41, 51, 201, 202]);

			// pre-slash balance
			assert_eq!(Balances::free_balance(11), 1000);
			assert_eq!(Balances::free_balance(101), 2000);

			// 100 has approval for 11 as of now
			assert!(Staking::nominators(101).unwrap().targets.contains(&11));

			// 11 and 21 both have the support of 100
			let exposure_11 = Staking::eras_stakers(active_era(), &11);
			let exposure_21 = Staking::eras_stakers(active_era(), &21);

			assert_eq!(exposure_11.total, 1000 + 125);
			assert_eq!(exposure_21.total, 1000 + 375);

<<<<<<< HEAD
		assert_eq!(
			staking_events_since_last_call(),
			vec![
				Event::StakersElected,
				Event::EraPaid { era_index: 0, validator_payout: 11075 },
				Event::Chilled { stash: 11 },
				Event::ForceEra { mode: Forcing::ForceNew },
				Event::SlashReported {
					validator: 11,
					fraction: Perbill::from_percent(10),
					slash_era: 1
				},
				Event::Slashed { staker: 11, amount: 100 },
				Event::Slashed { staker: 101, amount: 12 },
			]
		);
=======
			on_offence_now(
				&[OffenceDetails { offender: (11, exposure_11.clone()), reporters: vec![] }],
				&[Perbill::from_percent(10)],
			);
>>>>>>> 31dc8bb1

			assert_eq!(
				staking_events_since_last_call(),
				vec![
					Event::StakersElected,
					Event::EraPaid { era_index: 0, validator_payout: 11075, remainder: 33225 },
					Event::SlashReported {
						validator: 11,
						fraction: Perbill::from_percent(10),
						slash_era: 1
					},
					Event::Slashed { staker: 11, amount: 100 },
					Event::Slashed { staker: 101, amount: 12 },
				]
			);

			// post-slash balance
			let nominator_slash_amount_11 = 125 / 10;
			assert_eq!(Balances::free_balance(11), 900);
			assert_eq!(Balances::free_balance(101), 2000 - nominator_slash_amount_11);

			// check that validator was disabled.
			assert!(is_disabled(11));

			// actually re-bond the slashed validator
			assert_ok!(Staking::validate(RuntimeOrigin::signed(11), Default::default()));

			mock::start_active_era(2);
			let exposure_11 = Staking::eras_stakers(active_era(), &11);
			let exposure_21 = Staking::eras_stakers(active_era(), &21);

			// 11's own expo is reduced. sum of support from 11 is less (448), which is 500
			// 900 + 146
			assert!(matches!(exposure_11, Exposure { own: 900, total: 1046, .. }));
			// 1000 + 342
			assert!(matches!(exposure_21, Exposure { own: 1000, total: 1342, .. }));
			assert_eq!(500 - 146 - 342, nominator_slash_amount_11);
		});
}

#[test]
fn non_slashable_offence_disables_validator() {
	ExtBuilder::default()
		.validator_count(7)
		.set_status(41, StakerStatus::Validator)
		.set_status(51, StakerStatus::Validator)
		.set_status(201, StakerStatus::Validator)
		.set_status(202, StakerStatus::Validator)
		.build_and_execute(|| {
			mock::start_active_era(1);
			assert_eq_uvec!(Session::validators(), vec![11, 21, 31, 41, 51, 201, 202]);

			let exposure_11 = Staking::eras_stakers(Staking::active_era().unwrap().index, &11);
			let exposure_21 = Staking::eras_stakers(Staking::active_era().unwrap().index, &21);

			// offence with no slash associated
			on_offence_now(
				&[OffenceDetails { offender: (11, exposure_11.clone()), reporters: vec![] }],
				&[Perbill::zero()],
			);

			// it does NOT affect the nominator.
			assert_eq!(Staking::nominators(101).unwrap().targets, vec![11, 21]);

			// offence that slashes 25% of the bond
			on_offence_now(
				&[OffenceDetails { offender: (21, exposure_21.clone()), reporters: vec![] }],
				&[Perbill::from_percent(25)],
			);

			// it DOES NOT affect the nominator.
			assert_eq!(Staking::nominators(101).unwrap().targets, vec![11, 21]);

<<<<<<< HEAD
		assert_eq!(
			staking_events_since_last_call(),
			vec![
				Event::StakersElected,
				Event::EraPaid { era_index: 0, validator_payout: 11075 },
				Event::Chilled { stash: 11 },
				Event::ForceEra { mode: Forcing::ForceNew },
				Event::SlashReported {
					validator: 11,
					fraction: Perbill::from_percent(0),
					slash_era: 1
				},
				Event::Chilled { stash: 21 },
				Event::SlashReported {
					validator: 21,
					fraction: Perbill::from_percent(25),
					slash_era: 1
				},
				Event::Slashed { staker: 21, amount: 250 },
				Event::Slashed { staker: 101, amount: 94 }
			]
		);
=======
			assert_eq!(
				staking_events_since_last_call(),
				vec![
					Event::StakersElected,
					Event::EraPaid { era_index: 0, validator_payout: 11075, remainder: 33225 },
					Event::SlashReported {
						validator: 11,
						fraction: Perbill::from_percent(0),
						slash_era: 1
					},
					Event::SlashReported {
						validator: 21,
						fraction: Perbill::from_percent(25),
						slash_era: 1
					},
					Event::Slashed { staker: 21, amount: 250 },
					Event::Slashed { staker: 101, amount: 94 }
				]
			);
>>>>>>> 31dc8bb1

			// the offence for validator 11 wasn't slashable but it is disabled
			assert!(is_disabled(11));
			// validator 21 gets disabled too
			assert!(is_disabled(21));
		});
}

#[test]
fn slashing_independent_of_disabling_validator() {
	ExtBuilder::default()
		.validator_count(5)
		.set_status(41, StakerStatus::Validator)
		.set_status(51, StakerStatus::Validator)
		.build_and_execute(|| {
			mock::start_active_era(1);
			assert_eq_uvec!(Session::validators(), vec![11, 21, 31, 41, 51]);

			let exposure_11 = Staking::eras_stakers(Staking::active_era().unwrap().index, &11);
			let exposure_21 = Staking::eras_stakers(Staking::active_era().unwrap().index, &21);

			let now = Staking::active_era().unwrap().index;

			// offence with no slash associated
			on_offence_in_era(
				&[OffenceDetails { offender: (11, exposure_11.clone()), reporters: vec![] }],
				&[Perbill::zero()],
				now,
			);

			// nomination remains untouched.
			assert_eq!(Staking::nominators(101).unwrap().targets, vec![11, 21]);

			// offence that slashes 25% of the bond
			on_offence_in_era(
				&[OffenceDetails { offender: (21, exposure_21.clone()), reporters: vec![] }],
				&[Perbill::from_percent(25)],
				now,
			);

			// nomination remains untouched.
			assert_eq!(Staking::nominators(101).unwrap().targets, vec![11, 21]);

<<<<<<< HEAD
		assert_eq!(
			staking_events_since_last_call(),
			vec![
				Event::StakersElected,
				Event::EraPaid { era_index: 0, validator_payout: 11075 },
				Event::Chilled { stash: 11 },
				Event::ForceEra { mode: Forcing::ForceNew },
				Event::SlashReported {
					validator: 11,
					fraction: Perbill::from_percent(0),
					slash_era: 1
				},
				Event::Chilled { stash: 21 },
				Event::SlashReported {
					validator: 21,
					fraction: Perbill::from_percent(25),
					slash_era: 1
				},
				Event::Slashed { staker: 21, amount: 250 },
				Event::Slashed { staker: 101, amount: 94 }
			]
		);
=======
			assert_eq!(
				staking_events_since_last_call(),
				vec![
					Event::StakersElected,
					Event::EraPaid { era_index: 0, validator_payout: 11075, remainder: 33225 },
					Event::SlashReported {
						validator: 11,
						fraction: Perbill::from_percent(0),
						slash_era: 1
					},
					Event::SlashReported {
						validator: 21,
						fraction: Perbill::from_percent(25),
						slash_era: 1
					},
					Event::Slashed { staker: 21, amount: 250 },
					Event::Slashed { staker: 101, amount: 94 }
				]
			);
>>>>>>> 31dc8bb1

			// first validator is disabled but not slashed
			assert!(is_disabled(11));
			// second validator is slashed but not disabled
			assert!(!is_disabled(21));
		});
}

#[test]
fn offence_threshold_doesnt_trigger_new_era() {
	ExtBuilder::default()
		.validator_count(4)
		.set_status(41, StakerStatus::Validator)
		.build_and_execute(|| {
			mock::start_active_era(1);
			assert_eq_uvec!(Session::validators(), vec![11, 21, 31, 41]);

			assert_eq!(
				UpToLimitDisablingStrategy::<DISABLING_LIMIT_FACTOR>::disable_limit(
					Session::validators().len()
				),
				1
			);

			// we have 4 validators and an offending validator threshold of 1/3,
			// even if the third validator commits an offence a new era should not be forced

			let exposure_11 = Staking::eras_stakers(Staking::active_era().unwrap().index, &11);
			let exposure_21 = Staking::eras_stakers(Staking::active_era().unwrap().index, &21);
			let exposure_31 = Staking::eras_stakers(Staking::active_era().unwrap().index, &31);

			on_offence_now(
				&[OffenceDetails { offender: (11, exposure_11.clone()), reporters: vec![] }],
				&[Perbill::zero()],
			);

			// 11 should be disabled because the byzantine threshold is 1
			assert!(is_disabled(11));

			assert_eq!(ForceEra::<Test>::get(), Forcing::NotForcing);

			on_offence_now(
				&[OffenceDetails { offender: (21, exposure_21.clone()), reporters: vec![] }],
				&[Perbill::zero()],
			);

			// 21 should not be disabled because the number of disabled validators will be above the
			// byzantine threshold
			assert!(!is_disabled(21));

			assert_eq!(ForceEra::<Test>::get(), Forcing::NotForcing);

			on_offence_now(
				&[OffenceDetails { offender: (31, exposure_31.clone()), reporters: vec![] }],
				&[Perbill::zero()],
			);

			// same for 31
			assert!(!is_disabled(31));

			assert_eq!(ForceEra::<Test>::get(), Forcing::NotForcing);
		});
}

#[test]
fn disabled_validators_are_kept_disabled_for_whole_era() {
	ExtBuilder::default()
		.validator_count(7)
		.set_status(41, StakerStatus::Validator)
		.set_status(51, StakerStatus::Validator)
		.set_status(201, StakerStatus::Validator)
		.set_status(202, StakerStatus::Validator)
		.build_and_execute(|| {
			mock::start_active_era(1);
			assert_eq_uvec!(Session::validators(), vec![11, 21, 31, 41, 51, 201, 202]);
			assert_eq!(<Test as Config>::SessionsPerEra::get(), 3);

			let exposure_11 = Staking::eras_stakers(Staking::active_era().unwrap().index, &11);
			let exposure_21 = Staking::eras_stakers(Staking::active_era().unwrap().index, &21);

			on_offence_now(
				&[OffenceDetails { offender: (21, exposure_21.clone()), reporters: vec![] }],
				&[Perbill::from_percent(25)],
			);

			// nominations are not updated.
			assert_eq!(Staking::nominators(101).unwrap().targets, vec![11, 21]);

			// validator 21 gets disabled since it got slashed
			assert!(is_disabled(21));

			advance_session();

			// disabled validators should carry-on through all sessions in the era
			assert!(is_disabled(21));

			// validator 11 commits an offence
			on_offence_now(
				&[OffenceDetails { offender: (11, exposure_11.clone()), reporters: vec![] }],
				&[Perbill::from_percent(25)],
			);

			// nominations are not updated.
			assert_eq!(Staking::nominators(101).unwrap().targets, vec![11, 21]);

			advance_session();

			// and both are disabled in the last session of the era
			assert!(is_disabled(11));
			assert!(is_disabled(21));

			mock::start_active_era(2);

			// when a new era starts disabled validators get cleared
			assert!(!is_disabled(11));
			assert!(!is_disabled(21));
		});
}

#[test]
fn claim_reward_at_the_last_era_and_no_double_claim_and_invalid_claim() {
	// should check that:
	// * rewards get paid until history_depth for both validators and nominators
	// * an invalid era to claim doesn't update last_reward
	// * double claim of one era fails
	ExtBuilder::default().nominate(true).build_and_execute(|| {
		// Consumed weight for all payout_stakers dispatches that fail
		let err_weight = <Test as Config>::WeightInfo::payout_stakers_alive_staked(0);

		let init_balance_11 = Balances::total_balance(&11);
		let init_balance_101 = Balances::total_balance(&101);

		let part_for_11 = Perbill::from_rational::<u32>(1000, 1125);
		let part_for_101 = Perbill::from_rational::<u32>(125, 1125);

		// Check state
		Payee::<Test>::insert(11, RewardDestination::Account(11));
		Payee::<Test>::insert(101, RewardDestination::Account(101));

		Pallet::<Test>::reward_by_ids(vec![(11, 1)]);
		// Compute total payout now for whole duration as other parameter won't change

		mock::start_active_era(1);
		let total_payout_0 = Staking::era_payout(0);

		Pallet::<Test>::reward_by_ids(vec![(11, 1)]);
		// Increase total token issuance to affect the total payout.
		let _ = Balances::deposit_creating(&999, 1_000_000_000);

		// Compute total payout now for whole duration as other parameter won't change

		mock::start_active_era(2);
		let total_payout_1 = Staking::era_payout(1);
		assert!(total_payout_1 != total_payout_0);

		Pallet::<Test>::reward_by_ids(vec![(11, 1)]);
		// Increase total token issuance to affect the total payout.
		let _ = Balances::deposit_creating(&999, 1_000_000_000);

		// Compute total payout now for whole duration as other parameter won't change
		mock::start_active_era(HistoryDepth::get() + 1);
		let total_payout_2 = Staking::era_payout(2);
		assert!(total_payout_2 != total_payout_0);
		assert!(total_payout_2 != total_payout_1);

		let active_era = active_era();

		// This is the latest planned era in staking, not the active era
		let current_era = Staking::current_era().unwrap();

		// Last kept is 1:
		assert!(current_era - HistoryDepth::get() == 1);
		assert_noop!(
			Staking::payout_stakers_by_page(RuntimeOrigin::signed(1337), 11, 0, 0),
			// Fail: Era out of history
			Error::<Test>::InvalidEraToReward.with_weight(err_weight)
		);
		assert_ok!(Staking::payout_stakers_by_page(RuntimeOrigin::signed(1337), 11, 1, 0));
		assert_ok!(Staking::payout_stakers_by_page(RuntimeOrigin::signed(1337), 11, 2, 0));
		assert_noop!(
			Staking::payout_stakers_by_page(RuntimeOrigin::signed(1337), 11, 2, 0),
			// Fail: Double claim
			Error::<Test>::AlreadyClaimed.with_weight(err_weight)
		);
		assert_noop!(
			Staking::payout_stakers_by_page(RuntimeOrigin::signed(1337), 11, active_era, 0),
			// Fail: Era not finished yet
			Error::<Test>::InvalidEraToReward.with_weight(err_weight)
		);

		// Era 0 can't be rewarded anymore and current era can't be rewarded yet
		// only era 1 and 2 can be rewarded.

		assert_eq!(
			Balances::total_balance(&11),
			init_balance_11 + part_for_11 * (total_payout_1 + total_payout_2),
		);
		assert_eq!(
			Balances::total_balance(&101),
			init_balance_101 + part_for_101 * (total_payout_1 + total_payout_2),
		);
	});
}

#[test]
fn zero_slash_keeps_nominators() {
	ExtBuilder::default()
		.validator_count(7)
		.set_status(41, StakerStatus::Validator)
		.set_status(51, StakerStatus::Validator)
		.set_status(201, StakerStatus::Validator)
		.set_status(202, StakerStatus::Validator)
		.build_and_execute(|| {
			mock::start_active_era(1);

			assert_eq!(Balances::free_balance(11), 1000);

			let exposure = Staking::eras_stakers(active_era(), &11);
			assert_eq!(Balances::free_balance(101), 2000);

			on_offence_now(
				&[OffenceDetails { offender: (11, exposure.clone()), reporters: vec![] }],
				&[Perbill::from_percent(0)],
			);

			assert_eq!(Balances::free_balance(11), 1000);
			assert_eq!(Balances::free_balance(101), 2000);

			// 11 is not removed but disabled
			assert!(Validators::<Test>::iter().any(|(stash, _)| stash == 11));
			assert!(is_disabled(11));
			// and their nominations are kept.
			assert_eq!(Staking::nominators(101).unwrap().targets, vec![11, 21]);
		});
}

#[test]
fn six_session_delay() {
	ExtBuilder::default().initialize_first_session(false).build_and_execute(|| {
		use pallet_session::SessionManager;

		let val_set = Session::validators();
		let init_session = Session::current_index();
		let init_active_era = active_era();

		// pallet-session is delaying session by one, thus the next session to plan is +2.
		assert_eq!(<Staking as SessionManager<_>>::new_session(init_session + 2), None);
		assert_eq!(
			<Staking as SessionManager<_>>::new_session(init_session + 3),
			Some(val_set.clone())
		);
		assert_eq!(<Staking as SessionManager<_>>::new_session(init_session + 4), None);
		assert_eq!(<Staking as SessionManager<_>>::new_session(init_session + 5), None);
		assert_eq!(
			<Staking as SessionManager<_>>::new_session(init_session + 6),
			Some(val_set.clone())
		);

		<Staking as SessionManager<_>>::end_session(init_session);
		<Staking as SessionManager<_>>::start_session(init_session + 1);
		assert_eq!(active_era(), init_active_era);

		<Staking as SessionManager<_>>::end_session(init_session + 1);
		<Staking as SessionManager<_>>::start_session(init_session + 2);
		assert_eq!(active_era(), init_active_era);

		// Reward current era
		Staking::reward_by_ids(vec![(11, 1)]);

		// New active era is triggered here.
		<Staking as SessionManager<_>>::end_session(init_session + 2);
		<Staking as SessionManager<_>>::start_session(init_session + 3);
		assert_eq!(active_era(), init_active_era + 1);

		<Staking as SessionManager<_>>::end_session(init_session + 3);
		<Staking as SessionManager<_>>::start_session(init_session + 4);
		assert_eq!(active_era(), init_active_era + 1);

		<Staking as SessionManager<_>>::end_session(init_session + 4);
		<Staking as SessionManager<_>>::start_session(init_session + 5);
		assert_eq!(active_era(), init_active_era + 1);

		// Reward current era
		Staking::reward_by_ids(vec![(21, 2)]);

		// New active era is triggered here.
		<Staking as SessionManager<_>>::end_session(init_session + 5);
		<Staking as SessionManager<_>>::start_session(init_session + 6);
		assert_eq!(active_era(), init_active_era + 2);

		// That reward are correct
		assert_eq!(Staking::eras_reward_points(init_active_era).total, 1);
		assert_eq!(Staking::eras_reward_points(init_active_era + 1).total, 2);
	});
}

#[test]
fn test_nominators_over_max_exposure_page_size_are_rewarded() {
	ExtBuilder::default().build_and_execute(|| {
		// bond one nominator more than the max exposure page size to validator 11.
		for i in 0..=MaxExposurePageSize::get() {
			let stash = 10_000 + i as AccountId;
			let balance = 10_000 + i as Balance;
			Balances::make_free_balance_be(&stash, balance);
			assert_ok!(Staking::bond(
				RuntimeOrigin::signed(stash),
				balance,
				RewardDestination::Stash
			));
			assert_ok!(Staking::nominate(RuntimeOrigin::signed(stash), vec![11]));
		}
		mock::start_active_era(1);

		Pallet::<Test>::reward_by_ids(vec![(11, 1)]);

		mock::start_active_era(2);
		mock::make_all_reward_payment(1);

		// Assert nominators from 1 to Max are rewarded
		let mut i: u32 = 0;
		while i < MaxExposurePageSize::get() {
			let stash = 10_000 + i as AccountId;
			let balance = 10_000 + i as Balance;
			assert!(Balances::free_balance(&stash) > balance);
			i += 1;
		}

		// Assert overflowing nominators from page 1 are also rewarded
		let stash = 10_000 + i as AccountId;
		assert!(Balances::free_balance(&stash) > (10_000 + i) as Balance);
	});
}

#[test]
fn test_nominators_are_rewarded_for_all_exposure_page() {
	ExtBuilder::default().build_and_execute(|| {
		// 3 pages of exposure
		let nominator_count = 2 * MaxExposurePageSize::get() + 1;

		for i in 0..nominator_count {
			let stash = 10_000 + i as AccountId;
			let balance = 10_000 + i as Balance;
			Balances::make_free_balance_be(&stash, balance);
			assert_ok!(Staking::bond(
				RuntimeOrigin::signed(stash),
				balance,
				RewardDestination::Stash
			));
			assert_ok!(Staking::nominate(RuntimeOrigin::signed(stash), vec![11]));
		}
		mock::start_active_era(1);

		Pallet::<Test>::reward_by_ids(vec![(11, 1)]);

		mock::start_active_era(2);
		mock::make_all_reward_payment(1);

		assert_eq!(EraInfo::<Test>::get_page_count(1, &11), 3);

		// Assert all nominators are rewarded according to their stake
		for i in 0..nominator_count {
			// balance of the nominator after the reward payout.
			let current_balance = Balances::free_balance(&((10000 + i) as AccountId));
			// balance of the nominator in the previous iteration.
			let previous_balance = Balances::free_balance(&((10000 + i - 1) as AccountId));
			// balance before the reward.
			let original_balance = 10_000 + i as Balance;

			assert!(current_balance > original_balance);
			// since the stake of the nominator is increasing for each iteration, the final balance
			// after the reward should also be higher than the previous iteration.
			assert!(current_balance > previous_balance);
		}
	});
}

#[test]
fn test_multi_page_payout_stakers_by_page() {
	// Test that payout_stakers work in general and that it pays the correct amount of reward.
	ExtBuilder::default().has_stakers(false).build_and_execute(|| {
		let balance = 1000;
		// Track the exposure of the validator and all nominators.
		let mut total_exposure = balance;
		// Create a validator:
		bond_validator(11, balance); // Default(64)
		assert_eq!(Validators::<Test>::count(), 1);

		// Create nominators, targeting stash of validators
		for i in 0..100 {
			let bond_amount = balance + i as Balance;
			bond_nominator(1000 + i, bond_amount, vec![11]);
			// with multi page reward payout, payout exposure is same as total exposure.
			total_exposure += bond_amount;
		}

		mock::start_active_era(1);
		Staking::reward_by_ids(vec![(11, 1)]);

		// Since `MaxExposurePageSize = 64`, there are two pages of validator exposure.
		assert_eq!(EraInfo::<Test>::get_page_count(1, &11), 2);

		// compute and ensure the reward amount is greater than zero.
		mock::start_active_era(2);
		let payout = dbg!(Staking::era_payout(1));
		dbg!(Staking::era_payout(0));

		// verify the exposures are calculated correctly.
		let actual_exposure_0 = EraInfo::<Test>::get_paged_exposure(1, &11, 0).unwrap();
		assert_eq!(actual_exposure_0.total(), total_exposure);
		assert_eq!(actual_exposure_0.own(), 1000);
		assert_eq!(actual_exposure_0.others().len(), 64);
		let actual_exposure_1 = EraInfo::<Test>::get_paged_exposure(1, &11, 1).unwrap();
		assert_eq!(actual_exposure_1.total(), total_exposure);
		// own stake is only included once in the first page
		assert_eq!(actual_exposure_1.own(), 0);
		assert_eq!(actual_exposure_1.others().len(), 100 - 64);

		let pre_payout_total_issuance = Balances::total_issuance();
		RewardOnUnbalanceWasCalled::set(false);
		System::reset_events();

		let controller_balance_before_p0_payout = Balances::free_balance(&11);
		// Payout rewards for first exposure page
		assert_ok!(Staking::payout_stakers_by_page(RuntimeOrigin::signed(1337), 11, 1, 0));

		// verify `Rewarded` events are being executed
		assert!(matches!(
			dbg!(staking_events_since_last_call().as_slice()),
			&[
				..,
				// TODO: seems off by one.
				Event::Rewarded { stash: 1062, dest: RewardDestination::Stash, .. },
				Event::Rewarded { stash: 1063, dest: RewardDestination::Stash, .. },
			]
		));

		let controller_balance_after_p0_payout = Balances::free_balance(&11);

		// verify rewards have been paid out but still some left
		assert!(Balances::total_issuance() > pre_payout_total_issuance);
		assert!(Balances::total_issuance() < pre_payout_total_issuance + payout);

		// verify the validator has been rewarded
		assert!(controller_balance_after_p0_payout > controller_balance_before_p0_payout);

		// Payout the second and last page of nominators
		assert_ok!(Staking::payout_stakers_by_page(RuntimeOrigin::signed(1337), 11, 1, 1));

		// verify `Rewarded` events are being executed for the second page.
		let events = staking_events_since_last_call();
		assert!(matches!(
			events.as_slice(),
			&[
				Event::PayoutStarted { era_index: 1, validator_stash: 11 },
				Event::Rewarded { stash: 1064, dest: RewardDestination::Stash, .. },
				Event::Rewarded { stash: 1065, dest: RewardDestination::Stash, .. },
				..
			]
		));
		// verify the validator was not rewarded the second time
		assert_eq!(Balances::free_balance(&11), controller_balance_after_p0_payout);

		// verify all rewards have been paid out
		assert_eq_error_rate!(Balances::total_issuance(), pre_payout_total_issuance + payout, 2);
		assert!(RewardOnUnbalanceWasCalled::get());

		// Top 64 nominators of validator 11 automatically paid out, including the validator
		assert!(Balances::free_balance(&11) > balance);
		for i in 0..100 {
			assert!(Balances::free_balance(&(1000 + i)) > balance + i as Balance);
		}

		// verify we no longer track rewards in `legacy_claimed_rewards` vec
		assert_eq!(
			Staking::ledger(11.into()).unwrap(),
			StakingLedgerInspect {
				stash: 11,
				total: 1000,
				active: 1000,
				unlocking: Default::default(),
				legacy_claimed_rewards: bounded_vec![]
			}
		);

		// verify rewards are tracked to prevent double claims
		let ledger = Staking::ledger(11.into());
		for page in 0..EraInfo::<Test>::get_page_count(1, &11) {
			assert_eq!(
				EraInfo::<Test>::is_rewards_claimed_with_legacy_fallback(
					1,
					ledger.as_ref().unwrap(),
					&11,
					page
				),
				true
			);
		}

		for i in 3..16 {
			Staking::reward_by_ids(vec![(11, 1)]);

			// compute and ensure the reward amount is greater than zero.

			mock::start_active_era(i);
			let payout = Staking::era_payout(i - 1);
			let pre_payout_total_issuance = Balances::total_issuance();
			RewardOnUnbalanceWasCalled::set(false);
			mock::make_all_reward_payment(i - 1);
			assert_eq_error_rate!(
				Balances::total_issuance(),
				pre_payout_total_issuance + payout,
				2
			);
			assert!(RewardOnUnbalanceWasCalled::get());

			// verify we track rewards for each era and page
			for page in 0..EraInfo::<Test>::get_page_count(i - 1, &11) {
				assert_eq!(
					EraInfo::<Test>::is_rewards_claimed_with_legacy_fallback(
						i - 1,
						Staking::ledger(11.into()).as_ref().unwrap(),
						&11,
						page
					),
					true
				);
			}
		}

		assert_eq!(Staking::claimed_rewards(14, &11), vec![0, 1]);

		let last_era = 99;
		let history_depth = HistoryDepth::get();
		let last_reward_era = last_era - 1;
		let first_claimable_reward_era = last_era - history_depth;
		for i in 16..=last_era {
			Staking::reward_by_ids(vec![(11, 1)]);
			// compute and ensure the reward amount is greater than zero.
			mock::start_active_era(i);
		}

		// verify we clean up history as we go
		for era in 0..15 {
			assert_eq!(Staking::claimed_rewards(era, &11), Vec::<sp_staking::Page>::new());
		}

		// verify only page 0 is marked as claimed
		assert_ok!(Staking::payout_stakers_by_page(
			RuntimeOrigin::signed(1337),
			11,
			first_claimable_reward_era,
			0
		));
		assert_eq!(Staking::claimed_rewards(first_claimable_reward_era, &11), vec![0]);

		// verify page 0 and 1 are marked as claimed
		assert_ok!(Staking::payout_stakers_by_page(
			RuntimeOrigin::signed(1337),
			11,
			first_claimable_reward_era,
			1
		));
		assert_eq!(Staking::claimed_rewards(first_claimable_reward_era, &11), vec![0, 1]);

		// verify only page 0 is marked as claimed
		assert_ok!(Staking::payout_stakers_by_page(
			RuntimeOrigin::signed(1337),
			11,
			last_reward_era,
			0
		));
		assert_eq!(Staking::claimed_rewards(last_reward_era, &11), vec![0]);

		// verify page 0 and 1 are marked as claimed
		assert_ok!(Staking::payout_stakers_by_page(
			RuntimeOrigin::signed(1337),
			11,
			last_reward_era,
			1
		));
		assert_eq!(Staking::claimed_rewards(last_reward_era, &11), vec![0, 1]);

		// Out of order claims works.
		assert_ok!(Staking::payout_stakers_by_page(RuntimeOrigin::signed(1337), 11, 69, 0));
		assert_eq!(Staking::claimed_rewards(69, &11), vec![0]);
		assert_ok!(Staking::payout_stakers_by_page(RuntimeOrigin::signed(1337), 11, 23, 1));
		assert_eq!(Staking::claimed_rewards(23, &11), vec![1]);
		assert_ok!(Staking::payout_stakers_by_page(RuntimeOrigin::signed(1337), 11, 42, 0));
		assert_eq!(Staking::claimed_rewards(42, &11), vec![0]);
	});
}

#[test]
fn test_multi_page_payout_stakers_backward_compatible() {
	// Test that payout_stakers work in general and that it pays the correct amount of reward.
	ExtBuilder::default().has_stakers(false).build_and_execute(|| {
		let balance = 1000;
		// Track the exposure of the validator and all nominators.
		let mut total_exposure = balance;
		// Create a validator:
		bond_validator(11, balance); // Default(64)
		assert_eq!(Validators::<Test>::count(), 1);

		let err_weight = <Test as Config>::WeightInfo::payout_stakers_alive_staked(0);

		// Create nominators, targeting stash of validators
		for i in 0..100 {
			let bond_amount = balance + i as Balance;
			bond_nominator(1000 + i, bond_amount, vec![11]);
			// with multi page reward payout, payout exposure is same as total exposure.
			total_exposure += bond_amount;
		}

		mock::start_active_era(1);
		Staking::reward_by_ids(vec![(11, 1)]);

		// Since `MaxExposurePageSize = 64`, there are two pages of validator exposure.
		assert_eq!(EraInfo::<Test>::get_page_count(1, &11), 2);

		// compute and ensure the reward amount is greater than zero.
		mock::start_active_era(2);
		let payout = Staking::era_payout(1);

		// verify the exposures are calculated correctly.
		let actual_exposure_0 = EraInfo::<Test>::get_paged_exposure(1, &11, 0).unwrap();
		assert_eq!(actual_exposure_0.total(), total_exposure);
		assert_eq!(actual_exposure_0.own(), 1000);
		assert_eq!(actual_exposure_0.others().len(), 64);
		let actual_exposure_1 = EraInfo::<Test>::get_paged_exposure(1, &11, 1).unwrap();
		assert_eq!(actual_exposure_1.total(), total_exposure);
		// own stake is only included once in the first page
		assert_eq!(actual_exposure_1.own(), 0);
		assert_eq!(actual_exposure_1.others().len(), 100 - 64);

		let pre_payout_total_issuance = Balances::total_issuance();
		RewardOnUnbalanceWasCalled::set(false);

		let controller_balance_before_p0_payout = Balances::free_balance(&11);
		// Payout rewards for first exposure page
		assert_ok!(Staking::payout_stakers(RuntimeOrigin::signed(1337), 11, 1));
		// page 0 is claimed
		assert_noop!(
			Staking::payout_stakers_by_page(RuntimeOrigin::signed(1337), 11, 1, 0),
			Error::<Test>::AlreadyClaimed.with_weight(err_weight)
		);

		let controller_balance_after_p0_payout = Balances::free_balance(&11);

		// verify rewards have been paid out but still some left
		assert!(Balances::total_issuance() > pre_payout_total_issuance);
		assert!(Balances::total_issuance() < pre_payout_total_issuance + payout);

		// verify the validator has been rewarded
		assert!(controller_balance_after_p0_payout > controller_balance_before_p0_payout);

		// This should payout the second and last page of nominators
		assert_ok!(Staking::payout_stakers(RuntimeOrigin::signed(1337), 11, 1));

		// cannot claim any more pages
		assert_noop!(
			Staking::payout_stakers(RuntimeOrigin::signed(1337), 11, 1),
			Error::<Test>::AlreadyClaimed.with_weight(err_weight)
		);

		// verify the validator was not rewarded the second time
		assert_eq!(Balances::free_balance(&11), controller_balance_after_p0_payout);

		// verify all rewards have been paid out
		assert_eq_error_rate!(Balances::total_issuance(), pre_payout_total_issuance + payout, 2);
		assert!(RewardOnUnbalanceWasCalled::get());

		// verify all nominators of validator 11 are paid out, including the validator
		// Validator payout goes to controller.
		assert!(Balances::free_balance(&11) > balance);
		for i in 0..100 {
			assert!(Balances::free_balance(&(1000 + i)) > balance + i as Balance);
		}

		// verify we no longer track rewards in `legacy_claimed_rewards` vec
		let ledger = Staking::ledger(11.into());
		assert_eq!(
			Staking::ledger(11.into()).unwrap(),
			StakingLedgerInspect {
				stash: 11,
				total: 1000,
				active: 1000,
				unlocking: Default::default(),
				legacy_claimed_rewards: bounded_vec![]
			}
		);

		// verify rewards are tracked to prevent double claims
		for page in 0..EraInfo::<Test>::get_page_count(1, &11) {
			assert_eq!(
				EraInfo::<Test>::is_rewards_claimed_with_legacy_fallback(
					1,
					ledger.as_ref().unwrap(),
					&11,
					page
				),
				true
			);
		}

		for i in 3..16 {
			Staking::reward_by_ids(vec![(11, 1)]);

			// compute and ensure the reward amount is greater than zero.

			mock::start_active_era(i);
			let payout = Staking::era_payout(i - 1);
			let pre_payout_total_issuance = Balances::total_issuance();

			RewardOnUnbalanceWasCalled::set(false);
			mock::make_all_reward_payment(i - 1);
			assert_eq_error_rate!(
				Balances::total_issuance(),
				pre_payout_total_issuance + payout,
				2
			);
			assert!(RewardOnUnbalanceWasCalled::get());

			// verify we track rewards for each era and page
			for page in 0..EraInfo::<Test>::get_page_count(i - 1, &11) {
				assert_eq!(
					EraInfo::<Test>::is_rewards_claimed_with_legacy_fallback(
						i - 1,
						Staking::ledger(11.into()).as_ref().unwrap(),
						&11,
						page
					),
					true
				);
			}
		}

		assert_eq!(Staking::claimed_rewards(14, &11), vec![0, 1]);

		let last_era = 99;
		let history_depth = HistoryDepth::get();
		let last_reward_era = last_era - 1;
		let first_claimable_reward_era = last_era - history_depth;
		for i in 16..=last_era {
			Staking::reward_by_ids(vec![(11, 1)]);
			// compute and ensure the reward amount is greater than zero.
			mock::start_active_era(i);
		}

		// verify we clean up history as we go
		for era in 0..15 {
			assert_eq!(Staking::claimed_rewards(era, &11), Vec::<sp_staking::Page>::new());
		}

		// verify only page 0 is marked as claimed
		assert_ok!(Staking::payout_stakers(
			RuntimeOrigin::signed(1337),
			11,
			first_claimable_reward_era
		));
		assert_eq!(Staking::claimed_rewards(first_claimable_reward_era, &11), vec![0]);

		// verify page 0 and 1 are marked as claimed
		assert_ok!(Staking::payout_stakers(
			RuntimeOrigin::signed(1337),
			11,
			first_claimable_reward_era,
		));
		assert_eq!(Staking::claimed_rewards(first_claimable_reward_era, &11), vec![0, 1]);

		// change order and verify only page 1 is marked as claimed
		assert_ok!(Staking::payout_stakers_by_page(
			RuntimeOrigin::signed(1337),
			11,
			last_reward_era,
			1
		));
		assert_eq!(Staking::claimed_rewards(last_reward_era, &11), vec![1]);

		// verify page 0 is claimed even when explicit page is not passed
		assert_ok!(Staking::payout_stakers(RuntimeOrigin::signed(1337), 11, last_reward_era,));

		assert_eq!(Staking::claimed_rewards(last_reward_era, &11), vec![1, 0]);

		// cannot claim any more pages
		assert_noop!(
			Staking::payout_stakers(RuntimeOrigin::signed(1337), 11, last_reward_era),
			Error::<Test>::AlreadyClaimed.with_weight(err_weight)
		);

		// Create 4 nominator pages
		for i in 100..200 {
			let bond_amount = balance + i as Balance;
			bond_nominator(1000 + i, bond_amount, vec![11]);
		}

		let test_era = last_era + 1;
		mock::start_active_era(test_era);

		Staking::reward_by_ids(vec![(11, 1)]);
		// compute and ensure the reward amount is greater than zero.
		mock::start_active_era(test_era + 1);

		// Out of order claims works.
		assert_ok!(Staking::payout_stakers_by_page(RuntimeOrigin::signed(1337), 11, test_era, 2));
		assert_eq!(Staking::claimed_rewards(test_era, &11), vec![2]);

		assert_ok!(Staking::payout_stakers(RuntimeOrigin::signed(1337), 11, test_era));
		assert_eq!(Staking::claimed_rewards(test_era, &11), vec![2, 0]);

		// cannot claim page 2 again
		assert_noop!(
			Staking::payout_stakers_by_page(RuntimeOrigin::signed(1337), 11, test_era, 2),
			Error::<Test>::AlreadyClaimed.with_weight(err_weight)
		);

		assert_ok!(Staking::payout_stakers(RuntimeOrigin::signed(1337), 11, test_era));
		assert_eq!(Staking::claimed_rewards(test_era, &11), vec![2, 0, 1]);

		assert_ok!(Staking::payout_stakers(RuntimeOrigin::signed(1337), 11, test_era));
		assert_eq!(Staking::claimed_rewards(test_era, &11), vec![2, 0, 1, 3]);
	});
}

#[test]
fn test_page_count_and_size() {
	// Test that payout_stakers work in general and that it pays the correct amount of reward.
	ExtBuilder::default().has_stakers(false).build_and_execute(|| {
		let balance = 1000;
		// Track the exposure of the validator and all nominators.
		// Create a validator:
		bond_validator(11, balance); // Default(64)
		assert_eq!(Validators::<Test>::count(), 1);

		// Create nominators, targeting stash of validators
		for i in 0..100 {
			let bond_amount = balance + i as Balance;
			bond_nominator(1000 + i, bond_amount, vec![11]);
		}

		mock::start_active_era(1);

		// Since max exposure page size is 64, 2 pages of nominators are created.
		assert_eq!(EraInfo::<Test>::get_page_count(1, &11), 2);

		// first page has 64 nominators
		assert_eq!(EraInfo::<Test>::get_paged_exposure(1, &11, 0).unwrap().others().len(), 64);
		// second page has 36 nominators
		assert_eq!(EraInfo::<Test>::get_paged_exposure(1, &11, 1).unwrap().others().len(), 36);

		// now lets decrease page size
		MaxExposurePageSize::set(32);
		mock::start_active_era(2);
		// now we expect 4 pages.
		assert_eq!(EraInfo::<Test>::get_page_count(2, &11), 4);
		// first 3 pages have 32 nominators each
		assert_eq!(EraInfo::<Test>::get_paged_exposure(2, &11, 0).unwrap().others().len(), 32);
		assert_eq!(EraInfo::<Test>::get_paged_exposure(2, &11, 1).unwrap().others().len(), 32);
		assert_eq!(EraInfo::<Test>::get_paged_exposure(2, &11, 2).unwrap().others().len(), 32);
		assert_eq!(EraInfo::<Test>::get_paged_exposure(2, &11, 3).unwrap().others().len(), 4);

		// now lets decrease page size even more
		MaxExposurePageSize::set(5);
		mock::start_active_era(3);

		// now we expect the max 20 pages (100/5).
		assert_eq!(EraInfo::<Test>::get_page_count(3, &11), 20);
	});
}

#[test]
fn payout_stakers_handles_basic_errors() {
	// Here we will test payouts handle all errors.
	ExtBuilder::default().has_stakers(false).build_and_execute(|| {
		// Consumed weight for all payout_stakers dispatches that fail
		let err_weight = <Test as Config>::WeightInfo::payout_stakers_alive_staked(0);

		// Same setup as the test above
		let balance = 1000;
		bond_validator(11, balance); // Default(64)

		// Create nominators, targeting stash
		for i in 0..100 {
			bond_nominator(1000 + i, balance + i as Balance, vec![11]);
		}

		mock::start_active_era(1);
		Staking::reward_by_ids(vec![(11, 1)]);

		// compute and ensure the reward amount is greater than zero.
		mock::start_active_era(2);

		// Wrong Era, too big
		assert_noop!(
			Staking::payout_stakers_by_page(RuntimeOrigin::signed(1337), 11, 2, 0),
			Error::<Test>::InvalidEraToReward.with_weight(err_weight)
		);
		// Wrong Staker
		assert_noop!(
			Staking::payout_stakers_by_page(RuntimeOrigin::signed(1337), 10, 1, 0),
			Error::<Test>::NotStash.with_weight(err_weight)
		);

		let last_era = 99;
		for i in 3..=last_era {
			Staking::reward_by_ids(vec![(11, 1)]);
			// compute and ensure the reward amount is greater than zero.
			mock::start_active_era(i);
		}

		let history_depth = HistoryDepth::get();
		let expected_last_reward_era = last_era - 1;
		let expected_start_reward_era = last_era - history_depth;

		// We are at era last_era=99. Given history_depth=80, we should be able
		// to payout era starting from expected_start_reward_era=19 through
		// expected_last_reward_era=98 (80 total eras), but not 18 or 99.
		assert_noop!(
			Staking::payout_stakers_by_page(
				RuntimeOrigin::signed(1337),
				11,
				expected_start_reward_era - 1,
				0
			),
			Error::<Test>::InvalidEraToReward.with_weight(err_weight)
		);
		assert_noop!(
			Staking::payout_stakers_by_page(
				RuntimeOrigin::signed(1337),
				11,
				expected_last_reward_era + 1,
				0
			),
			Error::<Test>::InvalidEraToReward.with_weight(err_weight)
		);
		assert_ok!(Staking::payout_stakers_by_page(
			RuntimeOrigin::signed(1337),
			11,
			expected_start_reward_era,
			0
		));
		assert_ok!(Staking::payout_stakers_by_page(
			RuntimeOrigin::signed(1337),
			11,
			expected_last_reward_era,
			0
		));

		// can call page 1
		assert_ok!(Staking::payout_stakers_by_page(
			RuntimeOrigin::signed(1337),
			11,
			expected_last_reward_era,
			1
		));

		// Can't claim again
		assert_noop!(
			Staking::payout_stakers_by_page(
				RuntimeOrigin::signed(1337),
				11,
				expected_start_reward_era,
				0
			),
			Error::<Test>::AlreadyClaimed.with_weight(err_weight)
		);

		assert_noop!(
			Staking::payout_stakers_by_page(
				RuntimeOrigin::signed(1337),
				11,
				expected_last_reward_era,
				0
			),
			Error::<Test>::AlreadyClaimed.with_weight(err_weight)
		);

		assert_noop!(
			Staking::payout_stakers_by_page(
				RuntimeOrigin::signed(1337),
				11,
				expected_last_reward_era,
				1
			),
			Error::<Test>::AlreadyClaimed.with_weight(err_weight)
		);

		// invalid page
		assert_noop!(
			Staking::payout_stakers_by_page(
				RuntimeOrigin::signed(1337),
				11,
				expected_last_reward_era,
				2
			),
			Error::<Test>::InvalidPage.with_weight(err_weight)
		);
	});
}

#[test]
fn test_commission_paid_across_pages() {
	ExtBuilder::default().has_stakers(false).build_and_execute(|| {
		let balance = 1;
		let commission = 50;
		// Create a validator:
		bond_validator(11, balance);
		assert_ok!(Staking::validate(
			RuntimeOrigin::signed(11),
			ValidatorPrefs { commission: Perbill::from_percent(commission), blocked: false }
		));
		assert_eq!(Validators::<Test>::count(), 1);

		// Create nominators, targeting stash of validators
		for i in 0..200 {
			let bond_amount = balance + i as Balance;
			bond_nominator(1000 + i, bond_amount, vec![11]);
		}

		mock::start_active_era(1);
		Staking::reward_by_ids(vec![(11, 1)]);

		// Since `MaxExposurePageSize = 64`, there are four pages of validator
		// exposure.
		assert_eq!(EraInfo::<Test>::get_page_count(1, &11), 4);

		// compute and ensure the reward amount is greater than zero.
		mock::start_active_era(2);
		let payout = Staking::era_payout(1);

		let initial_balance = Balances::free_balance(&11);
		// Payout rewards for first exposure page
		assert_ok!(Staking::payout_stakers_by_page(RuntimeOrigin::signed(1337), 11, 1, 0));

		let controller_balance_after_p0_payout = Balances::free_balance(&11);

		// some commission is paid
		assert!(initial_balance < controller_balance_after_p0_payout);

		// payout all pages
		for i in 1..4 {
			let before_balance = Balances::free_balance(&11);
			assert_ok!(Staking::payout_stakers_by_page(RuntimeOrigin::signed(1337), 11, 1, i));
			let after_balance = Balances::free_balance(&11);
			// some commission is paid for every page
			assert!(before_balance < after_balance);
		}

		assert_eq_error_rate!(Balances::free_balance(&11), initial_balance + payout / 2, 1,);
	});
}

#[test]
fn payout_stakers_handles_weight_refund() {
	// Note: this test relies on the assumption that `payout_stakers_alive_staked` is solely used by
	// `payout_stakers` to calculate the weight of each payout op.
	ExtBuilder::default().has_stakers(false).build_and_execute(|| {
		let max_nom_rewarded = MaxExposurePageSize::get();
		// Make sure the configured value is meaningful for our use.
		assert!(max_nom_rewarded >= 4);
		let half_max_nom_rewarded = max_nom_rewarded / 2;
		// Sanity check our max and half max nominator quantities.
		assert!(half_max_nom_rewarded > 0);
		assert!(max_nom_rewarded > half_max_nom_rewarded);

		let max_nom_rewarded_weight =
			<Test as Config>::WeightInfo::payout_stakers_alive_staked(max_nom_rewarded);
		let half_max_nom_rewarded_weight =
			<Test as Config>::WeightInfo::payout_stakers_alive_staked(half_max_nom_rewarded);
		let zero_nom_payouts_weight = <Test as Config>::WeightInfo::payout_stakers_alive_staked(0);
		assert!(zero_nom_payouts_weight.any_gt(Weight::zero()));
		assert!(half_max_nom_rewarded_weight.any_gt(zero_nom_payouts_weight));
		assert!(max_nom_rewarded_weight.any_gt(half_max_nom_rewarded_weight));

		let balance = 1000;
		bond_validator(11, balance);

		// Era 1
		start_active_era(1);

		// Reward just the validator.
		Staking::reward_by_ids(vec![(11, 1)]);

		// Add some `half_max_nom_rewarded` nominators who will start backing the validator in the
		// next era.
		for i in 0..half_max_nom_rewarded {
			bond_nominator((1000 + i).into(), balance + i as Balance, vec![11]);
		}

		// Era 2
		start_active_era(2);

		// Collect payouts when there are no nominators
		let call = TestCall::Staking(StakingCall::payout_stakers_by_page {
			validator_stash: 11,
			era: 1,
			page: 0,
		});
		let info = call.get_dispatch_info();
		let result = call.dispatch(RuntimeOrigin::signed(20));
		assert_ok!(result);
		assert_eq!(extract_actual_weight(&result, &info), zero_nom_payouts_weight);

		// The validator is not rewarded in this era; so there will be zero payouts to claim for
		// this era.

		// Era 3
		start_active_era(3);

		// Collect payouts for an era where the validator did not receive any points.
		let call = TestCall::Staking(StakingCall::payout_stakers_by_page {
			validator_stash: 11,
			era: 2,
			page: 0,
		});
		let info = call.get_dispatch_info();
		let result = call.dispatch(RuntimeOrigin::signed(20));
		assert_ok!(result);
		assert_eq!(extract_actual_weight(&result, &info), zero_nom_payouts_weight);

		// Reward the validator and its nominators.
		Staking::reward_by_ids(vec![(11, 1)]);

		// Era 4
		start_active_era(4);

		// Collect payouts when the validator has `half_max_nom_rewarded` nominators.
		let call = TestCall::Staking(StakingCall::payout_stakers_by_page {
			validator_stash: 11,
			era: 3,
			page: 0,
		});
		let info = call.get_dispatch_info();
		let result = call.dispatch(RuntimeOrigin::signed(20));
		assert_ok!(result);
		assert_eq!(extract_actual_weight(&result, &info), half_max_nom_rewarded_weight);

		// Add enough nominators so that we are at the limit. They will be active nominators
		// in the next era.
		for i in half_max_nom_rewarded..max_nom_rewarded {
			bond_nominator((1000 + i).into(), balance + i as Balance, vec![11]);
		}

		// Era 5
		start_active_era(5);
		// We now have `max_nom_rewarded` nominators actively nominating our validator.

		// Reward the validator so we can collect for everyone in the next era.
		Staking::reward_by_ids(vec![(11, 1)]);

		// Era 6
		start_active_era(6);

		// Collect payouts when the validator had `half_max_nom_rewarded` nominators.
		let call = TestCall::Staking(StakingCall::payout_stakers_by_page {
			validator_stash: 11,
			era: 5,
			page: 0,
		});
		let info = call.get_dispatch_info();
		let result = call.dispatch(RuntimeOrigin::signed(20));
		assert_ok!(result);
		assert_eq!(extract_actual_weight(&result, &info), max_nom_rewarded_weight);

		// Try and collect payouts for an era that has already been collected.
		let call = TestCall::Staking(StakingCall::payout_stakers_by_page {
			validator_stash: 11,
			era: 5,
			page: 0,
		});
		let info = call.get_dispatch_info();
		let result = call.dispatch(RuntimeOrigin::signed(20));
		assert!(result.is_err());
		// When there is an error the consumed weight == weight when there are 0 nominator payouts.
		assert_eq!(extract_actual_weight(&result, &info), zero_nom_payouts_weight);
	});
}

#[test]
fn bond_during_era_does_not_populate_legacy_claimed_rewards() {
	ExtBuilder::default().has_stakers(false).build_and_execute(|| {
		// Era = None
		bond_validator(9, 1000);
		assert_eq!(
			Staking::ledger(9.into()).unwrap(),
			StakingLedgerInspect {
				stash: 9,
				total: 1000,
				active: 1000,
				unlocking: Default::default(),
				legacy_claimed_rewards: bounded_vec![],
			}
		);
		mock::start_active_era(5);
		bond_validator(11, 1000);
		assert_eq!(
			Staking::ledger(11.into()).unwrap(),
			StakingLedgerInspect {
				stash: 11,
				total: 1000,
				active: 1000,
				unlocking: Default::default(),
				legacy_claimed_rewards: bounded_vec![],
			}
		);

		// make sure only era up to history depth is stored
		let current_era = 99;
		mock::start_active_era(current_era);
		bond_validator(13, 1000);
		assert_eq!(
			Staking::ledger(13.into()).unwrap(),
			StakingLedgerInspect {
				stash: 13,
				total: 1000,
				active: 1000,
				unlocking: Default::default(),
				legacy_claimed_rewards: Default::default(),
			}
		);
	});
}

#[test]
fn offences_weight_calculated_correctly() {
	ExtBuilder::default().nominate(true).build_and_execute(|| {
		// On offence with zero offenders: 4 Reads, 1 Write
		let zero_offence_weight =
			<Test as frame_system::Config>::DbWeight::get().reads_writes(4, 1);
		assert_eq!(
			Staking::on_offence(&[], &[Perbill::from_percent(50)], 0),
			zero_offence_weight
		);

		// On Offence with N offenders, Unapplied: 4 Reads, 1 Write + 4 Reads, 5 Writes
		let n_offence_unapplied_weight = <Test as frame_system::Config>::DbWeight::get()
			.reads_writes(4, 1) +
			<Test as frame_system::Config>::DbWeight::get().reads_writes(4, 5);

		let offenders: Vec<
			OffenceDetails<
				<Test as frame_system::Config>::AccountId,
				pallet_session::historical::IdentificationTuple<Test>,
			>,
		> = (1..10)
			.map(|i| OffenceDetails {
				offender: (i, Staking::eras_stakers(active_era(), &i)),
				reporters: vec![],
			})
			.collect();
		assert_eq!(
			Staking::on_offence(
				&offenders,
				&[Perbill::from_percent(50)],
				0,
			),
			n_offence_unapplied_weight
		);

		// On Offence with one offenders, Applied
		let one_offender = [OffenceDetails {
			offender: (11, Staking::eras_stakers(active_era(), &11)),
			reporters: vec![1],
		}];

		let n = 1; // Number of offenders
		let rw = 3 + 3 * n; // rw reads and writes
		let one_offence_unapplied_weight =
			<Test as frame_system::Config>::DbWeight::get().reads_writes(4, 1)
		 +
			<Test as frame_system::Config>::DbWeight::get().reads_writes(rw, rw)
			// One `slash_cost`
			+ <Test as frame_system::Config>::DbWeight::get().reads_writes(6, 5)
			// `slash_cost` * nominators (1)
			+ <Test as frame_system::Config>::DbWeight::get().reads_writes(6, 5)
			// `reward_cost` * reporters (1)
			+ <Test as frame_system::Config>::DbWeight::get().reads_writes(2, 2)
		;

		assert_eq!(
			Staking::on_offence(
				&one_offender,
				&[Perbill::from_percent(50)],
				0,
			),
			one_offence_unapplied_weight
		);
	});
}

#[test]
fn payout_to_any_account_works() {
	ExtBuilder::default().has_stakers(false).build_and_execute(|| {
		let balance = 1000;
		// Create a validator:
		bond_validator(11, balance); // Default(64)

		// Create a stash/controller pair
		bond_nominator(1234, 100, vec![11]);

		// Update payout location
		assert_ok!(Staking::set_payee(RuntimeOrigin::signed(1234), RewardDestination::Account(42)));

		// Reward Destination account doesn't exist
		assert_eq!(Balances::free_balance(42), 0);

		mock::start_active_era(1);
		Staking::reward_by_ids(vec![(11, 1)]);
		// compute and ensure the reward amount is greater than zero.
		mock::start_active_era(2);
		assert_ok!(Staking::payout_stakers_by_page(RuntimeOrigin::signed(1337), 11, 1, 0));

		// Payment is successful
		assert!(Balances::free_balance(42) > 0);
	})
}

#[test]
fn session_buffering_with_offset() {
	// similar to live-chains, have some offset for the first session
	ExtBuilder::default()
		.offset(2)
		.period(5)
		.session_per_era(5)
		.build_and_execute(|| {
			assert_eq!(current_era(), 0);
			assert_eq!(active_era(), 0);
			assert_eq!(Session::current_index(), 0);

			start_session(1);
			assert_eq!(current_era(), 0);
			assert_eq!(active_era(), 0);
			assert_eq!(Session::current_index(), 1);
			assert_eq!(System::block_number(), 2);

			start_session(2);
			assert_eq!(current_era(), 0);
			assert_eq!(active_era(), 0);
			assert_eq!(Session::current_index(), 2);
			assert_eq!(System::block_number(), 7);

			start_session(3);
			assert_eq!(current_era(), 0);
			assert_eq!(active_era(), 0);
			assert_eq!(Session::current_index(), 3);
			assert_eq!(System::block_number(), 12);

			// active era is lagging behind by one session, because of how session module works.
			start_session(4);
			assert_eq!(current_era(), 1);
			assert_eq!(active_era(), 0);
			assert_eq!(Session::current_index(), 4);
			assert_eq!(System::block_number(), 17);

			start_session(5);
			assert_eq!(current_era(), 1);
			assert_eq!(active_era(), 1);
			assert_eq!(Session::current_index(), 5);
			assert_eq!(System::block_number(), 22);

			// go all the way to active 2.
			start_active_era(2);
			assert_eq!(current_era(), 2);
			assert_eq!(active_era(), 2);
			assert_eq!(Session::current_index(), 10);
		});
}

#[test]
fn session_buffering_no_offset() {
	// no offset, first session starts immediately
	ExtBuilder::default()
		.offset(0)
		.period(5)
		.session_per_era(5)
		.build_and_execute(|| {
			assert_eq!(current_era(), 0);
			assert_eq!(active_era(), 0);
			assert_eq!(Session::current_index(), 0);

			start_session(1);
			assert_eq!(current_era(), 0);
			assert_eq!(active_era(), 0);
			assert_eq!(Session::current_index(), 1);
			assert_eq!(System::block_number(), 5);

			start_session(2);
			assert_eq!(current_era(), 0);
			assert_eq!(active_era(), 0);
			assert_eq!(Session::current_index(), 2);
			assert_eq!(System::block_number(), 10);

			start_session(3);
			assert_eq!(current_era(), 0);
			assert_eq!(active_era(), 0);
			assert_eq!(Session::current_index(), 3);
			assert_eq!(System::block_number(), 15);

			// active era is lagging behind by one session, because of how session module works.
			start_session(4);
			assert_eq!(current_era(), 1);
			assert_eq!(active_era(), 0);
			assert_eq!(Session::current_index(), 4);
			assert_eq!(System::block_number(), 20);

			start_session(5);
			assert_eq!(current_era(), 1);
			assert_eq!(active_era(), 1);
			assert_eq!(Session::current_index(), 5);
			assert_eq!(System::block_number(), 25);

			// go all the way to active 2.
			start_active_era(2);
			assert_eq!(current_era(), 2);
			assert_eq!(active_era(), 2);
			assert_eq!(Session::current_index(), 10);
		});
}

#[test]
fn cannot_rebond_to_lower_than_ed() {
	ExtBuilder::default()
		.existential_deposit(11)
		.balance_factor(11)
		.build_and_execute(|| {
			// initial stuff.
			assert_eq!(
				Staking::ledger(21.into()).unwrap(),
				StakingLedgerInspect {
					stash: 21,
					total: 11 * 1000,
					active: 11 * 1000,
					unlocking: Default::default(),
					legacy_claimed_rewards: bounded_vec![],
				}
			);

			// unbond all of it. must be chilled first.
			assert_ok!(Staking::chill(RuntimeOrigin::signed(21)));
			assert_ok!(Staking::unbond(RuntimeOrigin::signed(21), 11 * 1000));
			assert_eq!(
				Staking::ledger(21.into()).unwrap(),
				StakingLedgerInspect {
					stash: 21,
					total: 11 * 1000,
					active: 0,
					unlocking: bounded_vec![UnlockChunk { value: 11 * 1000, era: 3 }],
					legacy_claimed_rewards: bounded_vec![],
				}
			);

			// now bond a wee bit more
			assert_noop!(
				Staking::rebond(RuntimeOrigin::signed(21), 5),
				Error::<Test>::InsufficientBond
			);
		})
}

#[test]
fn cannot_bond_extra_to_lower_than_ed() {
	ExtBuilder::default()
		.existential_deposit(11)
		.balance_factor(11)
		.build_and_execute(|| {
			// initial stuff.
			assert_eq!(
				Staking::ledger(21.into()).unwrap(),
				StakingLedgerInspect {
					stash: 21,
					total: 11 * 1000,
					active: 11 * 1000,
					unlocking: Default::default(),
					legacy_claimed_rewards: bounded_vec![],
				}
			);

			// unbond all of it. must be chilled first.
			assert_ok!(Staking::chill(RuntimeOrigin::signed(21)));
			assert_ok!(Staking::unbond(RuntimeOrigin::signed(21), 11 * 1000));
			assert_eq!(
				Staking::ledger(21.into()).unwrap(),
				StakingLedgerInspect {
					stash: 21,
					total: 11 * 1000,
					active: 0,
					unlocking: bounded_vec![UnlockChunk { value: 11 * 1000, era: 3 }],
					legacy_claimed_rewards: bounded_vec![],
				}
			);

			// now bond a wee bit more
			assert_noop!(
				Staking::bond_extra(RuntimeOrigin::signed(21), 5),
				Error::<Test>::InsufficientBond,
			);
		})
}

#[test]
fn do_not_die_when_active_is_ed() {
	let ed = 10;
	ExtBuilder::default()
		.existential_deposit(ed)
		.balance_factor(ed)
		.build_and_execute(|| {
			// given
			assert_eq!(
				Staking::ledger(21.into()).unwrap(),
				StakingLedgerInspect {
					stash: 21,
					total: 1000 * ed,
					active: 1000 * ed,
					unlocking: Default::default(),
					legacy_claimed_rewards: bounded_vec![],
				}
			);

			// when unbond all of it except ed.
			assert_ok!(Staking::unbond(RuntimeOrigin::signed(21), 999 * ed));
			start_active_era(3);
			assert_ok!(Staking::withdraw_unbonded(RuntimeOrigin::signed(21), 100));

			// then
			assert_eq!(
				Staking::ledger(21.into()).unwrap(),
				StakingLedgerInspect {
					stash: 21,
					total: ed,
					active: ed,
					unlocking: Default::default(),
					legacy_claimed_rewards: bounded_vec![],
				}
			);
		})
}

mod election_data_provider {
	use super::*;
	use frame_election_provider_support::ElectionDataProvider;
	use sp_npos_elections::VoteWeight;

	#[test]
	fn targets_2sec_block() {
		let mut validators = 1000;
		while <Test as Config>::WeightInfo::get_npos_targets(validators).all_lt(Weight::from_parts(
			2u64 * frame_support::weights::constants::WEIGHT_REF_TIME_PER_SECOND,
			u64::MAX,
		)) {
			validators += 1;
		}

		println!("Can create a snapshot of {} validators in 2sec block", validators);
	}

	#[test]
	fn voters_2sec_block() {
		// we assume a network only wants up to 1000 validators in most cases, thus having 2000
		// candidates is as high as it gets.
		let validators = 2000;
		let mut nominators = 1000;

		while <Test as Config>::WeightInfo::get_npos_voters(validators, nominators).all_lt(
			Weight::from_parts(
				2u64 * frame_support::weights::constants::WEIGHT_REF_TIME_PER_SECOND,
				u64::MAX,
			),
		) {
			nominators += 1;
		}

		println!(
			"Can create a snapshot of {} nominators [{} validators, each 1 slashing] in 2sec block",
			nominators, validators
		);
	}

	#[test]
	fn set_minimum_active_stake_is_correct() {
		ExtBuilder::default()
			.nominate(false)
			.add_staker(61, 61, 2_000, StakerStatus::<AccountId>::Nominator(vec![21]))
			.add_staker(71, 71, 10, StakerStatus::<AccountId>::Nominator(vec![21]))
			.add_staker(81, 81, 50, StakerStatus::<AccountId>::Nominator(vec![21]))
			.build_and_execute(|| {
				// default bounds are unbounded.
				assert_ok!(<Staking as ElectionDataProvider>::electing_voters(
					DataProviderBounds::default()
				));
				assert_eq!(MinimumActiveStake::<Test>::get(), 10);

				// remove staker with lower bond by limiting the number of voters and check
				// `MinimumActiveStake` again after electing voters.
				let bounds = ElectionBoundsBuilder::default().voters_count(5.into()).build();
				assert_ok!(<Staking as ElectionDataProvider>::electing_voters(bounds.voters));
				assert_eq!(MinimumActiveStake::<Test>::get(), 50);
			});
	}

	#[test]
	fn set_minimum_active_stake_lower_bond_works() {
		// if there are no voters, minimum active stake is zero (should not happen).
		ExtBuilder::default().has_stakers(false).build_and_execute(|| {
			// default bounds are unbounded.
			assert_ok!(<Staking as ElectionDataProvider>::electing_voters(
				DataProviderBounds::default()
			));
			assert_eq!(<Test as Config>::VoterList::count(), 0);
			assert_eq!(MinimumActiveStake::<Test>::get(), 0);
		});

		// lower non-zero active stake below `MinNominatorBond` is the minimum active stake if
		// it is selected as part of the npos voters.
		ExtBuilder::default().has_stakers(true).nominate(true).build_and_execute(|| {
			assert_eq!(MinNominatorBond::<Test>::get(), 1);
			assert_eq!(<Test as Config>::VoterList::count(), 4);

			assert_ok!(Staking::bond(RuntimeOrigin::signed(4), 5, RewardDestination::Staked,));
			assert_ok!(Staking::nominate(RuntimeOrigin::signed(4), vec![1]));
			assert_eq!(<Test as Config>::VoterList::count(), 5);

			let voters_before =
				<Staking as ElectionDataProvider>::electing_voters(DataProviderBounds::default())
					.unwrap();
			assert_eq!(MinimumActiveStake::<Test>::get(), 5);

			// update minimum nominator bond.
			MinNominatorBond::<Test>::set(10);
			assert_eq!(MinNominatorBond::<Test>::get(), 10);
			// voter list still considers nominator 4 for voting, even though its active stake is
			// lower than `MinNominatorBond`.
			assert_eq!(<Test as Config>::VoterList::count(), 5);

			let voters =
				<Staking as ElectionDataProvider>::electing_voters(DataProviderBounds::default())
					.unwrap();
			assert_eq!(voters_before, voters);

			// minimum active stake is lower than `MinNominatorBond`.
			assert_eq!(MinimumActiveStake::<Test>::get(), 5);
		});
	}

	#[test]
	fn set_minimum_active_bond_corrupt_state() {
		ExtBuilder::default()
			.has_stakers(true)
			.nominate(true)
			.add_staker(61, 61, 2_000, StakerStatus::<AccountId>::Nominator(vec![21]))
			.build_and_execute(|| {
				assert_eq!(Staking::weight_of(&101), 500);
				let voters = <Staking as ElectionDataProvider>::electing_voters(
					DataProviderBounds::default(),
				)
				.unwrap();
				assert_eq!(voters.len(), 5);
				assert_eq!(MinimumActiveStake::<Test>::get(), 500);

				assert_ok!(Staking::unbond(RuntimeOrigin::signed(101), 200));
				start_active_era(10);
				assert_ok!(Staking::unbond(RuntimeOrigin::signed(101), 100));
				start_active_era(20);

				// corrupt ledger state by lowering max unlocking chunks bounds.
				MaxUnlockingChunks::set(1);

				let voters = <Staking as ElectionDataProvider>::electing_voters(
					DataProviderBounds::default(),
				)
				.unwrap();
				// number of returned voters decreases since ledger entry of stash 101 is now
				// corrupt.
				assert_eq!(voters.len(), 4);
				// minimum active stake does not take into consideration the corrupt entry.
				assert_eq!(MinimumActiveStake::<Test>::get(), 2_000);

				// voter weight of corrupted ledger entry is 0.
				assert_eq!(Staking::weight_of(&101), 0);

				// reset max unlocking chunks for try_state to pass.
				MaxUnlockingChunks::set(32);
			})
	}

	#[test]
	fn voters_include_self_vote() {
		ExtBuilder::default().nominate(false).build_and_execute(|| {
			// default bounds are unbounded.
			assert!(<Validators<Test>>::iter().map(|(x, _)| x).all(|v| Staking::electing_voters(
				DataProviderBounds::default()
			)
			.unwrap()
			.into_iter()
			.any(|(w, _, t)| { v == w && t[0] == w })))
		})
	}

	// Tests the criteria that in `ElectionDataProvider::voters` function, we try to get at most
	// `maybe_max_len` voters, and if some of them end up being skipped, we iterate at most `2 *
	// maybe_max_len`.
	#[test]
	#[should_panic]
	fn only_iterates_max_2_times_max_allowed_len() {
		ExtBuilder::default()
			.nominate(false)
			// the best way to invalidate a bunch of nominators is to have them nominate a lot of
			// ppl, but then lower the MaxNomination limit.
			.add_staker(
				61,
				61,
				2_000,
				StakerStatus::<AccountId>::Nominator(vec![21, 22, 23, 24, 25]),
			)
			.add_staker(
				71,
				71,
				2_000,
				StakerStatus::<AccountId>::Nominator(vec![21, 22, 23, 24, 25]),
			)
			.add_staker(
				81,
				81,
				2_000,
				StakerStatus::<AccountId>::Nominator(vec![21, 22, 23, 24, 25]),
			)
			.build_and_execute(|| {
				let bounds_builder = ElectionBoundsBuilder::default();
				// all voters ordered by stake,
				assert_eq!(
					<Test as Config>::VoterList::iter().collect::<Vec<_>>(),
					vec![61, 71, 81, 11, 21, 31]
				);

				AbsoluteMaxNominations::set(2);

				// we want 2 voters now, and in maximum we allow 4 iterations. This is what happens:
				// 61 is pruned;
				// 71 is pruned;
				// 81 is pruned;
				// 11 is taken;
				// we finish since the 2x limit is reached.
				assert_eq!(
					Staking::electing_voters(bounds_builder.voters_count(2.into()).build().voters)
						.unwrap()
						.iter()
						.map(|(stash, _, _)| stash)
						.copied()
						.collect::<Vec<_>>(),
					vec![11],
				);
			});
	}

	#[test]
	fn respects_snapshot_count_limits() {
		ExtBuilder::default()
			.set_status(41, StakerStatus::Validator)
			.build_and_execute(|| {
				// sum of all nominators who'd be voters (1), plus the self-votes (4).
				assert_eq!(<Test as Config>::VoterList::count(), 5);

				let bounds_builder = ElectionBoundsBuilder::default();

				// if voter count limit is less..
				assert_eq!(
					Staking::electing_voters(bounds_builder.voters_count(1.into()).build().voters)
						.unwrap()
						.len(),
					1
				);

				// if voter count limit is equal..
				assert_eq!(
					Staking::electing_voters(bounds_builder.voters_count(5.into()).build().voters)
						.unwrap()
						.len(),
					5
				);

				// if voter count limit is more.
				assert_eq!(
					Staking::electing_voters(bounds_builder.voters_count(55.into()).build().voters)
						.unwrap()
						.len(),
					5
				);

				// if target count limit is more..
				assert_eq!(
					Staking::electable_targets(
						bounds_builder.targets_count(6.into()).build().targets
					)
					.unwrap()
					.len(),
					4
				);

				// if target count limit is equal..
				assert_eq!(
					Staking::electable_targets(
						bounds_builder.targets_count(4.into()).build().targets
					)
					.unwrap()
					.len(),
					4
				);

				// if target limit count is less, then we return an error.
				assert_eq!(
					Staking::electable_targets(
						bounds_builder.targets_count(1.into()).build().targets
					)
					.unwrap_err(),
					"Target snapshot too big"
				);
			});
	}

	#[test]
	fn respects_snapshot_size_limits() {
		ExtBuilder::default().build_and_execute(|| {
			// voters: set size bounds that allows only for 1 voter.
			// cc @gpestana magic numbers? it should be based on AccountId etc.
			let bounds = ElectionBoundsBuilder::default().voters_size(52.into()).build();
			let elected = Staking::electing_voters(bounds.voters).unwrap();
			assert_eq!(elected.encoded_size(), 42 as usize);
			let prev_len = elected.len();

			// larger size bounds means more quota for voters.
			let bounds = ElectionBoundsBuilder::default().voters_size(100.into()).build();
			let elected = Staking::electing_voters(bounds.voters).unwrap();
			assert!(elected.encoded_size() <= 100 as usize);
			assert!(elected.len() > 1 && elected.len() > prev_len);

			// targets: set size bounds that allows for only one target to fit in the snapshot.
			let bounds = ElectionBoundsBuilder::default().targets_size(20.into()).build();
			let elected = Staking::electable_targets(bounds.targets).unwrap();
			assert_eq!(elected.encoded_size(), 17 as usize);
			let prev_len = elected.len();

			// larger size bounds means more space for targets.
			let bounds = ElectionBoundsBuilder::default().targets_size(100.into()).build();
			let elected = Staking::electable_targets(bounds.targets).unwrap();
			assert!(elected.encoded_size() <= 100 as usize);
			assert!(elected.len() > 1 && elected.len() > prev_len);
		});
	}

	#[test]
	fn nomination_quota_checks_at_nominate_works() {
		ExtBuilder::default().nominate(false).build_and_execute(|| {
			// stash bond of 222 has a nomination quota of 2 targets.
			bond(61, 222);
			assert_eq!(Staking::api_nominations_quota(222), 2);

			// nominating with targets below the nomination quota works.
			assert_ok!(Staking::nominate(RuntimeOrigin::signed(61), vec![11]));
			assert_ok!(Staking::nominate(RuntimeOrigin::signed(61), vec![11, 12]));

			// nominating with targets above the nomination quota returns error.
			assert_noop!(
				Staking::nominate(RuntimeOrigin::signed(61), vec![11, 12, 13]),
				Error::<Test>::TooManyTargets
			);
		});
	}

	#[test]
	fn lazy_quota_npos_voters_works_above_quota() {
		ExtBuilder::default()
			.nominate(false)
			.add_staker(
				61,
				60,
				300, // 300 bond has 16 nomination quota.
				StakerStatus::<AccountId>::Nominator(vec![21, 22, 23, 24, 25]),
			)
			.build_and_execute(|| {
				// unbond 78 from stash 60 so that it's bonded balance is 222, which has a lower
				// nomination quota than at nomination time (max 2 targets).
				assert_ok!(Staking::unbond(RuntimeOrigin::signed(61), 78));
				assert_eq!(Staking::api_nominations_quota(300 - 78), 2);

				// even through 61 has nomination quota of 2 at the time of the election, all the
				// nominations (5) will be used.
				assert_eq!(
					Staking::electing_voters(DataProviderBounds::default())
						.unwrap()
						.iter()
						.map(|(stash, _, targets)| (*stash, targets.len()))
						.collect::<Vec<_>>(),
					vec![(11, 1), (21, 1), (31, 1), (61, 5)],
				);
			});
	}

	#[test]
	fn nominations_quota_limits_size_work() {
		ExtBuilder::default()
			.nominate(false)
			.add_staker(
				71,
				70,
				333,
				StakerStatus::<AccountId>::Nominator(vec![16, 15, 14, 13, 12, 11, 10]),
			)
			.build_and_execute(|| {
				// nominations of controller 70 won't be added due to voter size limit exceeded.
				let bounds = ElectionBoundsBuilder::default().voters_size(200.into()).build();
				assert_eq!(
					Staking::electing_voters(bounds.voters)
						.unwrap()
						.iter()
						.map(|(stash, _, targets)| (*stash, targets.len()))
						.collect::<Vec<_>>(),
					vec![(11, 1), (21, 1), (31, 1)],
				);

				assert_eq!(
					*staking_events().last().unwrap(),
					Event::SnapshotVotersSizeExceeded { size: 123 }
				);

				// however, if the election voter size bounds were larger, the snapshot would
				// include the electing voters of 70.
				let bounds = ElectionBoundsBuilder::default().voters_size(1_000.into()).build();
				assert_eq!(
					Staking::electing_voters(bounds.voters)
						.unwrap()
						.iter()
						.map(|(stash, _, targets)| (*stash, targets.len()))
						.collect::<Vec<_>>(),
					vec![(11, 1), (21, 1), (31, 1), (71, 7)],
				);
			});
	}

	#[test]
	fn estimate_next_election_works() {
		ExtBuilder::default().session_per_era(5).period(5).build_and_execute(|| {
			// first session is always length 0.
			for b in 1..20 {
				run_to_block(b);
				assert_eq!(Staking::next_election_prediction(System::block_number()), 20);
			}

			// election
			run_to_block(20);
			assert_eq!(Staking::next_election_prediction(System::block_number()), 45);
			assert_eq!(staking_events().len(), 1);
			assert_eq!(*staking_events().last().unwrap(), Event::StakersElected);

			for b in 21..45 {
				run_to_block(b);
				assert_eq!(Staking::next_election_prediction(System::block_number()), 45);
			}

			// election
			run_to_block(45);
			assert_eq!(Staking::next_election_prediction(System::block_number()), 70);
			assert_eq!(staking_events().len(), 3);
			assert_eq!(*staking_events().last().unwrap(), Event::StakersElected);

			Staking::force_no_eras(RuntimeOrigin::root()).unwrap();
			assert_eq!(Staking::next_election_prediction(System::block_number()), u64::MAX);

			Staking::force_new_era_always(RuntimeOrigin::root()).unwrap();
			assert_eq!(Staking::next_election_prediction(System::block_number()), 45 + 5);

			Staking::force_new_era(RuntimeOrigin::root()).unwrap();
			assert_eq!(Staking::next_election_prediction(System::block_number()), 45 + 5);

			// Do a fail election
			MinimumValidatorCount::<Test>::put(1000);
			run_to_block(50);
			// Election: failed, next session is a new election
			assert_eq!(Staking::next_election_prediction(System::block_number()), 50 + 5);
			// The new era is still forced until a new era is planned.
			assert_eq!(ForceEra::<Test>::get(), Forcing::ForceNew);

			MinimumValidatorCount::<Test>::put(2);
			run_to_block(55);
			assert_eq!(Staking::next_election_prediction(System::block_number()), 55 + 25);
			assert_eq!(staking_events().len(), 10);
			assert_eq!(
				*staking_events().last().unwrap(),
				Event::ForceEra { mode: Forcing::NotForcing }
			);
			assert_eq!(
				*staking_events().get(staking_events().len() - 2).unwrap(),
				Event::StakersElected
			);
			// The new era has been planned, forcing is changed from `ForceNew` to `NotForcing`.
			assert_eq!(ForceEra::<Test>::get(), Forcing::NotForcing);
		})
	}
}

#[test]
#[should_panic]
fn count_check_works() {
	ExtBuilder::default().build_and_execute(|| {
		// We should never insert into the validators or nominators map directly as this will
		// not keep track of the count. This test should panic as we verify the count is accurate
		// after every test using the `post_checks` in `mock`.
		Validators::<Test>::insert(987654321, ValidatorPrefs::default());
		Nominators::<Test>::insert(
			987654321,
			Nominations {
				targets: Default::default(),
				submitted_in: Default::default(),
				suppressed: false,
			},
		);
	})
}

#[test]
#[should_panic = "called `Result::unwrap()` on an `Err` value: Other(\"number of entries in payee storage items does not match the number of bonded ledgers\")"]
fn check_payee_invariant1_works() {
	// A bonded ledger should always have an assigned `Payee` This test should panic as we verify
	// that a bad state will panic due to the `try_state` checks in the `post_checks` in `mock`.
	ExtBuilder::default().build_and_execute(|| {
		let rogue_ledger = StakingLedger::<Test>::new(123456, 20);
		Ledger::<Test>::insert(123456, rogue_ledger);
	})
}

#[test]
#[should_panic = "called `Result::unwrap()` on an `Err` value: Other(\"number of entries in payee storage items does not match the number of bonded ledgers\")"]
fn check_payee_invariant2_works() {
	// The number of entries in both `Payee` and of bonded staking ledgers should match. This test
	// should panic as we verify that a bad state will panic due to the `try_state` checks in the
	// `post_checks` in `mock`.
	ExtBuilder::default().build_and_execute(|| {
		Payee::<Test>::insert(1111, RewardDestination::Staked);
	})
}

#[test]
fn min_bond_checks_work() {
	ExtBuilder::default()
		.existential_deposit(100)
		.balance_factor(100)
		.min_nominator_bond(1_000)
		.min_validator_bond(1_500)
		.build_and_execute(|| {
			// 500 is not enough for any role
			assert_ok!(Staking::bond(RuntimeOrigin::signed(3), 500, RewardDestination::Stash));
			assert_noop!(
				Staking::nominate(RuntimeOrigin::signed(3), vec![1]),
				Error::<Test>::InsufficientBond
			);
			assert_noop!(
				Staking::validate(RuntimeOrigin::signed(3), ValidatorPrefs::default()),
				Error::<Test>::InsufficientBond,
			);

			// 1000 is enough for nominator
			assert_ok!(Staking::bond_extra(RuntimeOrigin::signed(3), 500));
			assert_ok!(Staking::nominate(RuntimeOrigin::signed(3), vec![1]));
			assert_noop!(
				Staking::validate(RuntimeOrigin::signed(3), ValidatorPrefs::default()),
				Error::<Test>::InsufficientBond,
			);

			// 1500 is enough for validator
			assert_ok!(Staking::bond_extra(RuntimeOrigin::signed(3), 500));
			assert_ok!(Staking::nominate(RuntimeOrigin::signed(3), vec![1]));
			assert_ok!(Staking::validate(RuntimeOrigin::signed(3), ValidatorPrefs::default()));

			// Can't unbond anything as validator
			assert_noop!(
				Staking::unbond(RuntimeOrigin::signed(3), 500),
				Error::<Test>::InsufficientBond
			);

			// Once they are a nominator, they can unbond 500
			assert_ok!(Staking::nominate(RuntimeOrigin::signed(3), vec![1]));
			assert_ok!(Staking::unbond(RuntimeOrigin::signed(3), 500));
			assert_noop!(
				Staking::unbond(RuntimeOrigin::signed(3), 500),
				Error::<Test>::InsufficientBond
			);

			// Once they are chilled they can unbond everything
			assert_ok!(Staking::chill(RuntimeOrigin::signed(3)));
			assert_ok!(Staking::unbond(RuntimeOrigin::signed(3), 1000));
		})
}

#[test]
fn chill_other_works() {
	ExtBuilder::default()
		.existential_deposit(100)
		.balance_factor(100)
		.min_nominator_bond(1_000)
		.min_validator_bond(1_500)
		.build_and_execute(|| {
			let initial_validators = Validators::<Test>::count();
			let initial_nominators = Nominators::<Test>::count();
			for i in 0..15 {
				let a = 4 * i;
				let b = 4 * i + 2;
				let c = 4 * i + 3;
				Balances::make_free_balance_be(&a, 100_000);
				Balances::make_free_balance_be(&b, 100_000);
				Balances::make_free_balance_be(&c, 100_000);

				// Nominator
				assert_ok!(Staking::bond(RuntimeOrigin::signed(a), 1000, RewardDestination::Stash));
				assert_ok!(Staking::nominate(RuntimeOrigin::signed(a), vec![1]));

				// Validator
				assert_ok!(Staking::bond(RuntimeOrigin::signed(b), 1500, RewardDestination::Stash));
				assert_ok!(Staking::validate(RuntimeOrigin::signed(b), ValidatorPrefs::default()));
			}

			// To chill other users, we need to:
			// * Set a minimum bond amount
			// * Set a limit
			// * Set a threshold
			//
			// If any of these are missing, we do not have enough information to allow the
			// `chill_other` to succeed from one user to another.

			// Can't chill these users
			assert_noop!(
				Staking::chill_other(RuntimeOrigin::signed(1337), 0),
				Error::<Test>::CannotChillOther
			);
			assert_noop!(
				Staking::chill_other(RuntimeOrigin::signed(1337), 2),
				Error::<Test>::CannotChillOther
			);

			// Change the minimum bond... but no limits.
			assert_ok!(Staking::set_staking_configs(
				RuntimeOrigin::root(),
				ConfigOp::Set(1_500),
				ConfigOp::Set(2_000),
				ConfigOp::Remove,
				ConfigOp::Remove,
				ConfigOp::Remove,
				ConfigOp::Remove,
				ConfigOp::Noop,
			));

			// Still can't chill these users
			assert_noop!(
				Staking::chill_other(RuntimeOrigin::signed(1337), 0),
				Error::<Test>::CannotChillOther
			);
			assert_noop!(
				Staking::chill_other(RuntimeOrigin::signed(1337), 2),
				Error::<Test>::CannotChillOther
			);

			// Add limits, but no threshold
			assert_ok!(Staking::set_staking_configs(
				RuntimeOrigin::root(),
				ConfigOp::Noop,
				ConfigOp::Noop,
				ConfigOp::Set(10),
				ConfigOp::Set(10),
				ConfigOp::Noop,
				ConfigOp::Noop,
				ConfigOp::Noop,
			));

			// Still can't chill these users
			assert_noop!(
				Staking::chill_other(RuntimeOrigin::signed(1337), 0),
				Error::<Test>::CannotChillOther
			);
			assert_noop!(
				Staking::chill_other(RuntimeOrigin::signed(1337), 2),
				Error::<Test>::CannotChillOther
			);

			// Add threshold, but no limits
			assert_ok!(Staking::set_staking_configs(
				RuntimeOrigin::root(),
				ConfigOp::Noop,
				ConfigOp::Noop,
				ConfigOp::Remove,
				ConfigOp::Remove,
				ConfigOp::Noop,
				ConfigOp::Noop,
				ConfigOp::Noop,
			));

			// Still can't chill these users
			assert_noop!(
				Staking::chill_other(RuntimeOrigin::signed(1337), 0),
				Error::<Test>::CannotChillOther
			);
			assert_noop!(
				Staking::chill_other(RuntimeOrigin::signed(1337), 2),
				Error::<Test>::CannotChillOther
			);

			// Add threshold and limits
			assert_ok!(Staking::set_staking_configs(
				RuntimeOrigin::root(),
				ConfigOp::Noop,
				ConfigOp::Noop,
				ConfigOp::Set(10),
				ConfigOp::Set(10),
				ConfigOp::Set(Percent::from_percent(75)),
				ConfigOp::Noop,
				ConfigOp::Noop,
			));

			// 16 people total because tests start with 2 active one
			assert_eq!(Nominators::<Test>::count(), 15 + initial_nominators);
			assert_eq!(Validators::<Test>::count(), 15 + initial_validators);

			// Users can now be chilled down to 7 people, so we try to remove 9 of them (starting
			// with 16)
			for i in 6..15 {
				let b = 4 * i;
				let d = 4 * i + 2;
				assert_ok!(Staking::chill_other(RuntimeOrigin::signed(1337), b));
				assert_ok!(Staking::chill_other(RuntimeOrigin::signed(1337), d));
			}

			// chill a nominator. Limit is not reached, not chill-able
			assert_eq!(Nominators::<Test>::count(), 7);
			assert_noop!(
				Staking::chill_other(RuntimeOrigin::signed(1337), 0),
				Error::<Test>::CannotChillOther
			);
			// chill a validator. Limit is reached, chill-able.
			assert_eq!(Validators::<Test>::count(), 9);
			assert_ok!(Staking::chill_other(RuntimeOrigin::signed(1337), 2));
		})
}

#[test]
fn capped_stakers_works() {
	ExtBuilder::default().build_and_execute(|| {
		let validator_count = Validators::<Test>::count();
		assert_eq!(validator_count, 3);
		let nominator_count = Nominators::<Test>::count();
		assert_eq!(nominator_count, 1);

		// Change the maximums
		let max = 10;
		assert_ok!(Staking::set_staking_configs(
			RuntimeOrigin::root(),
			ConfigOp::Set(10),
			ConfigOp::Set(10),
			ConfigOp::Set(max),
			ConfigOp::Set(max),
			ConfigOp::Remove,
			ConfigOp::Remove,
			ConfigOp::Noop,
		));

		// can create `max - validator_count` validators
		let mut some_existing_validator = AccountId::default();
		for i in 0..max - validator_count {
			let (_, controller) = testing_utils::create_stash_controller::<Test>(
				i + 10_000_000,
				100,
				RewardDestination::Stash,
			)
			.unwrap();
			assert_ok!(Staking::validate(
				RuntimeOrigin::signed(controller),
				ValidatorPrefs::default()
			));
			some_existing_validator = controller;
		}

		// but no more
		let (_, last_validator) =
			testing_utils::create_stash_controller::<Test>(1337, 100, RewardDestination::Stash)
				.unwrap();

		assert_noop!(
			Staking::validate(RuntimeOrigin::signed(last_validator), ValidatorPrefs::default()),
			Error::<Test>::TooManyValidators,
		);

		// same with nominators
		let mut some_existing_nominator = AccountId::default();
		for i in 0..max - nominator_count {
			let (_, controller) = testing_utils::create_stash_controller::<Test>(
				i + 20_000_000,
				100,
				RewardDestination::Stash,
			)
			.unwrap();
			assert_ok!(Staking::nominate(RuntimeOrigin::signed(controller), vec![1]));
			some_existing_nominator = controller;
		}

		// one more is too many.
		let (_, last_nominator) = testing_utils::create_stash_controller::<Test>(
			30_000_000,
			100,
			RewardDestination::Stash,
		)
		.unwrap();
		assert_noop!(
			Staking::nominate(RuntimeOrigin::signed(last_nominator), vec![1]),
			Error::<Test>::TooManyNominators
		);

		// Re-nominate works fine
		assert_ok!(Staking::nominate(RuntimeOrigin::signed(some_existing_nominator), vec![1]));
		// Re-validate works fine
		assert_ok!(Staking::validate(
			RuntimeOrigin::signed(some_existing_validator),
			ValidatorPrefs::default()
		));

		// No problem when we set to `None` again
		assert_ok!(Staking::set_staking_configs(
			RuntimeOrigin::root(),
			ConfigOp::Noop,
			ConfigOp::Noop,
			ConfigOp::Remove,
			ConfigOp::Remove,
			ConfigOp::Noop,
			ConfigOp::Noop,
			ConfigOp::Noop,
		));
		assert_ok!(Staking::nominate(RuntimeOrigin::signed(last_nominator), vec![1]));
		assert_ok!(Staking::validate(
			RuntimeOrigin::signed(last_validator),
			ValidatorPrefs::default()
		));
	})
}

#[test]
fn min_commission_works() {
	ExtBuilder::default().build_and_execute(|| {
		// account 11 controls the stash of itself.
		assert_ok!(Staking::validate(
			RuntimeOrigin::signed(11),
			ValidatorPrefs { commission: Perbill::from_percent(5), blocked: false }
		));

		// event emitted should be correct
		assert_eq!(
			*staking_events().last().unwrap(),
			Event::ValidatorPrefsSet {
				stash: 11,
				prefs: ValidatorPrefs { commission: Perbill::from_percent(5), blocked: false }
			}
		);

		assert_ok!(Staking::set_staking_configs(
			RuntimeOrigin::root(),
			ConfigOp::Remove,
			ConfigOp::Remove,
			ConfigOp::Remove,
			ConfigOp::Remove,
			ConfigOp::Remove,
			ConfigOp::Set(Perbill::from_percent(10)),
			ConfigOp::Noop,
		));

		// can't make it less than 10 now
		assert_noop!(
			Staking::validate(
				RuntimeOrigin::signed(11),
				ValidatorPrefs { commission: Perbill::from_percent(5), blocked: false }
			),
			Error::<Test>::CommissionTooLow
		);

		// can only change to higher.
		assert_ok!(Staking::validate(
			RuntimeOrigin::signed(11),
			ValidatorPrefs { commission: Perbill::from_percent(10), blocked: false }
		));

		assert_ok!(Staking::validate(
			RuntimeOrigin::signed(11),
			ValidatorPrefs { commission: Perbill::from_percent(15), blocked: false }
		));
	})
}

#[test]
#[should_panic]
fn change_of_absolute_max_nominations() {
	use frame_election_provider_support::ElectionDataProvider;
	ExtBuilder::default()
		.add_staker(61, 61, 10, StakerStatus::Nominator(vec![1]))
		.add_staker(71, 71, 10, StakerStatus::Nominator(vec![1, 2, 3]))
		.balance_factor(10)
		.build_and_execute(|| {
			// pre-condition
			assert_eq!(AbsoluteMaxNominations::get(), 16);

			assert_eq!(
				Nominators::<Test>::iter()
					.map(|(k, n)| (k, n.targets.len()))
					.collect::<Vec<_>>(),
				vec![(101, 2), (71, 3), (61, 1)]
			);

			// default bounds are unbounded.
			let bounds = DataProviderBounds::default();

			// 3 validators and 3 nominators
			assert_eq!(Staking::electing_voters(bounds).unwrap().len(), 3 + 3);

			// abrupt change from 16 to 4, everyone should be fine.
			AbsoluteMaxNominations::set(4);

			assert_eq!(
				Nominators::<Test>::iter()
					.map(|(k, n)| (k, n.targets.len()))
					.collect::<Vec<_>>(),
				vec![(101, 2), (71, 3), (61, 1)]
			);
			assert_eq!(Staking::electing_voters(bounds).unwrap().len(), 3 + 3);

			// abrupt change from 4 to 3, everyone should be fine.
			AbsoluteMaxNominations::set(3);

			assert_eq!(
				Nominators::<Test>::iter()
					.map(|(k, n)| (k, n.targets.len()))
					.collect::<Vec<_>>(),
				vec![(101, 2), (71, 3), (61, 1)]
			);
			assert_eq!(Staking::electing_voters(bounds).unwrap().len(), 3 + 3);

			// abrupt change from 3 to 2, this should cause some nominators to be non-decodable, and
			// thus non-existent unless if they update.
			AbsoluteMaxNominations::set(2);

			assert_eq!(
				Nominators::<Test>::iter()
					.map(|(k, n)| (k, n.targets.len()))
					.collect::<Vec<_>>(),
				vec![(101, 2), (61, 1)]
			);
			// 70 is still in storage..
			assert!(Nominators::<Test>::contains_key(71));
			// but its value cannot be decoded and default is returned.
			assert!(Nominators::<Test>::get(71).is_none());

			assert_eq!(Staking::electing_voters(bounds).unwrap().len(), 3 + 2);
			assert!(Nominators::<Test>::contains_key(101));

			// abrupt change from 2 to 1, this should cause some nominators to be non-decodable, and
			// thus non-existent unless if they update.
			AbsoluteMaxNominations::set(1);

			assert_eq!(
				Nominators::<Test>::iter()
					.map(|(k, n)| (k, n.targets.len()))
					.collect::<Vec<_>>(),
				vec![(61, 1)]
			);
			assert!(Nominators::<Test>::contains_key(71));
			assert!(Nominators::<Test>::contains_key(61));
			assert!(Nominators::<Test>::get(71).is_none());
			assert!(Nominators::<Test>::get(61).is_some());
			assert_eq!(Staking::electing_voters(bounds).unwrap().len(), 3 + 1);

			// now one of them can revive themselves by re-nominating to a proper value.
			assert_ok!(Staking::nominate(RuntimeOrigin::signed(71), vec![1]));
			assert_eq!(
				Nominators::<Test>::iter()
					.map(|(k, n)| (k, n.targets.len()))
					.collect::<Vec<_>>(),
				vec![(71, 1), (61, 1)]
			);

			// or they can be chilled by any account.
			assert!(Nominators::<Test>::contains_key(101));
			assert!(Nominators::<Test>::get(101).is_none());
			assert_ok!(Staking::chill_other(RuntimeOrigin::signed(71), 101));
			assert!(!Nominators::<Test>::contains_key(101));
			assert!(Nominators::<Test>::get(101).is_none());
		})
}

#[test]
fn nomination_quota_max_changes_decoding() {
	use frame_election_provider_support::ElectionDataProvider;
	ExtBuilder::default()
		.add_staker(60, 61, 10, StakerStatus::Nominator(vec![1]))
		.add_staker(70, 71, 10, StakerStatus::Nominator(vec![1, 2, 3]))
		.add_staker(30, 330, 10, StakerStatus::Nominator(vec![1, 2, 3, 4]))
		.add_staker(50, 550, 10, StakerStatus::Nominator(vec![1, 2, 3, 4]))
		.balance_factor(10)
		.build_and_execute(|| {
			// pre-condition.
			assert_eq!(MaxNominationsOf::<Test>::get(), 16);

			let unbonded_election = DataProviderBounds::default();

			assert_eq_uvec!(
				Nominators::<Test>::iter()
					.map(|(k, n)| (k, n.targets.len()))
					.collect::<Vec<_>>(),
				vec![(70, 3), (101, 2), (50, 4), (30, 4), (60, 1)]
			);
			// 4 validators and 4 nominators
			assert_eq!(Staking::electing_voters(unbonded_election).unwrap().len(), 4 + 4);
		});
}

#[test]
fn api_nominations_quota_works() {
	ExtBuilder::default().build_and_execute(|| {
		assert_eq!(Staking::api_nominations_quota(10), MaxNominationsOf::<Test>::get());
		assert_eq!(Staking::api_nominations_quota(333), MaxNominationsOf::<Test>::get());
		assert_eq!(Staking::api_nominations_quota(222), 2);
		assert_eq!(Staking::api_nominations_quota(111), 1);
	})
}

mod sorted_list_provider {
	use super::*;
	use frame_election_provider_support::SortedListProvider;

	#[test]
	fn re_nominate_does_not_change_counters_or_list() {
		ExtBuilder::default().nominate(true).build_and_execute(|| {
			// given
			let pre_insert_voter_count =
				(Nominators::<Test>::count() + Validators::<Test>::count()) as u32;
			assert_eq!(<Test as Config>::VoterList::count(), pre_insert_voter_count);

			assert_eq!(
				<Test as Config>::VoterList::iter().collect::<Vec<_>>(),
				vec![11, 21, 31, 101]
			);

			// when account 101 renominates
			assert_ok!(Staking::nominate(RuntimeOrigin::signed(101), vec![41]));

			// then counts don't change
			assert_eq!(<Test as Config>::VoterList::count(), pre_insert_voter_count);
			// and the list is the same
			assert_eq!(
				<Test as Config>::VoterList::iter().collect::<Vec<_>>(),
				vec![11, 21, 31, 101]
			);
		});
	}

	#[test]
	fn re_validate_does_not_change_counters_or_list() {
		ExtBuilder::default().nominate(false).build_and_execute(|| {
			// given
			let pre_insert_voter_count =
				(Nominators::<Test>::count() + Validators::<Test>::count()) as u32;
			assert_eq!(<Test as Config>::VoterList::count(), pre_insert_voter_count);

			assert_eq!(<Test as Config>::VoterList::iter().collect::<Vec<_>>(), vec![11, 21, 31]);

			// when account 11 re-validates
			assert_ok!(Staking::validate(RuntimeOrigin::signed(11), Default::default()));

			// then counts don't change
			assert_eq!(<Test as Config>::VoterList::count(), pre_insert_voter_count);
			// and the list is the same
			assert_eq!(<Test as Config>::VoterList::iter().collect::<Vec<_>>(), vec![11, 21, 31]);
		});
	}
}

#[test]
fn force_apply_min_commission_works() {
	let prefs = |c| ValidatorPrefs { commission: Perbill::from_percent(c), blocked: false };
	let validators = || Validators::<Test>::iter().collect::<Vec<_>>();
	ExtBuilder::default().build_and_execute(|| {
		assert_ok!(Staking::validate(RuntimeOrigin::signed(31), prefs(10)));
		assert_ok!(Staking::validate(RuntimeOrigin::signed(21), prefs(5)));

		// Given
		assert_eq_uvec!(validators(), vec![(31, prefs(10)), (21, prefs(5)), (11, prefs(0))]);
		MinCommission::<Test>::set(Perbill::from_percent(5));

		// When applying to a commission greater than min
		assert_ok!(Staking::force_apply_min_commission(RuntimeOrigin::signed(1), 31));
		// Then the commission is not changed
		assert_eq_uvec!(validators(), vec![(31, prefs(10)), (21, prefs(5)), (11, prefs(0))]);

		// When applying to a commission that is equal to min
		assert_ok!(Staking::force_apply_min_commission(RuntimeOrigin::signed(1), 21));
		// Then the commission is not changed
		assert_eq_uvec!(validators(), vec![(31, prefs(10)), (21, prefs(5)), (11, prefs(0))]);

		// When applying to a commission that is less than the min
		assert_ok!(Staking::force_apply_min_commission(RuntimeOrigin::signed(1), 11));
		// Then the commission is bumped to the min
		assert_eq_uvec!(validators(), vec![(31, prefs(10)), (21, prefs(5)), (11, prefs(5))]);

		// When applying commission to a validator that doesn't exist then storage is not altered
		assert_noop!(
			Staking::force_apply_min_commission(RuntimeOrigin::signed(1), 420),
			Error::<Test>::NotStash
		);
	});
}

#[test]
fn proportional_slash_stop_slashing_if_remaining_zero() {
	let c = |era, value| UnlockChunk::<Balance> { era, value };

	// we have some chunks, but they are not affected.
	let unlocking = bounded_vec![c(1, 10), c(2, 10)];

	// Given
	let mut ledger = StakingLedger::<Test>::new(123, 20);
	ledger.total = 40;
	ledger.unlocking = unlocking;

	assert_eq!(BondingDuration::get(), 3);

	// should not slash more than the amount requested, by accidentally slashing the first chunk.
	assert_eq!(ledger.slash(18, 1, 0), 18);
}

#[test]
fn proportional_ledger_slash_works() {
	let c = |era, value| UnlockChunk::<Balance> { era, value };
	// Given
	let mut ledger = StakingLedger::<Test>::new(123, 10);
	assert_eq!(BondingDuration::get(), 3);

	// When we slash a ledger with no unlocking chunks
	assert_eq!(ledger.slash(5, 1, 0), 5);
	// Then
	assert_eq!(ledger.total, 5);
	assert_eq!(ledger.active, 5);
	assert_eq!(LedgerSlashPerEra::get().0, 5);
	assert_eq!(LedgerSlashPerEra::get().1, Default::default());

	// When we slash a ledger with no unlocking chunks and the slash amount is greater then the
	// total
	assert_eq!(ledger.slash(11, 1, 0), 5);
	// Then
	assert_eq!(ledger.total, 0);
	assert_eq!(ledger.active, 0);
	assert_eq!(LedgerSlashPerEra::get().0, 0);
	assert_eq!(LedgerSlashPerEra::get().1, Default::default());

	// Given
	ledger.unlocking = bounded_vec![c(4, 10), c(5, 10)];
	ledger.total = 2 * 10;
	ledger.active = 0;
	// When all the chunks overlap with the slash eras
	assert_eq!(ledger.slash(20, 0, 0), 20);
	// Then
	assert_eq!(ledger.unlocking, vec![]);
	assert_eq!(ledger.total, 0);
	assert_eq!(LedgerSlashPerEra::get().0, 0);
	assert_eq!(LedgerSlashPerEra::get().1, BTreeMap::from([(4, 0), (5, 0)]));

	// Given
	ledger.unlocking = bounded_vec![c(4, 100), c(5, 100), c(6, 100), c(7, 100)];
	ledger.total = 4 * 100;
	ledger.active = 0;
	// When the first 2 chunks don't overlap with the affected range of unlock eras.
	assert_eq!(ledger.slash(140, 0, 3), 140);
	// Then
	assert_eq!(ledger.unlocking, vec![c(4, 100), c(5, 100), c(6, 30), c(7, 30)]);
	assert_eq!(ledger.total, 4 * 100 - 140);
	assert_eq!(LedgerSlashPerEra::get().0, 0);
	assert_eq!(LedgerSlashPerEra::get().1, BTreeMap::from([(6, 30), (7, 30)]));

	// Given
	ledger.unlocking = bounded_vec![c(4, 100), c(5, 100), c(6, 100), c(7, 100)];
	ledger.total = 4 * 100;
	ledger.active = 0;
	// When the first 2 chunks don't overlap with the affected range of unlock eras.
	assert_eq!(ledger.slash(15, 0, 3), 15);
	// Then
	assert_eq!(ledger.unlocking, vec![c(4, 100), c(5, 100), c(6, 100 - 8), c(7, 100 - 7)]);
	assert_eq!(ledger.total, 4 * 100 - 15);
	assert_eq!(LedgerSlashPerEra::get().0, 0);
	assert_eq!(LedgerSlashPerEra::get().1, BTreeMap::from([(6, 92), (7, 93)]));

	// Given
	ledger.unlocking = bounded_vec![c(4, 40), c(5, 100), c(6, 10), c(7, 250)];
	ledger.active = 500;
	// 900
	ledger.total = 40 + 10 + 100 + 250 + 500;
	// When we have a partial slash that touches all chunks
	assert_eq!(ledger.slash(900 / 2, 0, 0), 450);
	// Then
	assert_eq!(ledger.active, 500 / 2);
	assert_eq!(ledger.unlocking, vec![c(4, 40 / 2), c(5, 100 / 2), c(6, 10 / 2), c(7, 250 / 2)]);
	assert_eq!(ledger.total, 900 / 2);
	assert_eq!(LedgerSlashPerEra::get().0, 500 / 2);
	assert_eq!(
		LedgerSlashPerEra::get().1,
		BTreeMap::from([(4, 40 / 2), (5, 100 / 2), (6, 10 / 2), (7, 250 / 2)])
	);

	// slash 1/4th with not chunk.
	ledger.unlocking = bounded_vec![];
	ledger.active = 500;
	ledger.total = 500;
	// When we have a partial slash that touches all chunks
	assert_eq!(ledger.slash(500 / 4, 0, 0), 500 / 4);
	// Then
	assert_eq!(ledger.active, 3 * 500 / 4);
	assert_eq!(ledger.unlocking, vec![]);
	assert_eq!(ledger.total, ledger.active);
	assert_eq!(LedgerSlashPerEra::get().0, 3 * 500 / 4);
	assert_eq!(LedgerSlashPerEra::get().1, Default::default());

	// Given we have the same as above,
	ledger.unlocking = bounded_vec![c(4, 40), c(5, 100), c(6, 10), c(7, 250)];
	ledger.active = 500;
	ledger.total = 40 + 10 + 100 + 250 + 500; // 900
	assert_eq!(ledger.total, 900);
	// When we have a higher min balance
	assert_eq!(
		ledger.slash(
			900 / 2,
			25, /* min balance - chunks with era 0 & 2 will be slashed to <=25, causing it to
			     * get swept */
			0
		),
		450
	);
	assert_eq!(ledger.active, 500 / 2);
	// the last chunk was not slashed 50% like all the rest, because some other earlier chunks got
	// dusted.
	assert_eq!(ledger.unlocking, vec![c(5, 100 / 2), c(7, 150)]);
	assert_eq!(ledger.total, 900 / 2);
	assert_eq!(LedgerSlashPerEra::get().0, 500 / 2);
	assert_eq!(
		LedgerSlashPerEra::get().1,
		BTreeMap::from([(4, 0), (5, 100 / 2), (6, 0), (7, 150)])
	);

	// Given
	// slash order --------------------NA--------2----------0----------1----
	ledger.unlocking = bounded_vec![c(4, 40), c(5, 100), c(6, 10), c(7, 250)];
	ledger.active = 500;
	ledger.total = 40 + 10 + 100 + 250 + 500; // 900
	assert_eq!(
		ledger.slash(
			500 + 10 + 250 + 100 / 2, // active + era 6 + era 7 + era 5 / 2
			0,
			3 /* slash era 6 first, so the affected parts are era 6, era 7 and
			   * ledge.active. This will cause the affected to go to zero, and then we will
			   * start slashing older chunks */
		),
		500 + 250 + 10 + 100 / 2
	);
	// Then
	assert_eq!(ledger.active, 0);
	assert_eq!(ledger.unlocking, vec![c(4, 40), c(5, 100 / 2)]);
	assert_eq!(ledger.total, 90);
	assert_eq!(LedgerSlashPerEra::get().0, 0);
	assert_eq!(LedgerSlashPerEra::get().1, BTreeMap::from([(5, 100 / 2), (6, 0), (7, 0)]));

	// Given
	// iteration order------------------NA---------2----------0----------1----
	ledger.unlocking = bounded_vec![c(4, 100), c(5, 100), c(6, 100), c(7, 100)];
	ledger.active = 100;
	ledger.total = 5 * 100;
	// When
	assert_eq!(
		ledger.slash(
			351, // active + era 6 + era 7 + era 5 / 2 + 1
			50,  // min balance - everything slashed below 50 will get dusted
			3    /* slash era 3+3 first, so the affected parts are era 6, era 7 and
			      * ledge.active. This will cause the affected to go to zero, and then we will
			      * start slashing older chunks */
		),
		400
	);
	// Then
	assert_eq!(ledger.active, 0);
	assert_eq!(ledger.unlocking, vec![c(4, 100)]);
	assert_eq!(ledger.total, 100);
	assert_eq!(LedgerSlashPerEra::get().0, 0);
	assert_eq!(LedgerSlashPerEra::get().1, BTreeMap::from([(5, 0), (6, 0), (7, 0)]));

	// Tests for saturating arithmetic

	// Given
	let slash = u64::MAX as Balance * 2;
	// The value of the other parts of ledger that will get slashed
	let value = slash - (10 * 4);

	ledger.active = 10;
	ledger.unlocking = bounded_vec![c(4, 10), c(5, 10), c(6, 10), c(7, value)];
	ledger.total = value + 40;
	// When
	let slash_amount = ledger.slash(slash, 0, 0);
	assert_eq_error_rate!(slash_amount, slash, 5);
	// Then
	assert_eq!(ledger.active, 0); // slash of 9
	assert_eq!(ledger.unlocking, vec![]);
	assert_eq!(ledger.total, 0);
	assert_eq!(LedgerSlashPerEra::get().0, 0);
	assert_eq!(LedgerSlashPerEra::get().1, BTreeMap::from([(4, 0), (5, 0), (6, 0), (7, 0)]));

	// Given
	use sp_runtime::PerThing as _;
	let slash = u64::MAX as Balance * 2;
	let value = u64::MAX as Balance * 2;
	let unit = 100;
	// slash * value that will saturate
	assert!(slash.checked_mul(value).is_none());
	// but slash * unit won't.
	assert!(slash.checked_mul(unit).is_some());
	ledger.unlocking = bounded_vec![c(4, unit), c(5, value), c(6, unit), c(7, unit)];
	//--------------------------------------note value^^^
	ledger.active = unit;
	ledger.total = unit * 4 + value;
	// When
	assert_eq!(ledger.slash(slash, 0, 0), slash);
	// Then
	// The amount slashed out of `unit`
	let affected_balance = value + unit * 4;
	let ratio =
		Perquintill::from_rational_with_rounding(slash, affected_balance, Rounding::Up).unwrap();
	// `unit` after the slash is applied
	let unit_slashed = {
		let unit_slash = ratio.mul_ceil(unit);
		unit - unit_slash
	};
	let value_slashed = {
		let value_slash = ratio.mul_ceil(value);
		value - value_slash
	};
	assert_eq!(ledger.active, unit_slashed);
	assert_eq!(ledger.unlocking, vec![c(5, value_slashed), c(7, 32)]);
	assert_eq!(ledger.total, value_slashed + 32);
	assert_eq!(LedgerSlashPerEra::get().0, 0);
	assert_eq!(
		LedgerSlashPerEra::get().1,
		BTreeMap::from([(4, 0), (5, value_slashed), (6, 0), (7, 32)])
	);
}

#[test]
fn reducing_max_unlocking_chunks_abrupt() {
	// Concern is on validators only
	// By Default 11, 10 are stash and ctlr and 21,20
	ExtBuilder::default().build_and_execute(|| {
		// given a staker at era=10 and MaxUnlockChunks set to 2
		MaxUnlockingChunks::set(2);
		start_active_era(10);
		assert_ok!(Staking::bond(RuntimeOrigin::signed(3), 300, RewardDestination::Staked));
		assert!(matches!(Staking::ledger(3.into()), Ok(_)));

		// when staker unbonds
		assert_ok!(Staking::unbond(RuntimeOrigin::signed(3), 20));

		// then an unlocking chunk is added at `current_era + bonding_duration`
		// => 10 + 3 = 13
		let expected_unlocking: BoundedVec<UnlockChunk<Balance>, MaxUnlockingChunks> =
			bounded_vec![UnlockChunk { value: 20 as Balance, era: 13 as EraIndex }];
		assert!(matches!(Staking::ledger(3.into()),
			Ok(StakingLedger {
				unlocking,
				..
			}) if unlocking==expected_unlocking));

		// when staker unbonds at next era
		start_active_era(11);
		assert_ok!(Staking::unbond(RuntimeOrigin::signed(3), 50));
		// then another unlock chunk is added
		let expected_unlocking: BoundedVec<UnlockChunk<Balance>, MaxUnlockingChunks> =
			bounded_vec![UnlockChunk { value: 20, era: 13 }, UnlockChunk { value: 50, era: 14 }];
		assert!(matches!(Staking::ledger(3.into()),
			Ok(StakingLedger {
				unlocking,
				..
			}) if unlocking==expected_unlocking));

		// when staker unbonds further
		start_active_era(12);
		// then further unbonding not possible
		assert_noop!(Staking::unbond(RuntimeOrigin::signed(3), 20), Error::<Test>::NoMoreChunks);

		// when max unlocking chunks is reduced abruptly to a low value
		MaxUnlockingChunks::set(1);
		// then unbond, rebond ops are blocked with ledger in corrupt state
		assert_noop!(Staking::unbond(RuntimeOrigin::signed(3), 20), Error::<Test>::NotController);
		assert_noop!(Staking::rebond(RuntimeOrigin::signed(3), 100), Error::<Test>::NotController);

		// reset the ledger corruption
		MaxUnlockingChunks::set(2);
	})
}

#[test]
fn cannot_set_unsupported_validator_count() {
	ExtBuilder::default().build_and_execute(|| {
		MaxWinners::set(50);
		// set validator count works
		assert_ok!(Staking::set_validator_count(RuntimeOrigin::root(), 30));
		assert_ok!(Staking::set_validator_count(RuntimeOrigin::root(), 50));
		// setting validator count above 100 does not work
		assert_noop!(
			Staking::set_validator_count(RuntimeOrigin::root(), 51),
			Error::<Test>::TooManyValidators,
		);
	})
}

#[test]
fn increase_validator_count_errors() {
	ExtBuilder::default().build_and_execute(|| {
		MaxWinners::set(50);
		assert_ok!(Staking::set_validator_count(RuntimeOrigin::root(), 40));

		// increase works
		assert_ok!(Staking::increase_validator_count(RuntimeOrigin::root(), 6));
		assert_eq!(ValidatorCount::<Test>::get(), 46);

		// errors
		assert_noop!(
			Staking::increase_validator_count(RuntimeOrigin::root(), 5),
			Error::<Test>::TooManyValidators,
		);
	})
}

#[test]
fn scale_validator_count_errors() {
	ExtBuilder::default().build_and_execute(|| {
		MaxWinners::set(50);
		assert_ok!(Staking::set_validator_count(RuntimeOrigin::root(), 20));

		// scale value works
		assert_ok!(Staking::scale_validator_count(
			RuntimeOrigin::root(),
			Percent::from_percent(200)
		));
		assert_eq!(ValidatorCount::<Test>::get(), 40);

		// errors
		assert_noop!(
			Staking::scale_validator_count(RuntimeOrigin::root(), Percent::from_percent(126)),
			Error::<Test>::TooManyValidators,
		);
	})
}

#[test]
fn set_min_commission_works_with_admin_origin() {
	ExtBuilder::default().build_and_execute(|| {
		// no minimum commission set initially
		assert_eq!(MinCommission::<Test>::get(), Zero::zero());

		// root can set min commission
		assert_ok!(Staking::set_min_commission(RuntimeOrigin::root(), Perbill::from_percent(10)));

		assert_eq!(MinCommission::<Test>::get(), Perbill::from_percent(10));

		// Non privileged origin can not set min_commission
		assert_noop!(
			Staking::set_min_commission(RuntimeOrigin::signed(2), Perbill::from_percent(15)),
			BadOrigin
		);

		// Admin Origin can set min commission
		assert_ok!(Staking::set_min_commission(
			RuntimeOrigin::signed(1),
			Perbill::from_percent(15),
		));

		// setting commission below min_commission fails
		assert_noop!(
			Staking::validate(
				RuntimeOrigin::signed(11),
				ValidatorPrefs { commission: Perbill::from_percent(14), blocked: false }
			),
			Error::<Test>::CommissionTooLow
		);

		// setting commission >= min_commission works
		assert_ok!(Staking::validate(
			RuntimeOrigin::signed(11),
			ValidatorPrefs { commission: Perbill::from_percent(15), blocked: false }
		));
	})
}

#[test]
fn can_page_exposure() {
	let mut others: Vec<IndividualExposure<AccountId, Balance>> = vec![];
	let mut total_stake: Balance = 0;
	// 19 nominators
	for i in 1..20 {
		let individual_stake: Balance = 100 * i as Balance;
		others.push(IndividualExposure { who: i, value: individual_stake });
		total_stake += individual_stake;
	}
	let own_stake: Balance = 500;
	total_stake += own_stake;
	assert_eq!(total_stake, 19_500);
	// build full exposure set
	let exposure: Exposure<AccountId, Balance> =
		Exposure { total: total_stake, own: own_stake, others };

	// when
	let (exposure_metadata, exposure_page): (
		PagedExposureMetadata<Balance>,
		Vec<ExposurePage<AccountId, Balance>>,
	) = exposure.clone().into_pages(3);

	// then
	// 7 pages of nominators.
	assert_eq!(exposure_page.len(), 7);
	assert_eq!(exposure_metadata.page_count, 7);
	// first page stake = 100 + 200 + 300
	assert!(matches!(exposure_page[0], ExposurePage { page_total: 600, .. }));
	// second page stake = 0 + 400 + 500 + 600
	assert!(matches!(exposure_page[1], ExposurePage { page_total: 1500, .. }));
	// verify overview has the total
	assert_eq!(exposure_metadata.total, 19_500);
	// verify total stake is same as in the original exposure.
	assert_eq!(
		exposure_page.iter().map(|a| a.page_total).reduce(|a, b| a + b).unwrap(),
		19_500 - exposure_metadata.own
	);
	// verify own stake is correct
	assert_eq!(exposure_metadata.own, 500);
	// verify number of nominators are same as in the original exposure.
	assert_eq!(exposure_page.iter().map(|a| a.others.len()).reduce(|a, b| a + b).unwrap(), 19);
	assert_eq!(exposure_metadata.nominator_count, 19);
}

#[test]
fn should_retain_era_info_only_upto_history_depth() {
	ExtBuilder::default().build_and_execute(|| {
		// remove existing exposure
		Pallet::<Test>::clear_era_information(0);
		let validator_stash = 10;

		for era in 0..4 {
			ClaimedRewards::<Test>::insert(era, &validator_stash, vec![0, 1, 2]);
			for page in 0..3 {
				ErasStakersPaged::<Test>::insert(
					(era, &validator_stash, page),
					ExposurePage { page_total: 100, others: vec![] },
				);
			}
		}

		for i in 0..4 {
			// Count of entries remaining in ClaimedRewards = total - cleared_count
			assert_eq!(ClaimedRewards::<Test>::iter().count(), (4 - i));
			// 1 claimed_rewards entry for each era
			assert_eq!(ClaimedRewards::<Test>::iter_prefix(i as EraIndex).count(), 1);
			// 3 entries (pages) for each era
			assert_eq!(ErasStakersPaged::<Test>::iter_prefix((i as EraIndex,)).count(), 3);

			// when clear era info
			Pallet::<Test>::clear_era_information(i as EraIndex);

			// then all era entries are cleared
			assert_eq!(ClaimedRewards::<Test>::iter_prefix(i as EraIndex).count(), 0);
			assert_eq!(ErasStakersPaged::<Test>::iter_prefix((i as EraIndex,)).count(), 0);
		}
	});
}

#[test]
fn test_legacy_claimed_rewards_is_checked_at_reward_payout() {
	ExtBuilder::default().has_stakers(false).build_and_execute(|| {
		// Create a validator:
		bond_validator(11, 1000);

		// reward validator for next 2 eras
		mock::start_active_era(1);
		Pallet::<Test>::reward_by_ids(vec![(11, 1)]);
		mock::start_active_era(2);
		Pallet::<Test>::reward_by_ids(vec![(11, 1)]);
		mock::start_active_era(3);

		//verify rewards are not claimed
		assert_eq!(
			EraInfo::<Test>::is_rewards_claimed_with_legacy_fallback(
				1,
				Staking::ledger(11.into()).as_ref().unwrap(),
				&11,
				0
			),
			false
		);
		assert_eq!(
			EraInfo::<Test>::is_rewards_claimed_with_legacy_fallback(
				2,
				Staking::ledger(11.into()).as_ref().unwrap(),
				&11,
				0
			),
			false
		);

		// assume reward claim for era 1 was stored in legacy storage
		Ledger::<Test>::insert(
			11,
			StakingLedgerInspect {
				stash: 11,
				total: 1000,
				active: 1000,
				unlocking: Default::default(),
				legacy_claimed_rewards: bounded_vec![1],
			},
		);

		// verify rewards for era 1 cannot be claimed
		assert_noop!(
			Staking::payout_stakers_by_page(RuntimeOrigin::signed(1337), 11, 1, 0),
			Error::<Test>::AlreadyClaimed
				.with_weight(<Test as Config>::WeightInfo::payout_stakers_alive_staked(0)),
		);
		assert_eq!(
			EraInfo::<Test>::is_rewards_claimed_with_legacy_fallback(
				1,
				Staking::ledger(11.into()).as_ref().unwrap(),
				&11,
				0
			),
			true
		);

		// verify rewards for era 2 can be claimed
		assert_ok!(Staking::payout_stakers_by_page(RuntimeOrigin::signed(1337), 11, 2, 0));
		assert_eq!(
			EraInfo::<Test>::is_rewards_claimed_with_legacy_fallback(
				2,
				Staking::ledger(11.into()).as_ref().unwrap(),
				&11,
				0
			),
			true
		);
		// but the new claimed rewards for era 2 is not stored in legacy storage
		assert_eq!(
			Ledger::<Test>::get(11).unwrap(),
			StakingLedgerInspect {
				stash: 11,
				total: 1000,
				active: 1000,
				unlocking: Default::default(),
				legacy_claimed_rewards: bounded_vec![1],
			},
		);
		// instead it is kept in `ClaimedRewards`
		assert_eq!(ClaimedRewards::<Test>::get(2, 11), vec![0]);
	});
}

#[test]
fn test_validator_exposure_is_backward_compatible_with_non_paged_rewards_payout() {
	ExtBuilder::default().has_stakers(false).build_and_execute(|| {
		// case 1: exposure exist in clipped.
		// set page cap to 10
		MaxExposurePageSize::set(10);
		bond_validator(11, 1000);
		let mut expected_individual_exposures: Vec<IndividualExposure<AccountId, Balance>> = vec![];
		let mut total_exposure: Balance = 0;
		// 1st exposure page
		for i in 0..10 {
			let who = 1000 + i;
			let value = 1000 + i as Balance;
			bond_nominator(who, value, vec![11]);
			expected_individual_exposures.push(IndividualExposure { who, value });
			total_exposure += value;
		}

		for i in 10..15 {
			let who = 1000 + i;
			let value = 1000 + i as Balance;
			bond_nominator(who, value, vec![11]);
			expected_individual_exposures.push(IndividualExposure { who, value });
			total_exposure += value;
		}

		mock::start_active_era(1);
		// reward validator for current era
		Pallet::<Test>::reward_by_ids(vec![(11, 1)]);

		// start new era
		mock::start_active_era(2);
		// verify exposure for era 1 is stored in paged storage, that each exposure is stored in
		// one and only one page, and no exposure is repeated.
		let actual_exposure_page_0 = ErasStakersPaged::<Test>::get((1, 11, 0)).unwrap();
		let actual_exposure_page_1 = ErasStakersPaged::<Test>::get((1, 11, 1)).unwrap();
		expected_individual_exposures.iter().for_each(|exposure| {
			assert!(
				actual_exposure_page_0.others.contains(exposure) ||
					actual_exposure_page_1.others.contains(exposure)
			);
		});
		assert_eq!(
			expected_individual_exposures.len(),
			actual_exposure_page_0.others.len() + actual_exposure_page_1.others.len()
		);
		// verify `EraInfo` returns page from paged storage
		assert_eq!(
			EraInfo::<Test>::get_paged_exposure(1, &11, 0).unwrap().others(),
			&actual_exposure_page_0.others
		);
		assert_eq!(
			EraInfo::<Test>::get_paged_exposure(1, &11, 1).unwrap().others(),
			&actual_exposure_page_1.others
		);
		assert_eq!(EraInfo::<Test>::get_page_count(1, &11), 2);

		// validator is exposed
		assert!(<Staking as sp_staking::StakingInterface>::is_exposed_in_era(&11, &1));
		// nominators are exposed
		for i in 10..15 {
			let who: AccountId = 1000 + i;
			assert!(<Staking as sp_staking::StakingInterface>::is_exposed_in_era(&who, &1));
		}

		// case 2: exposure exist in ErasStakers and ErasStakersClipped (legacy).
		// delete paged storage and add exposure to clipped storage
		<ErasStakersPaged<Test>>::remove((1, 11, 0));
		<ErasStakersPaged<Test>>::remove((1, 11, 1));
		<ErasStakersOverview<Test>>::remove(1, 11);

		<ErasStakers<Test>>::insert(
			1,
			11,
			Exposure {
				total: total_exposure,
				own: 1000,
				others: expected_individual_exposures.clone(),
			},
		);
		let mut clipped_exposure = expected_individual_exposures.clone();
		clipped_exposure.sort_by(|a, b| b.who.cmp(&a.who));
		clipped_exposure.truncate(10);
		<ErasStakersClipped<Test>>::insert(
			1,
			11,
			Exposure { total: total_exposure, own: 1000, others: clipped_exposure.clone() },
		);

		// verify `EraInfo` returns exposure from clipped storage
		let actual_exposure_paged = EraInfo::<Test>::get_paged_exposure(1, &11, 0).unwrap();
		assert_eq!(actual_exposure_paged.others(), &clipped_exposure);
		assert_eq!(actual_exposure_paged.own(), 1000);
		assert_eq!(actual_exposure_paged.exposure_metadata.page_count, 1);

		let actual_exposure_full = EraInfo::<Test>::get_full_exposure(1, &11);
		assert_eq!(actual_exposure_full.others, expected_individual_exposures);
		assert_eq!(actual_exposure_full.own, 1000);
		assert_eq!(actual_exposure_full.total, total_exposure);

		// validator is exposed
		assert!(<Staking as sp_staking::StakingInterface>::is_exposed_in_era(&11, &1));
		// nominators are exposed
		for i in 10..15 {
			let who: AccountId = 1000 + i;
			assert!(<Staking as sp_staking::StakingInterface>::is_exposed_in_era(&who, &1));
		}

		// for pages other than 0, clipped storage returns empty exposure
		assert_eq!(EraInfo::<Test>::get_paged_exposure(1, &11, 1), None);
		// page size is 1 for clipped storage
		assert_eq!(EraInfo::<Test>::get_page_count(1, &11), 1);

		// payout for page 0 works
		assert_ok!(Staking::payout_stakers_by_page(RuntimeOrigin::signed(1337), 11, 0, 0));
		// payout for page 1 fails
		assert_noop!(
			Staking::payout_stakers_by_page(RuntimeOrigin::signed(1337), 11, 0, 1),
			Error::<Test>::InvalidPage
				.with_weight(<Test as Config>::WeightInfo::payout_stakers_alive_staked(0))
		);
	});
}

#[test]
fn test_runtime_api_pending_rewards() {
	ExtBuilder::default().build_and_execute(|| {
		// GIVEN
		let err_weight = <Test as Config>::WeightInfo::payout_stakers_alive_staked(0);
		let stake = 100;

		// validator with non-paged exposure, rewards marked in legacy claimed rewards.
		let validator_one = 301;
		// validator with non-paged exposure, rewards marked in paged claimed rewards.
		let validator_two = 302;
		// validator with paged exposure.
		let validator_three = 303;

		// Set staker
		for v in validator_one..=validator_three {
			let _ = Balances::make_free_balance_be(&v, stake);
			assert_ok!(Staking::bond(RuntimeOrigin::signed(v), stake, RewardDestination::Staked));
		}

		// Add reward points
		let reward = EraRewardPoints::<AccountId> {
			total: 1,
			individual: vec![(validator_one, 1), (validator_two, 1), (validator_three, 1)]
				.into_iter()
				.collect(),
		};
		ErasRewardPoints::<Test>::insert(0, reward);

		// build exposure
		let mut individual_exposures: Vec<IndividualExposure<AccountId, Balance>> = vec![];
		for i in 0..=MaxExposurePageSize::get() {
			individual_exposures.push(IndividualExposure { who: i.into(), value: stake });
		}
		let exposure = Exposure::<AccountId, Balance> {
			total: stake * (MaxExposurePageSize::get() as Balance + 2),
			own: stake,
			others: individual_exposures,
		};

		// add non-paged exposure for one and two.
		<ErasStakers<Test>>::insert(0, validator_one, exposure.clone());
		<ErasStakers<Test>>::insert(0, validator_two, exposure.clone());
		// add paged exposure for third validator
		EraInfo::<Test>::set_exposure(0, &validator_three, exposure);

		// add some reward to be distributed
		ErasValidatorReward::<Test>::insert(0, 1000);

		// mark rewards claimed for validator_one in legacy claimed rewards
		<Ledger<Test>>::insert(
			validator_one,
			StakingLedgerInspect {
				stash: validator_one,
				total: stake,
				active: stake,
				unlocking: Default::default(),
				legacy_claimed_rewards: bounded_vec![0],
			},
		);

		// SCENARIO ONE: rewards already marked claimed in legacy storage.
		// runtime api should return false for pending rewards for validator_one.
		assert!(!EraInfo::<Test>::pending_rewards(0, &validator_one));
		// and if we try to pay, we get an error.
		assert_noop!(
			Staking::payout_stakers(RuntimeOrigin::signed(1337), validator_one, 0),
			Error::<Test>::AlreadyClaimed.with_weight(err_weight)
		);

		// SCENARIO TWO: non-paged exposure
		// validator two has not claimed rewards, so pending rewards is true.
		assert!(EraInfo::<Test>::pending_rewards(0, &validator_two));
		// and payout works
		assert_ok!(Staking::payout_stakers(RuntimeOrigin::signed(1337), validator_two, 0));
		// now pending rewards is false.
		assert!(!EraInfo::<Test>::pending_rewards(0, &validator_two));
		// and payout fails
		assert_noop!(
			Staking::payout_stakers(RuntimeOrigin::signed(1337), validator_two, 0),
			Error::<Test>::AlreadyClaimed.with_weight(err_weight)
		);

		// SCENARIO THREE: validator with paged exposure (two pages).
		// validator three has not claimed rewards, so pending rewards is true.
		assert!(EraInfo::<Test>::pending_rewards(0, &validator_three));
		// and payout works
		assert_ok!(Staking::payout_stakers(RuntimeOrigin::signed(1337), validator_three, 0));
		// validator three has two pages of exposure, so pending rewards is still true.
		assert!(EraInfo::<Test>::pending_rewards(0, &validator_three));
		// payout again
		assert_ok!(Staking::payout_stakers(RuntimeOrigin::signed(1337), validator_three, 0));
		// now pending rewards is false.
		assert!(!EraInfo::<Test>::pending_rewards(0, &validator_three));
		// and payout fails
		assert_noop!(
			Staking::payout_stakers(RuntimeOrigin::signed(1337), validator_three, 0),
			Error::<Test>::AlreadyClaimed.with_weight(err_weight)
		);

		// for eras with no exposure, pending rewards is false.
		assert!(!EraInfo::<Test>::pending_rewards(0, &validator_one));
		assert!(!EraInfo::<Test>::pending_rewards(0, &validator_two));
		assert!(!EraInfo::<Test>::pending_rewards(0, &validator_three));
	});
}

mod staking_interface {
	use frame_support::storage::with_storage_layer;
	use sp_staking::StakingInterface;

	use super::*;

	#[test]
	fn force_unstake_with_slash_works() {
		ExtBuilder::default().build_and_execute(|| {
			// without slash
			let _ = with_storage_layer::<(), _, _>(|| {
				// bond an account, can unstake
				assert_eq!(Staking::bonded(&11), Some(11));
				assert_ok!(<Staking as StakingInterface>::force_unstake(11));
				Err(DispatchError::from("revert"))
			});

			// bond again and add a slash, still can unstake.
			assert_eq!(Staking::bonded(&11), Some(11));
			add_slash(&11);
			assert_ok!(<Staking as StakingInterface>::force_unstake(11));
		});
	}

	#[test]
	fn do_withdraw_unbonded_with_wrong_slash_spans_works_as_expected() {
		ExtBuilder::default().build_and_execute(|| {
			on_offence_now(
				&[OffenceDetails {
					offender: (11, Staking::eras_stakers(active_era(), &11)),
					reporters: vec![],
				}],
				&[Perbill::from_percent(100)],
			);

			assert_eq!(Staking::bonded(&11), Some(11));

			assert_noop!(
				Staking::withdraw_unbonded(RuntimeOrigin::signed(11), 0),
				Error::<Test>::IncorrectSlashingSpans
			);

			let num_slashing_spans = Staking::slashing_spans(&11).map_or(0, |s| s.iter().count());
			assert_ok!(Staking::withdraw_unbonded(
				RuntimeOrigin::signed(11),
				num_slashing_spans as u32
			));
		});
	}

	#[test]
	fn status() {
		ExtBuilder::default().build_and_execute(|| {
			// stash of a validator is identified as a validator
			assert_eq!(Staking::status(&11).unwrap(), StakerStatus::Validator);
			// .. but not the controller.
			assert!(Staking::status(&10).is_err());

			// stash of nominator is identified as a nominator
			assert_eq!(Staking::status(&101).unwrap(), StakerStatus::Nominator(vec![11, 21]));
			// .. but not the controller.
			assert!(Staking::status(&100).is_err());

			// stash of chilled is identified as a chilled
			assert_eq!(Staking::status(&41).unwrap(), StakerStatus::Idle);
			// .. but not the controller.
			assert!(Staking::status(&40).is_err());

			// random other account.
			assert!(Staking::status(&42).is_err());
		})
	}
}

mod staking_unchecked {
	use sp_staking::{Stake, StakingInterface, StakingUnchecked};

	use super::*;

	#[test]
	fn virtual_bond_does_not_lock() {
		ExtBuilder::default().build_and_execute(|| {
			mock::start_active_era(1);
			assert_eq!(Balances::free_balance(10), 1);
			// 10 can bond more than its balance amount since we do not require lock for virtual
			// bonding.
			assert_ok!(<Staking as StakingUnchecked>::virtual_bond(&10, 100, &15));
			// nothing is locked on 10.
			assert_eq!(Balances::balance_locked(STAKING_ID, &10), 0);
			// adding more balance does not lock anything as well.
			assert_ok!(<Staking as StakingInterface>::bond_extra(&10, 1000));
			// but ledger is updated correctly.
			assert_eq!(
				<Staking as StakingInterface>::stake(&10),
				Ok(Stake { total: 1100, active: 1100 })
			);

			// lets try unbonding some amount.
			assert_ok!(<Staking as StakingInterface>::unbond(&10, 200));
			assert_eq!(
				Staking::ledger(10.into()).unwrap(),
				StakingLedgerInspect {
					stash: 10,
					total: 1100,
					active: 1100 - 200,
					unlocking: bounded_vec![UnlockChunk { value: 200, era: 1 + 3 }],
					legacy_claimed_rewards: bounded_vec![],
				}
			);

			assert_eq!(
				<Staking as StakingInterface>::stake(&10),
				Ok(Stake { total: 1100, active: 900 })
			);
			// still no locks.
			assert_eq!(Balances::balance_locked(STAKING_ID, &10), 0);

			mock::start_active_era(2);
			// cannot withdraw without waiting for unbonding period.
			assert_ok!(<Staking as StakingInterface>::withdraw_unbonded(10, 0));
			assert_eq!(
				<Staking as StakingInterface>::stake(&10),
				Ok(Stake { total: 1100, active: 900 })
			);

			// in era 4, 10 can withdraw unlocking amount.
			mock::start_active_era(4);
			assert_ok!(<Staking as StakingInterface>::withdraw_unbonded(10, 0));
			assert_eq!(
				<Staking as StakingInterface>::stake(&10),
				Ok(Stake { total: 900, active: 900 })
			);

			// unbond all.
			assert_ok!(<Staking as StakingInterface>::unbond(&10, 900));
			assert_eq!(
				<Staking as StakingInterface>::stake(&10),
				Ok(Stake { total: 900, active: 0 })
			);
			mock::start_active_era(7);
			assert_ok!(<Staking as StakingInterface>::withdraw_unbonded(10, 0));

			// ensure withdrawing all amount cleans up storage.
			assert_eq!(Staking::ledger(10.into()), Err(Error::<Test>::NotStash));
			assert_eq!(VirtualStakers::<Test>::contains_key(10), false);
		})
	}

	#[test]
	fn virtual_staker_cannot_pay_reward_to_self_account() {
		ExtBuilder::default().build_and_execute(|| {
			// cannot set payee to self
			assert_noop!(
				<Staking as StakingUnchecked>::virtual_bond(&10, 100, &10),
				Error::<Test>::RewardDestinationRestricted
			);

			// to another account works
			assert_ok!(<Staking as StakingUnchecked>::virtual_bond(&10, 100, &11));

			// cannot set via set_payee as well.
			assert_noop!(
				<Staking as StakingInterface>::update_payee(&10, &10),
				Error::<Test>::RewardDestinationRestricted
			);
		});
	}

	#[test]
	fn virtual_staker_cannot_bond_again() {
		ExtBuilder::default().build_and_execute(|| {
			// 200 virtual bonds
			bond_virtual_nominator(200, 201, 500, vec![11, 21]);

			// Tries bonding again
			assert_noop!(
				<Staking as StakingUnchecked>::virtual_bond(&200, 200, &201),
				Error::<Test>::AlreadyBonded
			);

			// And again with a different reward destination.
			assert_noop!(
				<Staking as StakingUnchecked>::virtual_bond(&200, 200, &202),
				Error::<Test>::AlreadyBonded
			);

			// Direct bond is not allowed as well.
			assert_noop!(
				<Staking as StakingInterface>::bond(&200, 200, &202),
				Error::<Test>::AlreadyBonded
			);
		});
	}

	#[test]
	fn normal_staker_cannot_virtual_bond() {
		ExtBuilder::default().build_and_execute(|| {
			// 101 is a nominator trying to virtual bond
			assert_noop!(
				<Staking as StakingUnchecked>::virtual_bond(&101, 200, &102),
				Error::<Test>::AlreadyBonded
			);

			// validator 21 tries to virtual bond
			assert_noop!(
				<Staking as StakingUnchecked>::virtual_bond(&21, 200, &22),
				Error::<Test>::AlreadyBonded
			);
		});
	}

	#[test]
	fn migrate_virtual_staker() {
		ExtBuilder::default().build_and_execute(|| {
			// give some balance to 200
			Balances::make_free_balance_be(&200, 2000);

			// stake
			assert_ok!(Staking::bond(RuntimeOrigin::signed(200), 1000, RewardDestination::Staked));
			assert_eq!(Balances::balance_locked(crate::STAKING_ID, &200), 1000);

			// migrate them to virtual staker
			<Staking as StakingUnchecked>::migrate_to_virtual_staker(&200);
			// payee needs to be updated to a non-stash account.
			assert_ok!(<Staking as StakingInterface>::update_payee(&200, &201));

			// ensure the balance is not locked anymore
			assert_eq!(Balances::balance_locked(crate::STAKING_ID, &200), 0);

			// and they are marked as virtual stakers
			assert_eq!(Pallet::<Test>::is_virtual_staker(&200), true);
		});
	}

	#[test]
	fn virtual_nominators_are_lazily_slashed() {
		ExtBuilder::default()
			.validator_count(7)
			.set_status(41, StakerStatus::Validator)
			.set_status(51, StakerStatus::Validator)
			.set_status(201, StakerStatus::Validator)
			.set_status(202, StakerStatus::Validator)
			.build_and_execute(|| {
				mock::start_active_era(1);
				let slash_percent = Perbill::from_percent(5);
				let initial_exposure = Staking::eras_stakers(active_era(), &11);
				// 101 is a nominator for 11
				assert_eq!(initial_exposure.others.first().unwrap().who, 101);
				// make 101 a virtual nominator
				<Staking as StakingUnchecked>::migrate_to_virtual_staker(&101);
				// set payee different to self.
				assert_ok!(<Staking as StakingInterface>::update_payee(&101, &102));

				// cache values
				let nominator_stake = Staking::ledger(101.into()).unwrap().active;
				let nominator_balance = balances(&101).0;
				let validator_stake = Staking::ledger(11.into()).unwrap().active;
				let validator_balance = balances(&11).0;
				let exposed_stake = initial_exposure.total;
				let exposed_validator = initial_exposure.own;
				let exposed_nominator = initial_exposure.others.first().unwrap().value;

				// 11 goes offline
				on_offence_now(
					&[OffenceDetails {
						offender: (11, initial_exposure.clone()),
						reporters: vec![],
					}],
					&[slash_percent],
				);

				let slash_amount = slash_percent * exposed_stake;
				let validator_share =
					Perbill::from_rational(exposed_validator, exposed_stake) * slash_amount;
				let nominator_share =
					Perbill::from_rational(exposed_nominator, exposed_stake) * slash_amount;

				// both slash amounts need to be positive for the test to make sense.
				assert!(validator_share > 0);
				assert!(nominator_share > 0);

				// both stakes must have been decreased pro-rata.
				assert_eq!(
					Staking::ledger(101.into()).unwrap().active,
					nominator_stake - nominator_share
				);
				assert_eq!(
					Staking::ledger(11.into()).unwrap().active,
					validator_stake - validator_share
				);

				// validator balance is slashed as usual
				assert_eq!(balances(&11).0, validator_balance - validator_share);
				// Because slashing happened.
				assert!(is_disabled(11));

				// but virtual nominator's balance is not slashed.
				assert_eq!(Balances::free_balance(&101), nominator_balance);
				// but slash is broadcasted to slash observers.
				assert_eq!(SlashObserver::get().get(&101).unwrap(), &nominator_share);
			})
	}

	#[test]
	fn virtual_stakers_cannot_be_reaped() {
		ExtBuilder::default()
			// we need enough validators such that disables are allowed.
			.validator_count(7)
			.set_status(41, StakerStatus::Validator)
			.set_status(51, StakerStatus::Validator)
			.set_status(201, StakerStatus::Validator)
			.set_status(202, StakerStatus::Validator)
			.build_and_execute(|| {
				// make 101 only nominate 11.
				assert_ok!(Staking::nominate(RuntimeOrigin::signed(101), vec![11]));

				mock::start_active_era(1);

				// slash all stake.
				let slash_percent = Perbill::from_percent(100);
				let initial_exposure = Staking::eras_stakers(active_era(), &11);
				// 101 is a nominator for 11
				assert_eq!(initial_exposure.others.first().unwrap().who, 101);
				// make 101 a virtual nominator
				<Staking as StakingUnchecked>::migrate_to_virtual_staker(&101);
				// set payee different to self.
				assert_ok!(<Staking as StakingInterface>::update_payee(&101, &102));

				// cache values
				let validator_balance = Balances::free_balance(&11);
				let validator_stake = Staking::ledger(11.into()).unwrap().total;
				let nominator_balance = Balances::free_balance(&101);
				let nominator_stake = Staking::ledger(101.into()).unwrap().total;

				// 11 goes offline
				on_offence_now(
					&[OffenceDetails {
						offender: (11, initial_exposure.clone()),
						reporters: vec![],
					}],
					&[slash_percent],
				);

				// both stakes must have been decreased to 0.
				assert_eq!(Staking::ledger(101.into()).unwrap().active, 0);
				assert_eq!(Staking::ledger(11.into()).unwrap().active, 0);

				// all validator stake is slashed
				assert_eq_error_rate!(
					validator_balance - validator_stake,
					Balances::free_balance(&11),
					1
				);
				// Because slashing happened.
				assert!(is_disabled(11));

				// Virtual nominator's balance is not slashed.
				assert_eq!(Balances::free_balance(&101), nominator_balance);
				// Slash is broadcasted to slash observers.
				assert_eq!(SlashObserver::get().get(&101).unwrap(), &nominator_stake);

				// validator can be reaped.
				assert_ok!(Staking::reap_stash(RuntimeOrigin::signed(10), 11, u32::MAX));
				// nominator is a virtual staker and cannot be reaped.
				assert_noop!(
					Staking::reap_stash(RuntimeOrigin::signed(10), 101, u32::MAX),
					Error::<Test>::VirtualStakerNotAllowed
				);
			})
	}

	#[test]
	fn restore_ledger_not_allowed_for_virtual_stakers() {
		ExtBuilder::default().has_stakers(true).build_and_execute(|| {
			setup_double_bonded_ledgers();
			assert_eq!(Staking::inspect_bond_state(&333).unwrap(), LedgerIntegrityState::Ok);
			set_controller_no_checks(&444);
			// 333 is corrupted
			assert_eq!(Staking::inspect_bond_state(&333).unwrap(), LedgerIntegrityState::Corrupted);
			// migrate to virtual staker.
			<Staking as StakingUnchecked>::migrate_to_virtual_staker(&333);

			// recover the ledger won't work for virtual staker
			assert_noop!(
				Staking::restore_ledger(RuntimeOrigin::root(), 333, None, None, None),
				Error::<Test>::VirtualStakerNotAllowed
			);

			// migrate 333 back to normal staker
			<VirtualStakers<Test>>::remove(333);

			// try restore again
			assert_ok!(Staking::restore_ledger(RuntimeOrigin::root(), 333, None, None, None));
		})
	}
}
mod ledger {
	use super::*;

	#[test]
	fn paired_account_works() {
		ExtBuilder::default().try_state(false).build_and_execute(|| {
			assert_ok!(Staking::bond(
				RuntimeOrigin::signed(10),
				100,
				RewardDestination::Account(10)
			));

			assert_eq!(<Bonded<Test>>::get(&10), Some(10));
			assert_eq!(
				StakingLedger::<Test>::paired_account(StakingAccount::Controller(10)),
				Some(10)
			);
			assert_eq!(StakingLedger::<Test>::paired_account(StakingAccount::Stash(10)), Some(10));

			assert_eq!(<Bonded<Test>>::get(&42), None);
			assert_eq!(StakingLedger::<Test>::paired_account(StakingAccount::Controller(42)), None);
			assert_eq!(StakingLedger::<Test>::paired_account(StakingAccount::Stash(42)), None);

			// bond manually stash with different controller. This is deprecated but the migration
			// has not been complete yet (controller: 100, stash: 200)
			assert_ok!(bond_controller_stash(100, 200));
			assert_eq!(<Bonded<Test>>::get(&200), Some(100));
			assert_eq!(
				StakingLedger::<Test>::paired_account(StakingAccount::Controller(100)),
				Some(200)
			);
			assert_eq!(
				StakingLedger::<Test>::paired_account(StakingAccount::Stash(200)),
				Some(100)
			);
		})
	}

	#[test]
	fn get_ledger_works() {
		ExtBuilder::default().try_state(false).build_and_execute(|| {
			// stash does not exist
			assert!(StakingLedger::<Test>::get(StakingAccount::Stash(42)).is_err());

			// bonded and paired
			assert_eq!(<Bonded<Test>>::get(&11), Some(11));

			match StakingLedger::<Test>::get(StakingAccount::Stash(11)) {
				Ok(ledger) => {
					assert_eq!(ledger.controller(), Some(11));
					assert_eq!(ledger.stash, 11);
				},
				Err(_) => panic!("staking ledger must exist"),
			};

			// bond manually stash with different controller. This is deprecated but the migration
			// has not been complete yet (controller: 100, stash: 200)
			assert_ok!(bond_controller_stash(100, 200));
			assert_eq!(<Bonded<Test>>::get(&200), Some(100));

			match StakingLedger::<Test>::get(StakingAccount::Stash(200)) {
				Ok(ledger) => {
					assert_eq!(ledger.controller(), Some(100));
					assert_eq!(ledger.stash, 200);
				},
				Err(_) => panic!("staking ledger must exist"),
			};

			match StakingLedger::<Test>::get(StakingAccount::Controller(100)) {
				Ok(ledger) => {
					assert_eq!(ledger.controller(), Some(100));
					assert_eq!(ledger.stash, 200);
				},
				Err(_) => panic!("staking ledger must exist"),
			};
		})
	}

	#[test]
	fn get_ledger_bad_state_fails() {
		ExtBuilder::default().has_stakers(false).try_state(false).build_and_execute(|| {
			setup_double_bonded_ledgers();

			// Case 1: double bonded but not corrupted:
			// stash 444 has controller 555:
			assert_eq!(Bonded::<Test>::get(444), Some(555));
			assert_eq!(Ledger::<Test>::get(555).unwrap().stash, 444);

			// stash 444 is also a controller of 333:
			assert_eq!(Bonded::<Test>::get(333), Some(444));
			assert_eq!(
				StakingLedger::<Test>::paired_account(StakingAccount::Stash(333)),
				Some(444)
			);
			assert_eq!(Ledger::<Test>::get(444).unwrap().stash, 333);

			// although 444 is double bonded (it is a controller and a stash of different ledgers),
			// we can safely retrieve the ledger and mutate it since the correct ledger is
			// returned.
			let ledger_result = StakingLedger::<Test>::get(StakingAccount::Stash(444));
			assert_eq!(ledger_result.unwrap().stash, 444); // correct ledger.

			let ledger_result = StakingLedger::<Test>::get(StakingAccount::Controller(444));
			assert_eq!(ledger_result.unwrap().stash, 333); // correct ledger.

			// fetching ledger 333 by its stash works.
			let ledger_result = StakingLedger::<Test>::get(StakingAccount::Stash(333));
			assert_eq!(ledger_result.unwrap().stash, 333);

			// Case 2: corrupted ledger bonding.
			// in this case, we simulate what happens when fetching a ledger by stash returns a
			// ledger with a different stash. when this happens, we return an error instead of the
			// ledger to prevent ledger mutations.
			let mut ledger = Ledger::<Test>::get(444).unwrap();
			assert_eq!(ledger.stash, 333);
			ledger.stash = 444;
			Ledger::<Test>::insert(444, ledger);

			// now, we are prevented from fetching the ledger by stash from 1. It's associated
			// controller (2) is now bonding a ledger with a different stash (2, not 1).
			assert!(StakingLedger::<Test>::get(StakingAccount::Stash(333)).is_err());
		})
	}

	#[test]
	fn bond_works() {
		ExtBuilder::default().build_and_execute(|| {
			assert!(!StakingLedger::<Test>::is_bonded(StakingAccount::Stash(42)));
			assert!(<Bonded<Test>>::get(&42).is_none());

			let mut ledger: StakingLedger<Test> = StakingLedger::default_from(42);
			let reward_dest = RewardDestination::Account(10);

			assert_ok!(ledger.clone().bond(reward_dest));
			assert!(StakingLedger::<Test>::is_bonded(StakingAccount::Stash(42)));
			assert!(<Bonded<Test>>::get(&42).is_some());
			assert_eq!(<Payee<Test>>::get(&42), Some(reward_dest));

			// cannot bond again.
			assert!(ledger.clone().bond(reward_dest).is_err());

			// once bonded, update works as expected.
			ledger.legacy_claimed_rewards = bounded_vec![1];
			assert_ok!(ledger.update());
		})
	}

	#[test]
	fn bond_controller_cannot_be_stash_works() {
		ExtBuilder::default().build_and_execute(|| {
			let (stash, controller) = testing_utils::create_unique_stash_controller::<Test>(
				0,
				10,
				RewardDestination::Staked,
				false,
			)
			.unwrap();

			assert_eq!(Bonded::<Test>::get(stash), Some(controller));
			assert_eq!(Ledger::<Test>::get(controller).map(|l| l.stash), Some(stash));

			// existing controller should not be able become a stash.
			assert_noop!(
				Staking::bond(RuntimeOrigin::signed(controller), 10, RewardDestination::Staked),
				Error::<Test>::AlreadyPaired,
			);
		})
	}

	#[test]
	fn is_bonded_works() {
		ExtBuilder::default().build_and_execute(|| {
			assert!(!StakingLedger::<Test>::is_bonded(StakingAccount::Stash(42)));
			assert!(!StakingLedger::<Test>::is_bonded(StakingAccount::Controller(42)));

			// adds entry to Bonded without Ledger pair (should not happen).
			<Bonded<Test>>::insert(42, 42);
			assert!(!StakingLedger::<Test>::is_bonded(StakingAccount::Controller(42)));

			assert_eq!(<Bonded<Test>>::get(&11), Some(11));
			assert!(StakingLedger::<Test>::is_bonded(StakingAccount::Stash(11)));
			assert!(StakingLedger::<Test>::is_bonded(StakingAccount::Controller(11)));

			<Bonded<Test>>::remove(42); // ensures try-state checks pass.
		})
	}

	#[test]
	#[allow(deprecated)]
	fn set_payee_errors_on_controller_destination() {
		ExtBuilder::default().build_and_execute(|| {
			Payee::<Test>::insert(11, RewardDestination::Staked);
			assert_noop!(
				Staking::set_payee(RuntimeOrigin::signed(11), RewardDestination::Controller),
				Error::<Test>::ControllerDeprecated
			);
			assert_eq!(Payee::<Test>::get(&11), Some(RewardDestination::Staked));
		})
	}

	#[test]
	#[allow(deprecated)]
	fn update_payee_migration_works() {
		ExtBuilder::default().build_and_execute(|| {
			// migrate a `Controller` variant to `Account` variant.
			Payee::<Test>::insert(11, RewardDestination::Controller);
			assert_eq!(Payee::<Test>::get(&11), Some(RewardDestination::Controller));
			assert_ok!(Staking::update_payee(RuntimeOrigin::signed(11), 11));
			assert_eq!(Payee::<Test>::get(&11), Some(RewardDestination::Account(11)));

			// Do not migrate a variant if not `Controller`.
			Payee::<Test>::insert(21, RewardDestination::Stash);
			assert_eq!(Payee::<Test>::get(&21), Some(RewardDestination::Stash));
			assert_noop!(
				Staking::update_payee(RuntimeOrigin::signed(11), 21),
				Error::<Test>::NotController
			);
			assert_eq!(Payee::<Test>::get(&21), Some(RewardDestination::Stash));
		})
	}

	#[test]
	fn deprecate_controller_batch_works_full_weight() {
		ExtBuilder::default().try_state(false).build_and_execute(|| {
			// Given:

			let start = 1001;
			let mut controllers: Vec<_> = vec![];
			for n in start..(start + MaxControllersInDeprecationBatch::get()).into() {
				let ctlr: AccountId = n.into();
				let stash: AccountId = (n + 10000).into();

				Ledger::<Test>::insert(
					ctlr,
					StakingLedger {
						controller: None,
						total: (10 + ctlr).into(),
						active: (10 + ctlr).into(),
						..StakingLedger::default_from(stash)
					},
				);
				Bonded::<Test>::insert(stash, ctlr);
				Payee::<Test>::insert(stash, RewardDestination::Staked);

				controllers.push(ctlr);
			}

			// When:

			let bounded_controllers: BoundedVec<
				_,
				<Test as Config>::MaxControllersInDeprecationBatch,
			> = BoundedVec::try_from(controllers).unwrap();

			// Only `AdminOrigin` can sign.
			assert_noop!(
				Staking::deprecate_controller_batch(
					RuntimeOrigin::signed(2),
					bounded_controllers.clone()
				),
				BadOrigin
			);

			let result =
				Staking::deprecate_controller_batch(RuntimeOrigin::root(), bounded_controllers);
			assert_ok!(result);
			assert_eq!(
				result.unwrap().actual_weight.unwrap(),
				<Test as Config>::WeightInfo::deprecate_controller_batch(
					<Test as Config>::MaxControllersInDeprecationBatch::get()
				)
			);

			// Then:

			for n in start..(start + MaxControllersInDeprecationBatch::get()).into() {
				let ctlr: AccountId = n.into();
				let stash: AccountId = (n + 10000).into();

				// Ledger no longer keyed by controller.
				assert_eq!(Ledger::<Test>::get(ctlr), None);
				// Bonded now maps to the stash.
				assert_eq!(Bonded::<Test>::get(stash), Some(stash));

				// Ledger is now keyed by stash.
				let ledger_updated = Ledger::<Test>::get(stash).unwrap();
				assert_eq!(ledger_updated.stash, stash);

				// Check `active` and `total` values match the original ledger set by controller.
				assert_eq!(ledger_updated.active, (10 + ctlr).into());
				assert_eq!(ledger_updated.total, (10 + ctlr).into());
			}
		})
	}

	#[test]
	fn deprecate_controller_batch_works_half_weight() {
		ExtBuilder::default().build_and_execute(|| {
			// Given:

			let start = 1001;
			let mut controllers: Vec<_> = vec![];
			for n in start..(start + MaxControllersInDeprecationBatch::get()).into() {
				let ctlr: AccountId = n.into();

				// Only half of entries are unique pairs.
				let stash: AccountId = if n % 2 == 0 { (n + 10000).into() } else { ctlr };

				Ledger::<Test>::insert(
					ctlr,
					StakingLedger { controller: None, ..StakingLedger::default_from(stash) },
				);
				Bonded::<Test>::insert(stash, ctlr);
				Payee::<Test>::insert(stash, RewardDestination::Staked);

				controllers.push(ctlr);
			}

			// When:
			let bounded_controllers: BoundedVec<
				_,
				<Test as Config>::MaxControllersInDeprecationBatch,
			> = BoundedVec::try_from(controllers.clone()).unwrap();

			let result =
				Staking::deprecate_controller_batch(RuntimeOrigin::root(), bounded_controllers);
			assert_ok!(result);
			assert_eq!(
				result.unwrap().actual_weight.unwrap(),
				<Test as Config>::WeightInfo::deprecate_controller_batch(controllers.len() as u32)
			);

			// Then:

			for n in start..(start + MaxControllersInDeprecationBatch::get()).into() {
				let unique_pair = n % 2 == 0;
				let ctlr: AccountId = n.into();
				let stash: AccountId = if unique_pair { (n + 10000).into() } else { ctlr };

				// Side effect of migration for unique pair.
				if unique_pair {
					assert_eq!(Ledger::<Test>::get(ctlr), None);
				}
				// Bonded maps to the stash.
				assert_eq!(Bonded::<Test>::get(stash), Some(stash));

				// Ledger is keyed by stash.
				let ledger_updated = Ledger::<Test>::get(stash).unwrap();
				assert_eq!(ledger_updated.stash, stash);
			}
		})
	}

	#[test]
	fn deprecate_controller_batch_skips_unmigrated_controller_payees() {
		ExtBuilder::default().try_state(false).build_and_execute(|| {
			// Given:

			let stash: AccountId = 1000;
			let ctlr: AccountId = 1001;

			Ledger::<Test>::insert(
				ctlr,
				StakingLedger { controller: None, ..StakingLedger::default_from(stash) },
			);
			Bonded::<Test>::insert(stash, ctlr);
			#[allow(deprecated)]
			Payee::<Test>::insert(stash, RewardDestination::Controller);

			// When:

			let bounded_controllers: BoundedVec<
				_,
				<Test as Config>::MaxControllersInDeprecationBatch,
			> = BoundedVec::try_from(vec![ctlr]).unwrap();

			let result =
				Staking::deprecate_controller_batch(RuntimeOrigin::root(), bounded_controllers);
			assert_ok!(result);
			assert_eq!(
				result.unwrap().actual_weight.unwrap(),
				<Test as Config>::WeightInfo::deprecate_controller_batch(1 as u32)
			);

			// Then:

			// Esure deprecation did not happen.
			assert_eq!(Ledger::<Test>::get(ctlr).is_some(), true);

			// Bonded still keyed by controller.
			assert_eq!(Bonded::<Test>::get(stash), Some(ctlr));

			// Ledger is still keyed by controller.
			let ledger_updated = Ledger::<Test>::get(ctlr).unwrap();
			assert_eq!(ledger_updated.stash, stash);
		})
	}

	#[test]
	fn deprecate_controller_batch_with_bad_state_ok() {
		ExtBuilder::default().has_stakers(false).nominate(false).build_and_execute(|| {
			setup_double_bonded_ledgers();

			// now let's deprecate all the controllers for all the existing ledgers.
			let bounded_controllers: BoundedVec<
				_,
				<Test as Config>::MaxControllersInDeprecationBatch,
			> = BoundedVec::try_from(vec![333, 444, 555, 777]).unwrap();

			assert_ok!(Staking::deprecate_controller_batch(
				RuntimeOrigin::root(),
				bounded_controllers
			));

			assert_eq!(
				*staking_events().last().unwrap(),
				Event::ControllerBatchDeprecated { failures: 0 }
			);
		})
	}

	#[test]
	fn deprecate_controller_batch_with_bad_state_failures() {
		ExtBuilder::default().has_stakers(false).try_state(false).build_and_execute(|| {
			setup_double_bonded_ledgers();

			// now let's deprecate all the controllers for all the existing ledgers.
			let bounded_controllers: BoundedVec<
				_,
				<Test as Config>::MaxControllersInDeprecationBatch,
			> = BoundedVec::try_from(vec![777, 555, 444, 333]).unwrap();

			assert_ok!(Staking::deprecate_controller_batch(
				RuntimeOrigin::root(),
				bounded_controllers
			));

			assert_eq!(
				*staking_events().last().unwrap(),
				Event::ControllerBatchDeprecated { failures: 2 }
			);
		})
	}

	#[test]
	fn set_controller_with_bad_state_ok() {
		ExtBuilder::default().has_stakers(false).nominate(false).build_and_execute(|| {
			setup_double_bonded_ledgers();

			// in this case, setting controller works due to the ordering of the calls.
			assert_ok!(Staking::set_controller(RuntimeOrigin::signed(333)));
			assert_ok!(Staking::set_controller(RuntimeOrigin::signed(444)));
			assert_ok!(Staking::set_controller(RuntimeOrigin::signed(555)));
		})
	}

	#[test]
	fn set_controller_with_bad_state_fails() {
		ExtBuilder::default().has_stakers(false).try_state(false).build_and_execute(|| {
			setup_double_bonded_ledgers();

			// setting the controller of ledger associated with stash 555 fails since its stash is a
			// controller of another ledger.
			assert_noop!(
				Staking::set_controller(RuntimeOrigin::signed(555)),
				Error::<Test>::BadState
			);
			assert_noop!(
				Staking::set_controller(RuntimeOrigin::signed(444)),
				Error::<Test>::BadState
			);
			assert_ok!(Staking::set_controller(RuntimeOrigin::signed(333)));
		})
	}
}

mod ledger_recovery {
	use super::*;

	#[test]
	fn inspect_recovery_ledger_simple_works() {
		ExtBuilder::default().has_stakers(true).try_state(false).build_and_execute(|| {
			setup_double_bonded_ledgers();

			// non corrupted ledger.
			assert_eq!(Staking::inspect_bond_state(&11).unwrap(), LedgerIntegrityState::Ok);

			// non bonded stash.
			assert!(Bonded::<Test>::get(&1111).is_none());
			assert!(Staking::inspect_bond_state(&1111).is_err());

			// double bonded but not corrupted.
			assert_eq!(Staking::inspect_bond_state(&333).unwrap(), LedgerIntegrityState::Ok);
		})
	}

	#[test]
	fn inspect_recovery_ledger_corupted_killed_works() {
		ExtBuilder::default().has_stakers(true).try_state(false).build_and_execute(|| {
			setup_double_bonded_ledgers();

			let lock_333_before = Balances::balance_locked(crate::STAKING_ID, &333);

			// get into corrupted and killed ledger state by killing a corrupted ledger:
			// init state:
			//  (333, 444)
			//  (444, 555)
			// set_controller(444) to 444
			//  (333, 444) -> corrupted
			//  (444, 444)
			// kill(333)
			// (444, 444) -> corrupted and None.
			assert_eq!(Staking::inspect_bond_state(&333).unwrap(), LedgerIntegrityState::Ok);
			set_controller_no_checks(&444);

			// now try-state fails.
			assert!(Staking::do_try_state(System::block_number()).is_err());

			// 333 is corrupted since it's controller is linking 444 ledger.
			assert_eq!(Staking::inspect_bond_state(&333).unwrap(), LedgerIntegrityState::Corrupted);
			// 444 however is OK.
			assert_eq!(Staking::inspect_bond_state(&444).unwrap(), LedgerIntegrityState::Ok);

			// kill the corrupted ledger that is associated with stash 333.
			assert_ok!(StakingLedger::<Test>::kill(&333));

			// 333 bond is no more but it returns `BadState` because the lock on this stash is
			// still set (see checks below).
			assert_eq!(Staking::inspect_bond_state(&333), Err(Error::<Test>::BadState));
			// now the *other* ledger associated with 444 has been corrupted and killed (None).
			assert_eq!(
				Staking::inspect_bond_state(&444),
				Ok(LedgerIntegrityState::CorruptedKilled)
			);

			// side effects on 333 - ledger, bonded, payee, lock should be completely empty.
			// however, 333 lock remains.
			assert_eq!(Balances::balance_locked(crate::STAKING_ID, &333), lock_333_before); // NOK
			assert!(Bonded::<Test>::get(&333).is_none()); // OK
			assert!(Payee::<Test>::get(&333).is_none()); // OK
			assert!(Ledger::<Test>::get(&444).is_none()); // OK

			// side effects on 444 - ledger, bonded, payee, lock should remain be intact.
			// however, 444 lock was removed.
			assert_eq!(Balances::balance_locked(crate::STAKING_ID, &444), 0); // NOK
			assert!(Bonded::<Test>::get(&444).is_some()); // OK
			assert!(Payee::<Test>::get(&444).is_some()); // OK
			assert!(Ledger::<Test>::get(&555).is_none()); // NOK

			assert!(Staking::do_try_state(System::block_number()).is_err());
		})
	}

	#[test]
	fn inspect_recovery_ledger_corupted_killed_other_works() {
		ExtBuilder::default().has_stakers(true).try_state(false).build_and_execute(|| {
			setup_double_bonded_ledgers();

			let lock_333_before = Balances::balance_locked(crate::STAKING_ID, &333);

			// get into corrupted and killed ledger state by killing a corrupted ledger:
			// init state:
			//  (333, 444)
			//  (444, 555)
			// set_controller(444) to 444
			//  (333, 444) -> corrupted
			//  (444, 444)
			// kill(444)
			// (333, 444) -> corrupted and None
			assert_eq!(Staking::inspect_bond_state(&333).unwrap(), LedgerIntegrityState::Ok);
			set_controller_no_checks(&444);

			// now try-state fails.
			assert!(Staking::do_try_state(System::block_number()).is_err());

			// 333 is corrupted since it's controller is linking 444 ledger.
			assert_eq!(Staking::inspect_bond_state(&333).unwrap(), LedgerIntegrityState::Corrupted);
			// 444 however is OK.
			assert_eq!(Staking::inspect_bond_state(&444).unwrap(), LedgerIntegrityState::Ok);

			// kill the *other* ledger that is double bonded but not corrupted.
			assert_ok!(StakingLedger::<Test>::kill(&444));

			// now 333 is corrupted and None through the *other* ledger being killed.
			assert_eq!(
				Staking::inspect_bond_state(&333).unwrap(),
				LedgerIntegrityState::CorruptedKilled,
			);
			// 444 is cleaned and not a stash anymore; no lock left behind.
			assert_eq!(Ledger::<Test>::get(&444), None);
			assert_eq!(Staking::inspect_bond_state(&444), Err(Error::<Test>::NotStash));

			// side effects on 333 - ledger, bonded, payee, lock should be intact.
			assert_eq!(Balances::balance_locked(crate::STAKING_ID, &333), lock_333_before); // OK
			assert_eq!(Bonded::<Test>::get(&333), Some(444)); // OK
			assert!(Payee::<Test>::get(&333).is_some()); // OK
											 // however, ledger associated with its controller was killed.
			assert!(Ledger::<Test>::get(&444).is_none()); // NOK

			// side effects on 444 - ledger, bonded, payee, lock should be completely removed.
			assert_eq!(Balances::balance_locked(crate::STAKING_ID, &444), 0); // OK
			assert!(Bonded::<Test>::get(&444).is_none()); // OK
			assert!(Payee::<Test>::get(&444).is_none()); // OK
			assert!(Ledger::<Test>::get(&555).is_none()); // OK

			assert!(Staking::do_try_state(System::block_number()).is_err());
		})
	}

	#[test]
	fn inspect_recovery_ledger_lock_corrupted_works() {
		ExtBuilder::default().has_stakers(true).try_state(false).build_and_execute(|| {
			setup_double_bonded_ledgers();

			// get into lock corrupted ledger state by bond_extra on a ledger that is double bonded
			// with a corrupted ledger.
			// init state:
			//  (333, 444)
			//  (444, 555)
			// set_controller(444) to 444
			//  (333, 444) -> corrupted
			//  (444, 444)
			//  bond_extra(333, 10) -> lock corrupted on 444
			assert_eq!(Staking::inspect_bond_state(&333).unwrap(), LedgerIntegrityState::Ok);
			set_controller_no_checks(&444);
			bond_extra_no_checks(&333, 10);

			// now try-state fails.
			assert!(Staking::do_try_state(System::block_number()).is_err());

			// 333 is corrupted since it's controller is linking 444 ledger.
			assert_eq!(Staking::inspect_bond_state(&333).unwrap(), LedgerIntegrityState::Corrupted);
			// 444 ledger is not corrupted but locks got out of sync.
			assert_eq!(
				Staking::inspect_bond_state(&444).unwrap(),
				LedgerIntegrityState::LockCorrupted
			);
		})
	}

	// Corrupted ledger restore.
	//
	// * Double bonded and corrupted ledger.
	#[test]
	fn restore_ledger_corrupted_works() {
		ExtBuilder::default().has_stakers(true).build_and_execute(|| {
			setup_double_bonded_ledgers();

			// get into corrupted and killed ledger state.
			// init state:
			//  (333, 444)
			//  (444, 555)
			// set_controller(444) to 444
			//  (333, 444) -> corrupted
			//  (444, 444)
			assert_eq!(Staking::inspect_bond_state(&333).unwrap(), LedgerIntegrityState::Ok);
			set_controller_no_checks(&444);

			assert_eq!(Staking::inspect_bond_state(&333).unwrap(), LedgerIntegrityState::Corrupted);

			// now try-state fails.
			assert!(Staking::do_try_state(System::block_number()).is_err());

			// recover the ledger bonded by 333 stash.
			assert_ok!(Staking::restore_ledger(RuntimeOrigin::root(), 333, None, None, None));

			// try-state checks are ok now.
			assert_ok!(Staking::do_try_state(System::block_number()));
		})
	}

	// Corrupted and killed ledger restore.
	//
	// * Double bonded and corrupted ledger.
	// * Ledger killed by own controller.
	#[test]
	fn restore_ledger_corrupted_killed_works() {
		ExtBuilder::default().has_stakers(true).build_and_execute(|| {
			setup_double_bonded_ledgers();

			// ledger.total == lock
			let total_444_before_corruption = Balances::balance_locked(crate::STAKING_ID, &444);

			// get into corrupted and killed ledger state by killing a corrupted ledger:
			// init state:
			//  (333, 444)
			//  (444, 555)
			// set_controller(444) to 444
			//  (333, 444) -> corrupted
			//  (444, 444)
			// kill(333)
			// (444, 444) -> corrupted and None.
			assert_eq!(Staking::inspect_bond_state(&333).unwrap(), LedgerIntegrityState::Ok);
			set_controller_no_checks(&444);

			// kill the corrupted ledger that is associated with stash 333.
			assert_ok!(StakingLedger::<Test>::kill(&333));

			// 333 bond is no more but it returns `BadState` because the lock on this stash is
			// still set (see checks below).
			assert_eq!(Staking::inspect_bond_state(&333), Err(Error::<Test>::BadState));
			// now the *other* ledger associated with 444 has been corrupted and killed (None).
			assert!(Staking::ledger(StakingAccount::Stash(444)).is_err());

			// try-state should fail.
			assert!(Staking::do_try_state(System::block_number()).is_err());

			// recover the ledger bonded by 333 stash.
			assert_ok!(Staking::restore_ledger(RuntimeOrigin::root(), 333, None, None, None));

			// for the try-state checks to pass, we also need to recover the stash 444 which is
			// corrupted too by proxy of kill(333). Currently, both the lock and the ledger of 444
			// have been cleared so we need to provide the new amount to restore the ledger.
			assert_noop!(
				Staking::restore_ledger(RuntimeOrigin::root(), 444, None, None, None),
				Error::<Test>::CannotRestoreLedger
			);

			assert_ok!(Staking::restore_ledger(
				RuntimeOrigin::root(),
				444,
				None,
				Some(total_444_before_corruption),
				None,
			));

			// try-state checks are ok now.
			assert_ok!(Staking::do_try_state(System::block_number()));
		})
	}

	// Corrupted and killed by *other* ledger restore.
	//
	// * Double bonded and corrupted ledger.
	// * Ledger killed by own controller.
	#[test]
	fn restore_ledger_corrupted_killed_other_works() {
		ExtBuilder::default().has_stakers(true).build_and_execute(|| {
			setup_double_bonded_ledgers();

			// get into corrupted and killed ledger state by killing a corrupted ledger:
			// init state:
			//  (333, 444)
			//  (444, 555)
			// set_controller(444) to 444
			//  (333, 444) -> corrupted
			//  (444, 444)
			// kill(444)
			// (333, 444) -> corrupted and None
			assert_eq!(Staking::inspect_bond_state(&333).unwrap(), LedgerIntegrityState::Ok);
			set_controller_no_checks(&444);

			// now try-state fails.
			assert!(Staking::do_try_state(System::block_number()).is_err());

			// 333 is corrupted since it's controller is linking 444 ledger.
			assert_eq!(Staking::inspect_bond_state(&333).unwrap(), LedgerIntegrityState::Corrupted);
			// 444 however is OK.
			assert_eq!(Staking::inspect_bond_state(&444).unwrap(), LedgerIntegrityState::Ok);

			// kill the *other* ledger that is double bonded but not corrupted.
			assert_ok!(StakingLedger::<Test>::kill(&444));

			// recover the ledger bonded by 333 stash.
			assert_ok!(Staking::restore_ledger(RuntimeOrigin::root(), 333, None, None, None));

			// 444 does not need recover in this case since it's been killed successfully.
			assert_eq!(Staking::inspect_bond_state(&444), Err(Error::<Test>::NotStash));

			// try-state checks are ok now.
			assert_ok!(Staking::do_try_state(System::block_number()));
		})
	}

	// Corrupted with bond_extra.
	//
	// * Double bonded and corrupted ledger.
	// * Corrupted ledger calls `bond_extra`
	#[test]
	fn restore_ledger_corrupted_bond_extra_works() {
		ExtBuilder::default().has_stakers(true).build_and_execute(|| {
			setup_double_bonded_ledgers();

			let lock_333_before = Balances::balance_locked(crate::STAKING_ID, &333);
			let lock_444_before = Balances::balance_locked(crate::STAKING_ID, &444);

			// get into corrupted and killed ledger state by killing a corrupted ledger:
			// init state:
			//  (333, 444)
			//  (444, 555)
			// set_controller(444) to 444
			//  (333, 444) -> corrupted
			//  (444, 444)
			// bond_extra(444, 40) -> OK
			// bond_extra(333, 30) -> locks out of sync

			assert_eq!(Staking::inspect_bond_state(&333).unwrap(), LedgerIntegrityState::Ok);
			set_controller_no_checks(&444);

			// now try-state fails.
			assert!(Staking::do_try_state(System::block_number()).is_err());

			// if 444 bonds extra, the locks remain in sync.
			bond_extra_no_checks(&444, 40);
			assert_eq!(Balances::balance_locked(crate::STAKING_ID, &333), lock_333_before);
			assert_eq!(Balances::balance_locked(crate::STAKING_ID, &444), lock_444_before + 40);

			// however if 333 bonds extra, the wrong lock is updated.
			bond_extra_no_checks(&333, 30);
			assert_eq!(
				Balances::balance_locked(crate::STAKING_ID, &333),
				lock_444_before + 40 + 30
			); //not OK
			assert_eq!(Balances::balance_locked(crate::STAKING_ID, &444), lock_444_before + 40); // OK

			// recover the ledger bonded by 333 stash. Note that the total/lock needs to be
			// re-written since on-chain data lock has become out of sync.
			assert_ok!(Staking::restore_ledger(
				RuntimeOrigin::root(),
				333,
				None,
				Some(lock_333_before + 30),
				None
			));

			// now recover 444 that although it's not corrupted, its lock and ledger.total are out
			// of sync. in which case, we need to explicitly set the ledger's lock and amount,
			// otherwise the ledger recover will fail.
			assert_noop!(
				Staking::restore_ledger(RuntimeOrigin::root(), 444, None, None, None),
				Error::<Test>::CannotRestoreLedger
			);

			//and enforcing a new ledger lock/total on this non-corrupted ledger will work.
			assert_ok!(Staking::restore_ledger(
				RuntimeOrigin::root(),
				444,
				None,
				Some(lock_444_before + 40),
				None
			));

			// double-check that ledgers got to expected state and bond_extra done during the
			// corrupted state is part of the recovered ledgers.
			let ledger_333 = Bonded::<Test>::get(&333).and_then(Ledger::<Test>::get).unwrap();
			let ledger_444 = Bonded::<Test>::get(&444).and_then(Ledger::<Test>::get).unwrap();

			assert_eq!(ledger_333.total, lock_333_before + 30);
			assert_eq!(Balances::balance_locked(crate::STAKING_ID, &333), ledger_333.total);
			assert_eq!(ledger_444.total, lock_444_before + 40);
			assert_eq!(Balances::balance_locked(crate::STAKING_ID, &444), ledger_444.total);

			// try-state checks are ok now.
			assert_ok!(Staking::do_try_state(System::block_number()));
		})
	}
}

mod byzantine_threshold_disabling_strategy {
	use crate::{
		tests::Test, ActiveEra, ActiveEraInfo, DisablingStrategy, UpToLimitDisablingStrategy,
	};
	use sp_staking::EraIndex;

	// Common test data - the stash of the offending validator, the era of the offence and the
	// active set
	const OFFENDER_ID: <Test as frame_system::Config>::AccountId = 7;
	const SLASH_ERA: EraIndex = 1;
	const ACTIVE_SET: [<Test as pallet_session::Config>::ValidatorId; 7] = [1, 2, 3, 4, 5, 6, 7];
	const OFFENDER_VALIDATOR_IDX: u32 = 6; // the offender is with index 6 in the active set

	#[test]
	fn dont_disable_for_ancient_offence() {
		sp_io::TestExternalities::default().execute_with(|| {
			let initially_disabled = vec![];
			pallet_session::Validators::<Test>::put(ACTIVE_SET.to_vec());
			ActiveEra::<Test>::put(ActiveEraInfo { index: 2, start: None });

			let disable_offender =
				<UpToLimitDisablingStrategy as DisablingStrategy<Test>>::decision(
					&OFFENDER_ID,
					SLASH_ERA,
					&initially_disabled,
				);

			assert!(disable_offender.is_none());
		});
	}

	#[test]
	fn dont_disable_beyond_byzantine_threshold() {
		sp_io::TestExternalities::default().execute_with(|| {
			let initially_disabled = vec![1, 2];
			pallet_session::Validators::<Test>::put(ACTIVE_SET.to_vec());

			let disable_offender =
				<UpToLimitDisablingStrategy as DisablingStrategy<Test>>::decision(
					&OFFENDER_ID,
					SLASH_ERA,
					&initially_disabled,
				);

			assert!(disable_offender.is_none());
		});
	}

	#[test]
	fn disable_when_below_byzantine_threshold() {
		sp_io::TestExternalities::default().execute_with(|| {
			let initially_disabled = vec![1];
			pallet_session::Validators::<Test>::put(ACTIVE_SET.to_vec());

			let disable_offender =
				<UpToLimitDisablingStrategy as DisablingStrategy<Test>>::decision(
					&OFFENDER_ID,
					SLASH_ERA,
					&initially_disabled,
				);

			assert_eq!(disable_offender, Some(OFFENDER_VALIDATOR_IDX));
		});
	}
}<|MERGE_RESOLUTION|>--- conflicted
+++ resolved
@@ -1556,7 +1556,7 @@
 			}
 		);
 
-		// Re-bond the remainder of the funds unbonded.
+		// Re-bond the remainde funds unbonded.
 		Staking::rebond(RuntimeOrigin::signed(11), 500).unwrap();
 		assert_eq!(
 			Staking::ledger(11.into()).unwrap(),
@@ -3255,35 +3255,16 @@
 			assert_eq!(exposure_11.total, 1000 + 125);
 			assert_eq!(exposure_21.total, 1000 + 375);
 
-<<<<<<< HEAD
-		assert_eq!(
-			staking_events_since_last_call(),
-			vec![
-				Event::StakersElected,
-				Event::EraPaid { era_index: 0, validator_payout: 11075 },
-				Event::Chilled { stash: 11 },
-				Event::ForceEra { mode: Forcing::ForceNew },
-				Event::SlashReported {
-					validator: 11,
-					fraction: Perbill::from_percent(10),
-					slash_era: 1
-				},
-				Event::Slashed { staker: 11, amount: 100 },
-				Event::Slashed { staker: 101, amount: 12 },
-			]
-		);
-=======
 			on_offence_now(
 				&[OffenceDetails { offender: (11, exposure_11.clone()), reporters: vec![] }],
 				&[Perbill::from_percent(10)],
 			);
->>>>>>> 31dc8bb1
 
 			assert_eq!(
 				staking_events_since_last_call(),
 				vec![
 					Event::StakersElected,
-					Event::EraPaid { era_index: 0, validator_payout: 11075, remainder: 33225 },
+					Event::EraPaid { era_index: 0, validator_payout: 11075 },
 					Event::SlashReported {
 						validator: 11,
 						fraction: Perbill::from_percent(10),
@@ -3351,35 +3332,11 @@
 			// it DOES NOT affect the nominator.
 			assert_eq!(Staking::nominators(101).unwrap().targets, vec![11, 21]);
 
-<<<<<<< HEAD
-		assert_eq!(
-			staking_events_since_last_call(),
-			vec![
-				Event::StakersElected,
-				Event::EraPaid { era_index: 0, validator_payout: 11075 },
-				Event::Chilled { stash: 11 },
-				Event::ForceEra { mode: Forcing::ForceNew },
-				Event::SlashReported {
-					validator: 11,
-					fraction: Perbill::from_percent(0),
-					slash_era: 1
-				},
-				Event::Chilled { stash: 21 },
-				Event::SlashReported {
-					validator: 21,
-					fraction: Perbill::from_percent(25),
-					slash_era: 1
-				},
-				Event::Slashed { staker: 21, amount: 250 },
-				Event::Slashed { staker: 101, amount: 94 }
-			]
-		);
-=======
 			assert_eq!(
 				staking_events_since_last_call(),
 				vec![
 					Event::StakersElected,
-					Event::EraPaid { era_index: 0, validator_payout: 11075, remainder: 33225 },
+					Event::EraPaid { era_index: 0, validator_payout: 11075 },
 					Event::SlashReported {
 						validator: 11,
 						fraction: Perbill::from_percent(0),
@@ -3394,7 +3351,6 @@
 					Event::Slashed { staker: 101, amount: 94 }
 				]
 			);
->>>>>>> 31dc8bb1
 
 			// the offence for validator 11 wasn't slashable but it is disabled
 			assert!(is_disabled(11));
@@ -3438,35 +3394,11 @@
 			// nomination remains untouched.
 			assert_eq!(Staking::nominators(101).unwrap().targets, vec![11, 21]);
 
-<<<<<<< HEAD
-		assert_eq!(
-			staking_events_since_last_call(),
-			vec![
-				Event::StakersElected,
-				Event::EraPaid { era_index: 0, validator_payout: 11075 },
-				Event::Chilled { stash: 11 },
-				Event::ForceEra { mode: Forcing::ForceNew },
-				Event::SlashReported {
-					validator: 11,
-					fraction: Perbill::from_percent(0),
-					slash_era: 1
-				},
-				Event::Chilled { stash: 21 },
-				Event::SlashReported {
-					validator: 21,
-					fraction: Perbill::from_percent(25),
-					slash_era: 1
-				},
-				Event::Slashed { staker: 21, amount: 250 },
-				Event::Slashed { staker: 101, amount: 94 }
-			]
-		);
-=======
 			assert_eq!(
 				staking_events_since_last_call(),
 				vec![
 					Event::StakersElected,
-					Event::EraPaid { era_index: 0, validator_payout: 11075, remainder: 33225 },
+					Event::EraPaid { era_index: 0, validator_payout: 11075 },
 					Event::SlashReported {
 						validator: 11,
 						fraction: Perbill::from_percent(0),
@@ -3481,7 +3413,6 @@
 					Event::Slashed { staker: 101, amount: 94 }
 				]
 			);
->>>>>>> 31dc8bb1
 
 			// first validator is disabled but not slashed
 			assert!(is_disabled(11));
