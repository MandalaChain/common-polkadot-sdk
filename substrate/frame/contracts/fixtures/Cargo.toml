--- conflicted
+++ resolved
@@ -14,14 +14,8 @@
 anyhow = "1.0.0"
 
 [build-dependencies]
-polkavm-linker = "0.2.0"
 parity-wasm = "0.45.0"
 tempfile = "3.8.1"
 toml = "0.8.8"
 twox-hash = "1.6.3"
-anyhow = "1.0.0"
-<<<<<<< HEAD
-
-=======
-cfg-if = { version = "1.0", default-features = false }
->>>>>>> cd63276d
+anyhow = "1.0.0"