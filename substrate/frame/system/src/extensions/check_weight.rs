--- conflicted
+++ resolved
@@ -24,12 +24,7 @@
 use scale_info::TypeInfo;
 use sp_runtime::{
 	traits::{
-<<<<<<< HEAD
-		DispatchInfoOf, Dispatchable, PostDispatchInfoOf, TransactionExtension,
-		TransactionExtensionBase, ValidateResult,
-=======
 		DispatchInfoOf, Dispatchable, PostDispatchInfoOf, TransactionExtension, ValidateResult,
->>>>>>> b4732add
 	},
 	transaction_validity::{InvalidTransaction, TransactionValidityError, ValidTransaction},
 	DispatchResult,
@@ -102,22 +97,6 @@
 	}
 
 	/// Do the validate checks. This can be applied to both signed and unsigned.
-<<<<<<< HEAD
-	///
-	/// It only checks that the block weight and length limit will not exceed.
-	///
-	/// Returns the transaction validity and the next block length, to be used in `prepare`.
-	pub fn do_validate(
-		info: &DispatchInfoOf<T::RuntimeCall>,
-		len: usize,
-	) -> Result<(ValidTransaction, u32), TransactionValidityError> {
-		// ignore the next length. If they return `Ok`, then it is below the limit.
-		let next_len = Self::check_block_length(info, len)?;
-		// during validation we skip block limit check. Since the `validate_transaction`
-		// call runs on an empty block anyway, by this we prevent `on_initialize` weight
-		// consumption from causing false negatives.
-		Self::check_extrinsic_weight(info)?;
-=======
 	///
 	/// It only checks that the block weight and length limit will not exceed.
 	///
@@ -149,25 +128,12 @@
 		let next_weight =
 			calculate_consumed_weight::<T::RuntimeCall>(&maximum_weight, all_weight, info, len)?;
 		// Extrinsic weight already checked in `validate`.
->>>>>>> b4732add
-
-		Ok((Default::default(), next_len))
-	}
-
-<<<<<<< HEAD
-	/// Do the pre-dispatch checks. This can be applied to both signed and unsigned.
-	///
-	/// It checks and notes the new weight and length.
-	pub fn do_prepare(
-		info: &DispatchInfoOf<T::RuntimeCall>,
-		next_len: u32,
-	) -> Result<(), TransactionValidityError> {
-		let next_weight = Self::check_block_weight(info)?;
-		// Extrinsic weight already checked in `validate`.
 
 		crate::AllExtrinsicsLen::<T>::put(next_len);
 		crate::BlockWeight::<T>::put(next_weight);
-=======
+		Ok(())
+	}
+
 	pub fn do_post_dispatch(
 		info: &DispatchInfoOf<T::RuntimeCall>,
 		post_info: &PostDispatchInfoOf<T::RuntimeCall>,
@@ -191,7 +157,6 @@
 			Pallet::<T>::all_extrinsics_len(),
 		);
 
->>>>>>> b4732add
 		Ok(())
 	}
 }
@@ -268,54 +233,6 @@
 	Ok(all_weight)
 }
 
-<<<<<<< HEAD
-impl<T: Config + Send + Sync> TransactionExtensionBase for CheckWeight<T> {
-	const IDENTIFIER: &'static str = "CheckWeight";
-	type Implicit = ();
-
-	fn weight(&self) -> Weight {
-		<T::ExtensionsWeightInfo as super::WeightInfo>::check_weight()
-	}
-}
-impl<T: Config + Send + Sync, Context> TransactionExtension<T::RuntimeCall, Context>
-	for CheckWeight<T>
-where
-	T::RuntimeCall: Dispatchable<Info = DispatchInfo, PostInfo = PostDispatchInfo>,
-{
-	type Pre = ();
-	type Val = u32; /* next block length */
-
-	fn validate(
-		&self,
-		origin: T::RuntimeOrigin,
-		_call: &T::RuntimeCall,
-		info: &DispatchInfoOf<T::RuntimeCall>,
-		len: usize,
-		_context: &mut Context,
-		_self_implicit: Self::Implicit,
-		_inherited_implication: &impl Encode,
-	) -> ValidateResult<Self::Val, T::RuntimeCall> {
-		let (validity, next_len) = Self::do_validate(info, len)?;
-		Ok((validity, next_len, origin))
-	}
-
-	fn prepare(
-		self,
-		val: Self::Val,
-		_origin: &T::RuntimeOrigin,
-		_call: &T::RuntimeCall,
-		info: &DispatchInfoOf<T::RuntimeCall>,
-		_len: usize,
-		_context: &Context,
-	) -> Result<Self::Pre, TransactionValidityError> {
-		Self::do_prepare(info, val)
-	}
-
-	fn post_dispatch(
-		_pre: Self::Pre,
-		info: &DispatchInfoOf<T::RuntimeCall>,
-		post_info: &PostDispatchInfoOf<T::RuntimeCall>,
-=======
 impl<T: Config + Send + Sync> TransactionExtension<T::RuntimeCall> for CheckWeight<T>
 where
 	T::RuntimeCall: Dispatchable<Info = DispatchInfo, PostInfo = PostDispatchInfo>,
@@ -384,7 +301,6 @@
 	fn bare_post_dispatch(
 		info: &DispatchInfoOf<T::RuntimeCall>,
 		post_info: &mut PostDispatchInfoOf<T::RuntimeCall>,
->>>>>>> b4732add
 		_len: usize,
 		_result: &DispatchResult,
 		_context: &Context,
@@ -415,10 +331,6 @@
 	use core::marker::PhantomData;
 	use frame_support::{assert_err, assert_ok, dispatch::Pays, weights::Weight};
 	use sp_runtime::traits::DispatchTransaction;
-<<<<<<< HEAD
-	use sp_std::marker::PhantomData;
-=======
->>>>>>> b4732add
 
 	fn block_weights() -> crate::limits::BlockWeights {
 		<Test as crate::Config>::BlockWeights::get()
@@ -456,11 +368,7 @@
 
 		check(|max, len| {
 			let next_len = CheckWeight::<Test>::check_block_length(max, len).unwrap();
-<<<<<<< HEAD
-			assert_ok!(CheckWeight::<Test>::do_prepare(max, next_len));
-=======
 			assert_ok!(CheckWeight::<Test>::do_prepare(max, len, next_len));
->>>>>>> b4732add
 			assert_eq!(System::block_weight().total(), Weight::MAX);
 			assert!(System::block_weight().total().ref_time() > block_weight_limit().ref_time());
 		});
@@ -545,17 +453,10 @@
 			let len = 0_usize;
 
 			let next_len = CheckWeight::<Test>::check_block_length(&max_normal, len).unwrap();
-<<<<<<< HEAD
-			assert_ok!(CheckWeight::<Test>::do_prepare(&max_normal, next_len));
-			assert_eq!(System::block_weight().total(), Weight::from_parts(768, 0));
-			let next_len = CheckWeight::<Test>::check_block_length(&rest_operational, len).unwrap();
-			assert_ok!(CheckWeight::<Test>::do_prepare(&rest_operational, next_len));
-=======
 			assert_ok!(CheckWeight::<Test>::do_prepare(&max_normal, len, next_len));
 			assert_eq!(System::block_weight().total(), Weight::from_parts(768, 0));
 			let next_len = CheckWeight::<Test>::check_block_length(&rest_operational, len).unwrap();
 			assert_ok!(CheckWeight::<Test>::do_prepare(&rest_operational, len, next_len));
->>>>>>> b4732add
 			assert_eq!(block_weight_limit(), Weight::from_parts(1024, u64::MAX));
 			assert_eq!(System::block_weight().total(), block_weight_limit().set_proof_size(0));
 			// Checking single extrinsic should not take current block weight into account.
@@ -578,19 +479,11 @@
 			let len = 0_usize;
 
 			let next_len = CheckWeight::<Test>::check_block_length(&rest_operational, len).unwrap();
-<<<<<<< HEAD
-			assert_ok!(CheckWeight::<Test>::do_prepare(&rest_operational, next_len));
-			// Extra 20 here from block execution + base extrinsic weight
-			assert_eq!(System::block_weight().total(), Weight::from_parts(266, 0));
-			let next_len = CheckWeight::<Test>::check_block_length(&max_normal, len).unwrap();
-			assert_ok!(CheckWeight::<Test>::do_prepare(&max_normal, next_len));
-=======
 			assert_ok!(CheckWeight::<Test>::do_prepare(&rest_operational, len, next_len));
 			// Extra 20 here from block execution + base extrinsic weight
 			assert_eq!(System::block_weight().total(), Weight::from_parts(266, 0));
 			let next_len = CheckWeight::<Test>::check_block_length(&max_normal, len).unwrap();
 			assert_ok!(CheckWeight::<Test>::do_prepare(&max_normal, len, next_len));
->>>>>>> b4732add
 			assert_eq!(block_weight_limit(), Weight::from_parts(1024, u64::MAX));
 			assert_eq!(System::block_weight().total(), block_weight_limit().set_proof_size(0));
 		});
@@ -615,28 +508,17 @@
 
 			let next_len = CheckWeight::<Test>::check_block_length(&dispatch_normal, len).unwrap();
 			assert_err!(
-<<<<<<< HEAD
-				CheckWeight::<Test>::do_prepare(&dispatch_normal, next_len),
-=======
 				CheckWeight::<Test>::do_prepare(&dispatch_normal, len, next_len),
->>>>>>> b4732add
 				InvalidTransaction::ExhaustsResources
 			);
 			let next_len =
 				CheckWeight::<Test>::check_block_length(&dispatch_operational, len).unwrap();
 			// Thank goodness we can still do an operational transaction to possibly save the
 			// blockchain.
-<<<<<<< HEAD
-			assert_ok!(CheckWeight::<Test>::do_prepare(&dispatch_operational, next_len));
-			// Not too much though
-			assert_err!(
-				CheckWeight::<Test>::do_prepare(&dispatch_operational, next_len),
-=======
 			assert_ok!(CheckWeight::<Test>::do_prepare(&dispatch_operational, len, next_len));
 			// Not too much though
 			assert_err!(
 				CheckWeight::<Test>::do_prepare(&dispatch_operational, len, next_len),
->>>>>>> b4732add
 				InvalidTransaction::ExhaustsResources
 			);
 			// Even with full block, validity of single transaction should be correct.
@@ -800,11 +682,7 @@
 				info.total_weight() + Weight::from_parts(256, 0)
 			);
 
-<<<<<<< HEAD
-			assert_ok!(CheckWeight::<Test>::post_dispatch(
-=======
 			assert_ok!(CheckWeight::<Test>::post_dispatch_details(
->>>>>>> b4732add
 				pre,
 				&info,
 				&post_info,
@@ -846,11 +724,7 @@
 					block_weights().get(DispatchClass::Normal).base_extrinsic,
 			);
 
-<<<<<<< HEAD
-			assert_ok!(CheckWeight::<Test>::post_dispatch(
-=======
 			assert_ok!(CheckWeight::<Test>::post_dispatch_details(
->>>>>>> b4732add
 				pre,
 				&info,
 				&post_info,
@@ -906,17 +780,10 @@
 			let len = 0_usize;
 
 			let next_len = CheckWeight::<Test>::check_block_length(&max_normal, len).unwrap();
-<<<<<<< HEAD
-			assert_ok!(CheckWeight::<Test>::do_prepare(&max_normal, next_len));
-			assert_eq!(System::block_weight().total(), Weight::from_parts(768, 0));
-			let next_len = CheckWeight::<Test>::check_block_length(&mandatory, len).unwrap();
-			assert_ok!(CheckWeight::<Test>::do_prepare(&mandatory, next_len));
-=======
 			assert_ok!(CheckWeight::<Test>::do_prepare(&max_normal, len, next_len));
 			assert_eq!(System::block_weight().total(), Weight::from_parts(768, 0));
 			let next_len = CheckWeight::<Test>::check_block_length(&mandatory, len).unwrap();
 			assert_ok!(CheckWeight::<Test>::do_prepare(&mandatory, len, next_len));
->>>>>>> b4732add
 			assert_eq!(block_weight_limit(), Weight::from_parts(1024, u64::MAX));
 			assert_eq!(System::block_weight().total(), Weight::from_parts(1024 + 768, 0));
 			assert_eq!(CheckWeight::<Test>::check_extrinsic_weight(&mandatory), Ok(()));
