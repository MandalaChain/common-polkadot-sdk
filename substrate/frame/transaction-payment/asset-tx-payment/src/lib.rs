--- conflicted
+++ resolved
@@ -262,18 +262,6 @@
 	}
 }
 
-<<<<<<< HEAD
-impl<T: Config> TransactionExtensionBase for ChargeAssetTxPayment<T>
-where
-	AssetBalanceOf<T>: Send + Sync,
-	BalanceOf<T>: Send + Sync + From<u64> + IsType<ChargeAssetBalanceOf<T>>,
-	ChargeAssetIdOf<T>: Send + Sync,
-	Credit<T::AccountId, T::Fungibles>: IsType<ChargeAssetLiquidityOf<T>>,
-{
-	const IDENTIFIER: &'static str = "ChargeAssetTxPayment";
-	type Implicit = ();
-}
-
 /// The info passed between the validate and prepare steps for the `ChargeAssetTxPayment` extension.
 pub enum Val<T: Config> {
 	Charge {
@@ -306,8 +294,6 @@
 	},
 }
 
-=======
->>>>>>> c02478b8
 impl<T: Config> TransactionExtension<T::RuntimeCall> for ChargeAssetTxPayment<T>
 where
 	T::RuntimeCall: Dispatchable<Info = DispatchInfo, PostInfo = PostDispatchInfo>,
@@ -317,33 +303,10 @@
 	Credit<T::AccountId, T::Fungibles>: IsType<ChargeAssetLiquidityOf<T>>,
 	<T::RuntimeCall as Dispatchable>::RuntimeOrigin: AsSystemOriginSigner<T::AccountId> + Clone,
 {
-<<<<<<< HEAD
+	const IDENTIFIER: &'static str = "ChargeAssetTxPayment";
+	type Implicit = ();
 	type Val = Val<T>;
 	type Pre = Pre<T>;
-=======
-	const IDENTIFIER: &'static str = "ChargeAssetTxPayment";
-	type Implicit = ();
-	type Val = (
-		// tip
-		BalanceOf<T>,
-		// who paid the fee
-		T::AccountId,
-		// transaction fee
-		BalanceOf<T>,
-	);
-	type Pre = (
-		// tip
-		BalanceOf<T>,
-		// who paid the fee
-		T::AccountId,
-		// imbalance resulting from withdrawing the fee
-		InitialPayment<T>,
-		// asset_id for the transaction payment
-		Option<ChargeAssetIdOf<T>>,
-		// weight used by the extension
-		Weight,
-	);
->>>>>>> c02478b8
 
 	fn weight(&self, _: &T::RuntimeCall) -> Weight {
 		if self.asset_id.is_some() {
