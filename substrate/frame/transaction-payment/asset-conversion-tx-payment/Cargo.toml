[package]
name = "pallet-asset-conversion-tx-payment"
version = "10.0.0"
authors.workspace = true
edition.workspace = true
license = "Apache-2.0"
homepage = "https://substrate.io"
repository.workspace = true
description = "Pallet to manage transaction payments in assets by converting them to native assets."
readme = "README.md"

[lints]
workspace = true

[package.metadata.docs.rs]
targets = ["x86_64-unknown-linux-gnu"]

[dependencies]
# Substrate dependencies
sp-runtime = { workspace = true }
<<<<<<< HEAD
sp-std = { workspace = true }
frame-benchmarking = { optional = true, workspace = true }
=======
>>>>>>> 66baa2fb
frame-support = { workspace = true }
frame-system = { workspace = true }
pallet-asset-conversion = { workspace = true }
pallet-transaction-payment = { workspace = true }
codec = { features = ["derive"], workspace = true }
scale-info = { features = ["derive"], workspace = true }

[dev-dependencies]
sp-core = { workspace = true }
sp-io = { workspace = true }
sp-storage = { workspace = true }
pallet-assets = { workspace = true, default-features = true }
pallet-balances = { workspace = true, default-features = true }

[features]
default = ["std"]
std = [
	"codec/std",
	"frame-benchmarking?/std",
	"frame-support/std",
	"frame-system/std",
	"pallet-asset-conversion/std",
	"pallet-assets/std",
	"pallet-balances/std",
	"pallet-transaction-payment/std",
	"scale-info/std",
	"sp-core/std",
	"sp-io/std",
	"sp-runtime/std",
	"sp-storage/std",
]
runtime-benchmarks = [
	"frame-benchmarking/runtime-benchmarks",
	"frame-support/runtime-benchmarks",
	"frame-system/runtime-benchmarks",
	"pallet-asset-conversion/runtime-benchmarks",
	"pallet-assets/runtime-benchmarks",
	"pallet-balances/runtime-benchmarks",
	"pallet-transaction-payment/runtime-benchmarks",
	"sp-runtime/runtime-benchmarks",
]
try-runtime = [
	"frame-support/try-runtime",
	"frame-system/try-runtime",
	"pallet-asset-conversion/try-runtime",
	"pallet-assets/try-runtime",
	"pallet-balances/try-runtime",
	"pallet-transaction-payment/try-runtime",
	"sp-runtime/try-runtime",
]<|MERGE_RESOLUTION|>--- conflicted
+++ resolved
@@ -18,11 +18,7 @@
 [dependencies]
 # Substrate dependencies
 sp-runtime = { workspace = true }
-<<<<<<< HEAD
-sp-std = { workspace = true }
 frame-benchmarking = { optional = true, workspace = true }
-=======
->>>>>>> 66baa2fb
 frame-support = { workspace = true }
 frame-system = { workspace = true }
 pallet-asset-conversion = { workspace = true }
