--- conflicted
+++ resolved
@@ -358,16 +358,6 @@
 	type Lookup = sp_runtime::traits::IdentityLookup<Self::AccountId>;
 	type Block = Block;
 	type AccountData = pallet_balances::AccountData<Balance>;
-<<<<<<< HEAD
-	type OnNewAccount = ();
-	type OnKilledAccount = ();
-	type SystemWeightInfo = ();
-	type ExtensionsWeightInfo = ();
-	type SS58Prefix = ();
-	type OnSetCode = ();
-	type MaxConsumers = ConstU32<16>;
-=======
->>>>>>> 96ab6869
 }
 
 pub mod currency {
