--- conflicted
+++ resolved
@@ -15,15 +15,9 @@
 targets = ["x86_64-unknown-linux-gnu"]
 
 [dependencies]
-<<<<<<< HEAD
-jsonrpsee = { version = "0.23.1", features = ["ws-client"] }
-sc-rpc-api = { path = "../../../../client/rpc-api" }
-async-trait = "0.1.79"
-=======
 jsonrpsee = { features = ["ws-client"], workspace = true }
 sc-rpc-api = { workspace = true, default-features = true }
 async-trait = { workspace = true }
->>>>>>> 7a2592e8
 serde = { workspace = true, default-features = true }
 sp-runtime = { workspace = true, default-features = true }
 log = { workspace = true, default-features = true }
