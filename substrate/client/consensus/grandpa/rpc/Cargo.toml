--- conflicted
+++ resolved
@@ -13,15 +13,9 @@
 workspace = true
 
 [dependencies]
-<<<<<<< HEAD
-finality-grandpa = { version = "0.16.2", features = ["derive-codec"] }
-futures = "0.3.30"
-jsonrpsee = { version = "0.23.1", features = ["client-core", "macros", "server-core"] }
-=======
 finality-grandpa = { features = ["derive-codec"], workspace = true, default-features = true }
 futures = { workspace = true }
 jsonrpsee = { features = ["client-core", "macros", "server-core"], workspace = true }
->>>>>>> 7a2592e8
 log = { workspace = true, default-features = true }
 codec = { features = ["derive"], workspace = true, default-features = true }
 serde = { features = ["derive"], workspace = true, default-features = true }
