// This file is part of Substrate.

// Copyright (C) Parity Technologies (UK) Ltd.
// SPDX-License-Identifier: GPL-3.0-or-later WITH Classpath-exception-2.0

// This program is free software: you can redistribute it and/or modify
// it under the terms of the GNU General Public License as published by
// the Free Software Foundation, either version 3 of the License, or
// (at your option) any later version.

// This program is distributed in the hope that it will be useful,
// but WITHOUT ANY WARRANTY; without even the implied warranty of
// MERCHANTABILITY or FITNESS FOR A PARTICULAR PURPOSE. See the
// GNU General Public License for more details.

// You should have received a copy of the GNU General Public License
// along with this program. If not, see <https://www.gnu.org/licenses/>.

#![warn(unused_extern_crates)]

//! Service implementation. Specialized wrapper over substrate service.

use polkadot_sdk::{
	sc_consensus_beefy as beefy, sc_consensus_grandpa as grandpa,
	sp_consensus_beefy as beefy_primitives, *,
};

use crate::Cli;
use codec::Encode;
use frame_benchmarking_cli::SUBSTRATE_REFERENCE_HARDWARE;
use frame_system_rpc_runtime_api::AccountNonceApi;
use futures::prelude::*;
use kitchensink_runtime::RuntimeApi;
use node_primitives::Block;
use polkadot_sdk::sc_service::build_polkadot_syncing_strategy;
use sc_client_api::{Backend, BlockBackend};
use sc_consensus_babe::{self, SlotProportion};
use sc_network::{
	event::Event, service::traits::NetworkService, NetworkBackend, NetworkEventStream,
};
use sc_network_sync::{strategy::warp::WarpSyncConfig, SyncingService};
use sc_service::{config::Configuration, error::Error as ServiceError, RpcHandlers, TaskManager};
use sc_statement_store::Store as StatementStore;
use sc_telemetry::{Telemetry, TelemetryWorker};
use sc_transaction_pool::TransactionPoolHandle;
use sc_transaction_pool_api::OffchainTransactionPoolFactory;
use sp_api::ProvideRuntimeApi;
use sp_core::crypto::Pair;
use sp_runtime::{generic, traits::Block as BlockT, SaturatedConversion};
use std::{path::Path, sync::Arc};

/// Host functions required for kitchensink runtime and Substrate node.
#[cfg(not(feature = "runtime-benchmarks"))]
pub type HostFunctions =
	(sp_io::SubstrateHostFunctions, sp_statement_store::runtime_api::HostFunctions);

/// Host functions required for kitchensink runtime and Substrate node.
#[cfg(feature = "runtime-benchmarks")]
pub type HostFunctions = (
	sp_io::SubstrateHostFunctions,
	sp_statement_store::runtime_api::HostFunctions,
	frame_benchmarking::benchmarking::HostFunctions,
);

/// A specialized `WasmExecutor` intended to use across substrate node. It provides all required
/// HostFunctions.
pub type RuntimeExecutor = sc_executor::WasmExecutor<HostFunctions>;

/// The full client type definition.
pub type FullClient = sc_service::TFullClient<Block, RuntimeApi, RuntimeExecutor>;
type FullBackend = sc_service::TFullBackend<Block>;
type FullSelectChain = sc_consensus::LongestChain<FullBackend, Block>;
type FullGrandpaBlockImport =
	grandpa::GrandpaBlockImport<FullBackend, Block, FullClient, FullSelectChain>;
type FullBeefyBlockImport<InnerBlockImport> = beefy::import::BeefyBlockImport<
	Block,
	FullBackend,
	FullClient,
	InnerBlockImport,
	beefy_primitives::ecdsa_crypto::AuthorityId,
>;

/// The transaction pool type definition.
pub type TransactionPool = sc_transaction_pool::TransactionPoolHandle<Block, FullClient>;

/// The minimum period of blocks on which justifications will be
/// imported and generated.
const GRANDPA_JUSTIFICATION_PERIOD: u32 = 512;

/// Fetch the nonce of the given `account` from the chain state.
///
/// Note: Should only be used for tests.
pub fn fetch_nonce(client: &FullClient, account: sp_core::sr25519::Pair) -> u32 {
	let best_hash = client.chain_info().best_hash;
	client
		.runtime_api()
		.account_nonce(best_hash, account.public().into())
		.expect("Fetching account nonce works; qed")
}

/// Create a transaction using the given `call`.
///
/// The transaction will be signed by `sender`. If `nonce` is `None` it will be fetched from the
/// state of the best block.
///
/// Note: Should only be used for tests.
pub fn create_extrinsic(
	client: &FullClient,
	sender: sp_core::sr25519::Pair,
	function: impl Into<kitchensink_runtime::RuntimeCall>,
	nonce: Option<u32>,
) -> kitchensink_runtime::UncheckedExtrinsic {
	let function = function.into();
	let genesis_hash = client.block_hash(0).ok().flatten().expect("Genesis block exists; qed");
	let best_hash = client.chain_info().best_hash;
	let best_block = client.chain_info().best_number;
	let nonce = nonce.unwrap_or_else(|| fetch_nonce(client, sender.clone()));

	let period = kitchensink_runtime::BlockHashCount::get()
		.checked_next_power_of_two()
		.map(|c| c / 2)
		.unwrap_or(2) as u64;
	let tip = 0;
	let tx_ext: kitchensink_runtime::TxExtension =
		(
			(
				frame_system::CheckNonZeroSender::<kitchensink_runtime::Runtime>::new(),
				frame_system::CheckSpecVersion::<kitchensink_runtime::Runtime>::new(),
				frame_system::CheckTxVersion::<kitchensink_runtime::Runtime>::new(),
				frame_system::CheckGenesis::<kitchensink_runtime::Runtime>::new(),
				frame_system::CheckEra::<kitchensink_runtime::Runtime>::from(generic::Era::mortal(
					period,
					best_block.saturated_into(),
				)),
				frame_system::CheckNonce::<kitchensink_runtime::Runtime>::from(nonce),
				frame_system::CheckWeight::<kitchensink_runtime::Runtime>::new(),
			)
				.into(),
			pallet_skip_feeless_payment::SkipCheckIfFeeless::from(
				pallet_asset_conversion_tx_payment::ChargeAssetTxPayment::<
					kitchensink_runtime::Runtime,
				>::from(tip, None),
			),
			frame_metadata_hash_extension::CheckMetadataHash::new(false),
		);

	let raw_payload = kitchensink_runtime::SignedPayload::from_raw(
		function.clone(),
		tx_ext.clone(),
		(
			(
				(),
				kitchensink_runtime::VERSION.spec_version,
				kitchensink_runtime::VERSION.transaction_version,
				genesis_hash,
				best_hash,
				(),
				(),
			),
			(),
			None,
		),
	);
	let signature = raw_payload.using_encoded(|e| sender.sign(e));

	generic::UncheckedExtrinsic::new_signed(
		function,
		sp_runtime::AccountId32::from(sender.public()).into(),
		kitchensink_runtime::Signature::Sr25519(signature),
		tx_ext,
	)
	.into()
}

/// Creates a new partial node.
pub fn new_partial(
	config: &Configuration,
	mixnet_config: Option<&sc_mixnet::Config>,
) -> Result<
	sc_service::PartialComponents<
		FullClient,
		FullBackend,
		FullSelectChain,
		sc_consensus::DefaultImportQueue<Block>,
		sc_transaction_pool::TransactionPoolHandle<Block, FullClient>,
		(
			impl Fn(
				sc_rpc::SubscriptionTaskExecutor,
			) -> Result<jsonrpsee::RpcModule<()>, sc_service::Error>,
			(
				sc_consensus_babe::BabeBlockImport<
					Block,
					FullClient,
					FullBeefyBlockImport<FullGrandpaBlockImport>,
				>,
				grandpa::LinkHalf<Block, FullClient, FullSelectChain>,
				sc_consensus_babe::BabeLink<Block>,
				beefy::BeefyVoterLinks<Block, beefy_primitives::ecdsa_crypto::AuthorityId>,
			),
			grandpa::SharedVoterState,
			Option<Telemetry>,
			Arc<StatementStore>,
			Option<sc_mixnet::ApiBackend>,
		),
	>,
	ServiceError,
> {
	let telemetry = config
		.telemetry_endpoints
		.clone()
		.filter(|x| !x.is_empty())
		.map(|endpoints| -> Result<_, sc_telemetry::Error> {
			let worker = TelemetryWorker::new(16)?;
			let telemetry = worker.handle().new_telemetry(endpoints);
			Ok((worker, telemetry))
		})
		.transpose()?;

	let executor = sc_service::new_wasm_executor(&config.executor);

	let (client, backend, keystore_container, task_manager) =
		sc_service::new_full_parts::<Block, RuntimeApi, _>(
			config,
			telemetry.as_ref().map(|(_, telemetry)| telemetry.handle()),
			executor,
		)?;
	let client = Arc::new(client);

	let telemetry = telemetry.map(|(worker, telemetry)| {
		task_manager.spawn_handle().spawn("telemetry", None, worker.run());
		telemetry
	});

	let select_chain = sc_consensus::LongestChain::new(backend.clone());

	let transaction_pool = Arc::from(
		sc_transaction_pool::Builder::new(
			task_manager.spawn_essential_handle(),
			client.clone(),
			config.role.is_authority().into(),
		)
		.with_options(config.transaction_pool.clone())
		.with_prometheus(config.prometheus_registry())
		.build(),
	);

	let (grandpa_block_import, grandpa_link) = grandpa::block_import(
		client.clone(),
		GRANDPA_JUSTIFICATION_PERIOD,
		&(client.clone() as Arc<_>),
		select_chain.clone(),
		telemetry.as_ref().map(|x| x.handle()),
	)?;
	let justification_import = grandpa_block_import.clone();

	let (beefy_block_import, beefy_voter_links, beefy_rpc_links) =
		beefy::beefy_block_import_and_links(
			grandpa_block_import,
			backend.clone(),
			client.clone(),
			config.prometheus_registry().cloned(),
		);

	let (block_import, babe_link) = sc_consensus_babe::block_import(
		sc_consensus_babe::configuration(&*client)?,
		beefy_block_import,
		client.clone(),
	)?;

	let slot_duration = babe_link.config().slot_duration();
	let (import_queue, babe_worker_handle) =
		sc_consensus_babe::import_queue(sc_consensus_babe::ImportQueueParams {
			link: babe_link.clone(),
			block_import: block_import.clone(),
			justification_import: Some(Box::new(justification_import)),
			client: client.clone(),
			select_chain: select_chain.clone(),
			create_inherent_data_providers: move |_, ()| async move {
				let timestamp = sp_timestamp::InherentDataProvider::from_system_time();

				let slot =
				sp_consensus_babe::inherents::InherentDataProvider::from_timestamp_and_slot_duration(
					*timestamp,
					slot_duration,
				);

				Ok((slot, timestamp))
			},
			spawner: &task_manager.spawn_essential_handle(),
			registry: config.prometheus_registry(),
			telemetry: telemetry.as_ref().map(|x| x.handle()),
			offchain_tx_pool_factory: OffchainTransactionPoolFactory::new(transaction_pool.clone()),
		})?;

	let import_setup = (block_import, grandpa_link, babe_link, beefy_voter_links);

	let statement_store = sc_statement_store::Store::new_shared(
		&config.data_path,
		Default::default(),
		client.clone(),
		keystore_container.local_keystore(),
		config.prometheus_registry(),
		&task_manager.spawn_handle(),
	)
	.map_err(|e| ServiceError::Other(format!("Statement store error: {:?}", e)))?;

	let (mixnet_api, mixnet_api_backend) = mixnet_config.map(sc_mixnet::Api::new).unzip();

	let (rpc_extensions_builder, rpc_setup) = {
		let (_, grandpa_link, _, _) = &import_setup;

		let justification_stream = grandpa_link.justification_stream();
		let shared_authority_set = grandpa_link.shared_authority_set().clone();
		let shared_voter_state = grandpa::SharedVoterState::empty();
		let shared_voter_state2 = shared_voter_state.clone();

		let finality_proof_provider = grandpa::FinalityProofProvider::new_for_service(
			backend.clone(),
			Some(shared_authority_set.clone()),
		);

		let client = client.clone();
		let pool = transaction_pool.clone();
		let select_chain = select_chain.clone();
		let keystore = keystore_container.keystore();
		let chain_spec = config.chain_spec.cloned_box();

		let rpc_backend = backend.clone();
		let rpc_statement_store = statement_store.clone();
		let rpc_extensions_builder =
			move |subscription_executor: node_rpc::SubscriptionTaskExecutor| {
				let deps = node_rpc::FullDeps {
					client: client.clone(),
					pool: pool.clone(),
					select_chain: select_chain.clone(),
					chain_spec: chain_spec.cloned_box(),
					babe: node_rpc::BabeDeps {
						keystore: keystore.clone(),
						babe_worker_handle: babe_worker_handle.clone(),
					},
					grandpa: node_rpc::GrandpaDeps {
						shared_voter_state: shared_voter_state.clone(),
						shared_authority_set: shared_authority_set.clone(),
						justification_stream: justification_stream.clone(),
						subscription_executor: subscription_executor.clone(),
						finality_provider: finality_proof_provider.clone(),
					},
					beefy: node_rpc::BeefyDeps::<beefy_primitives::ecdsa_crypto::AuthorityId> {
						beefy_finality_proof_stream: beefy_rpc_links
							.from_voter_justif_stream
							.clone(),
						beefy_best_block_stream: beefy_rpc_links
							.from_voter_best_beefy_stream
							.clone(),
						subscription_executor,
					},
					statement_store: rpc_statement_store.clone(),
					backend: rpc_backend.clone(),
					mixnet_api: mixnet_api.as_ref().cloned(),
				};

				node_rpc::create_full(deps).map_err(Into::into)
			};

		(rpc_extensions_builder, shared_voter_state2)
	};

	Ok(sc_service::PartialComponents {
		client,
		backend,
		task_manager,
		keystore_container,
		select_chain,
		import_queue,
		transaction_pool,
		other: (
			rpc_extensions_builder,
			import_setup,
			rpc_setup,
			telemetry,
			statement_store,
			mixnet_api_backend,
		),
	})
}

/// Result of [`new_full_base`].
pub struct NewFullBase {
	/// The task manager of the node.
	pub task_manager: TaskManager,
	/// The client instance of the node.
	pub client: Arc<FullClient>,
	/// The networking service of the node.
	pub network: Arc<dyn NetworkService>,
	/// The syncing service of the node.
	pub sync: Arc<SyncingService<Block>>,
	/// The transaction pool of the node.
	pub transaction_pool: Arc<TransactionPoolHandle<Block, FullClient>>,
	/// The rpc handlers of the node.
	pub rpc_handlers: RpcHandlers,
}

/// Creates a full service from the configuration.
pub fn new_full_base<N: NetworkBackend<Block, <Block as BlockT>::Hash>>(
	config: Configuration,
	mixnet_config: Option<sc_mixnet::Config>,
	disable_hardware_benchmarks: bool,
	with_startup_data: impl FnOnce(
		&sc_consensus_babe::BabeBlockImport<
			Block,
			FullClient,
			FullBeefyBlockImport<FullGrandpaBlockImport>,
		>,
		&sc_consensus_babe::BabeLink<Block>,
	),
) -> Result<NewFullBase, ServiceError> {
	let is_offchain_indexing_enabled = config.offchain_worker.indexing_enabled;
	let role = config.role;
	let force_authoring = config.force_authoring;
	let backoff_authoring_blocks =
		Some(sc_consensus_slots::BackoffAuthoringOnFinalizedHeadLagging::default());
	let name = config.network.node_name.clone();
	let enable_grandpa = !config.disable_grandpa;
	let prometheus_registry = config.prometheus_registry().cloned();
	let enable_offchain_worker = config.offchain_worker.enabled;

	let hwbench = (!disable_hardware_benchmarks)
		.then(|| {
			config.database.path().map(|database_path| {
				let _ = std::fs::create_dir_all(&database_path);
				sc_sysinfo::gather_hwbench(Some(database_path), &SUBSTRATE_REFERENCE_HARDWARE)
			})
		})
		.flatten();

	let sc_service::PartialComponents {
		client,
		backend,
		mut task_manager,
		import_queue,
		keystore_container,
		select_chain,
		transaction_pool,
		other:
			(rpc_builder, import_setup, rpc_setup, mut telemetry, statement_store, mixnet_api_backend),
	} = new_partial(&config, mixnet_config.as_ref())?;

	let metrics = N::register_notification_metrics(
		config.prometheus_config.as_ref().map(|cfg| &cfg.registry),
	);
	let shared_voter_state = rpc_setup;
	let auth_disc_publish_non_global_ips = config.network.allow_non_globals_in_dht;
	let auth_disc_public_addresses = config.network.public_addresses.clone();

	let mut net_config = sc_network::config::FullNetworkConfiguration::<_, _, N>::new(
		&config.network,
		config.prometheus_config.as_ref().map(|cfg| cfg.registry.clone()),
	);

	let genesis_hash = client.block_hash(0).ok().flatten().expect("Genesis block exists; qed");
	let peer_store_handle = net_config.peer_store_handle();

	let grandpa_protocol_name = grandpa::protocol_standard_name(&genesis_hash, &config.chain_spec);
	let (grandpa_protocol_config, grandpa_notification_service) =
		grandpa::grandpa_peers_set_config::<_, N>(
			grandpa_protocol_name.clone(),
			metrics.clone(),
			Arc::clone(&peer_store_handle),
		);
	net_config.add_notification_protocol(grandpa_protocol_config);

	let beefy_gossip_proto_name =
		beefy::gossip_protocol_name(&genesis_hash, config.chain_spec.fork_id());
	// `beefy_on_demand_justifications_handler` is given to `beefy-gadget` task to be run,
	// while `beefy_req_resp_cfg` is added to `config.network.request_response_protocols`.
	let (beefy_on_demand_justifications_handler, beefy_req_resp_cfg) =
		beefy::communication::request_response::BeefyJustifsRequestHandler::new::<_, N>(
			&genesis_hash,
			config.chain_spec.fork_id(),
			client.clone(),
			prometheus_registry.clone(),
		);

	let (beefy_notification_config, beefy_notification_service) =
		beefy::communication::beefy_peers_set_config::<_, N>(
			beefy_gossip_proto_name.clone(),
			metrics.clone(),
			Arc::clone(&peer_store_handle),
		);

	net_config.add_notification_protocol(beefy_notification_config);
	net_config.add_request_response_protocol(beefy_req_resp_cfg);

	let (statement_handler_proto, statement_config) =
		sc_network_statement::StatementHandlerPrototype::new::<_, _, N>(
			genesis_hash,
			config.chain_spec.fork_id(),
			metrics.clone(),
			Arc::clone(&peer_store_handle),
		);
	net_config.add_notification_protocol(statement_config);

	let mixnet_protocol_name =
		sc_mixnet::protocol_name(genesis_hash.as_ref(), config.chain_spec.fork_id());
	let mixnet_notification_service = mixnet_config.as_ref().map(|mixnet_config| {
		let (config, notification_service) = sc_mixnet::peers_set_config::<_, N>(
			mixnet_protocol_name.clone(),
			mixnet_config,
			metrics.clone(),
			Arc::clone(&peer_store_handle),
		);
		net_config.add_notification_protocol(config);
		notification_service
	});

	let warp_sync = Arc::new(grandpa::warp_proof::NetworkProvider::new(
		backend.clone(),
		import_setup.1.shared_authority_set().clone(),
		Vec::default(),
	));

	let syncing_strategy = build_polkadot_syncing_strategy(
		config.protocol_id(),
		config.chain_spec.fork_id(),
		&mut net_config,
		Some(WarpSyncConfig::WithProvider(warp_sync)),
		client.clone(),
		&task_manager.spawn_handle(),
		config.prometheus_config.as_ref().map(|config| &config.registry),
	)?;

	let (network, system_rpc_tx, tx_handler_controller, network_starter, sync_service) =
		sc_service::build_network(sc_service::BuildNetworkParams {
			config: &config,
			net_config,
			client: client.clone(),
			transaction_pool: transaction_pool.clone(),
			spawn_handle: task_manager.spawn_handle(),
			import_queue,
			block_announce_validator_builder: None,
			syncing_strategy,
			block_relay: None,
			metrics,
		})?;

	if let Some(mixnet_config) = mixnet_config {
		let mixnet = sc_mixnet::run(
			mixnet_config,
			mixnet_api_backend.expect("Mixnet API backend created if mixnet enabled"),
			client.clone(),
			sync_service.clone(),
			network.clone(),
			mixnet_protocol_name,
			transaction_pool.clone(),
			Some(keystore_container.keystore()),
			mixnet_notification_service
				.expect("`NotificationService` exists since mixnet was enabled; qed"),
		);
		task_manager.spawn_handle().spawn("mixnet", None, mixnet);
	}

	let rpc_handlers = sc_service::spawn_tasks(sc_service::SpawnTasksParams {
		config,
		backend: backend.clone(),
		client: client.clone(),
		keystore: keystore_container.keystore(),
		network: network.clone(),
		rpc_builder: Box::new(rpc_builder),
		transaction_pool: transaction_pool.clone(),
		task_manager: &mut task_manager,
		system_rpc_tx,
		tx_handler_controller,
		sync_service: sync_service.clone(),
		telemetry: telemetry.as_mut(),
	})?;

	if let Some(hwbench) = hwbench {
		sc_sysinfo::print_hwbench(&hwbench);
		match SUBSTRATE_REFERENCE_HARDWARE.check_hardware(&hwbench, false) {
			Err(err) if role.is_authority() => {
				log::warn!(
					"⚠️  The hardware does not meet the minimal requirements {} for role 'Authority'.",
					err
				);
			},
			_ => {},
		}

		if let Some(ref mut telemetry) = telemetry {
			let telemetry_handle = telemetry.handle();
			task_manager.spawn_handle().spawn(
				"telemetry_hwbench",
				None,
				sc_sysinfo::initialize_hwbench_telemetry(telemetry_handle, hwbench),
			);
		}
	}

	let (block_import, grandpa_link, babe_link, beefy_links) = import_setup;

	(with_startup_data)(&block_import, &babe_link);

	if let sc_service::config::Role::Authority { .. } = &role {
		let proposer = sc_basic_authorship::ProposerFactory::new(
			task_manager.spawn_handle(),
			client.clone(),
			transaction_pool.clone(),
			prometheus_registry.as_ref(),
			telemetry.as_ref().map(|x| x.handle()),
		);

		let client_clone = client.clone();
		let slot_duration = babe_link.config().slot_duration();
		let babe_config = sc_consensus_babe::BabeParams {
			keystore: keystore_container.keystore(),
			client: client.clone(),
			select_chain,
			env: proposer,
			block_import,
			sync_oracle: sync_service.clone(),
			justification_sync_link: sync_service.clone(),
			create_inherent_data_providers: move |parent, ()| {
				let client_clone = client_clone.clone();
				async move {
					let timestamp = sp_timestamp::InherentDataProvider::from_system_time();

					let slot =
						sp_consensus_babe::inherents::InherentDataProvider::from_timestamp_and_slot_duration(
							*timestamp,
							slot_duration,
						);

					let storage_proof =
						sp_transaction_storage_proof::registration::new_data_provider(
							&*client_clone,
							&parent,
						)?;

					Ok((slot, timestamp, storage_proof))
				}
			},
			force_authoring,
			backoff_authoring_blocks,
			babe_link,
			block_proposal_slot_portion: SlotProportion::new(0.5),
			max_block_proposal_slot_portion: None,
			telemetry: telemetry.as_ref().map(|x| x.handle()),
		};

		let babe = sc_consensus_babe::start_babe(babe_config)?;
		task_manager.spawn_essential_handle().spawn_blocking(
			"babe-proposer",
			Some("block-authoring"),
			babe,
		);
	}

	// Spawn authority discovery module.
	if role.is_authority() {
		let authority_discovery_role =
			sc_authority_discovery::Role::PublishAndDiscover(keystore_container.keystore());
		let dht_event_stream =
			network.event_stream("authority-discovery").filter_map(|e| async move {
				match e {
					Event::Dht(e) => Some(e),
					_ => None,
				}
			});
		let (authority_discovery_worker, _service) =
			sc_authority_discovery::new_worker_and_service_with_config(
				sc_authority_discovery::WorkerConfig {
					publish_non_global_ips: auth_disc_publish_non_global_ips,
					public_addresses: auth_disc_public_addresses,
					..Default::default()
				},
				client.clone(),
				Arc::new(network.clone()),
				Box::pin(dht_event_stream),
				authority_discovery_role,
				prometheus_registry.clone(),
			);

		task_manager.spawn_handle().spawn(
			"authority-discovery-worker",
			Some("networking"),
			authority_discovery_worker.run(),
		);
	}

	// if the node isn't actively participating in consensus then it doesn't
	// need a keystore, regardless of which protocol we use below.
	let keystore = if role.is_authority() { Some(keystore_container.keystore()) } else { None };

	// beefy is enabled if its notification service exists
	let network_params = beefy::BeefyNetworkParams {
		network: Arc::new(network.clone()),
		sync: sync_service.clone(),
		gossip_protocol_name: beefy_gossip_proto_name,
		justifications_protocol_name: beefy_on_demand_justifications_handler.protocol_name(),
		notification_service: beefy_notification_service,
		_phantom: core::marker::PhantomData::<Block>,
	};
	let beefy_params = beefy::BeefyParams {
		client: client.clone(),
		backend: backend.clone(),
		payload_provider: sp_consensus_beefy::mmr::MmrRootProvider::new(client.clone()),
		runtime: client.clone(),
		key_store: keystore.clone(),
		network_params,
		min_block_delta: 8,
		prometheus_registry: prometheus_registry.clone(),
		links: beefy_links,
		on_demand_justifications_handler: beefy_on_demand_justifications_handler,
		is_authority: role.is_authority(),
	};

	let beefy_gadget = beefy::start_beefy_gadget::<_, _, _, _, _, _, _, _>(beefy_params);
	// BEEFY is part of consensus, if it fails we'll bring the node down with it to make sure it
	// is noticed.
	task_manager
		.spawn_essential_handle()
		.spawn_blocking("beefy-gadget", None, beefy_gadget);
	// When offchain indexing is enabled, MMR gadget should also run.
	if is_offchain_indexing_enabled {
		task_manager.spawn_essential_handle().spawn_blocking(
			"mmr-gadget",
			None,
			mmr_gadget::MmrGadget::start(
				client.clone(),
				backend.clone(),
				sp_mmr_primitives::INDEXING_PREFIX.to_vec(),
			),
		);
	}

	let grandpa_config = grandpa::Config {
		// FIXME #1578 make this available through chainspec
		gossip_duration: std::time::Duration::from_millis(333),
		justification_generation_period: GRANDPA_JUSTIFICATION_PERIOD,
		name: Some(name),
		observer_enabled: false,
		keystore,
		local_role: role,
		telemetry: telemetry.as_ref().map(|x| x.handle()),
		protocol_name: grandpa_protocol_name,
	};

	if enable_grandpa {
		// start the full GRANDPA voter
		// NOTE: non-authorities could run the GRANDPA observer protocol, but at
		// this point the full voter should provide better guarantees of block
		// and vote data availability than the observer. The observer has not
		// been tested extensively yet and having most nodes in a network run it
		// could lead to finality stalls.
		let grandpa_params = grandpa::GrandpaParams {
			config: grandpa_config,
			link: grandpa_link,
			network: network.clone(),
			sync: Arc::new(sync_service.clone()),
			notification_service: grandpa_notification_service,
			telemetry: telemetry.as_ref().map(|x| x.handle()),
			voting_rule: grandpa::VotingRulesBuilder::default().build(),
			prometheus_registry: prometheus_registry.clone(),
			shared_voter_state,
			offchain_tx_pool_factory: OffchainTransactionPoolFactory::new(transaction_pool.clone()),
		};

		// the GRANDPA voter task is considered infallible, i.e.
		// if it fails we take down the service with it.
		task_manager.spawn_essential_handle().spawn_blocking(
			"grandpa-voter",
			None,
			grandpa::run_grandpa_voter(grandpa_params)?,
		);
	}

	// Spawn statement protocol worker
	let statement_protocol_executor = {
		let spawn_handle = task_manager.spawn_handle();
		Box::new(move |fut| {
			spawn_handle.spawn("network-statement-validator", Some("networking"), fut);
		})
	};
	let statement_handler = statement_handler_proto.build(
		network.clone(),
		sync_service.clone(),
		statement_store.clone(),
		prometheus_registry.as_ref(),
		statement_protocol_executor,
	)?;
	task_manager.spawn_handle().spawn(
		"network-statement-handler",
		Some("networking"),
		statement_handler.run(),
	);

	if enable_offchain_worker {
		task_manager.spawn_handle().spawn(
			"offchain-workers-runner",
			"offchain-work",
			sc_offchain::OffchainWorkers::new(sc_offchain::OffchainWorkerOptions {
				runtime_api_provider: client.clone(),
				keystore: Some(keystore_container.keystore()),
				offchain_db: backend.offchain_storage(),
				transaction_pool: Some(OffchainTransactionPoolFactory::new(
					transaction_pool.clone(),
				)),
				network_provider: Arc::new(network.clone()),
				is_validator: role.is_authority(),
				enable_http_requests: true,
				custom_extensions: move |_| {
					vec![Box::new(statement_store.clone().as_statement_store_ext()) as Box<_>]
				},
			})
			.run(client.clone(), task_manager.spawn_handle())
			.boxed(),
		);
	}

	network_starter.start_network();
	Ok(NewFullBase {
		task_manager,
		client,
		network,
		sync: sync_service,
		transaction_pool,
		rpc_handlers,
	})
}

/// Builds a new service for a full client.
pub fn new_full(config: Configuration, cli: Cli) -> Result<TaskManager, ServiceError> {
	let mixnet_config = cli.mixnet_params.config(config.role.is_authority());
	let database_path = config.database.path().map(Path::to_path_buf);

	let task_manager = match config.network.network_backend {
		sc_network::config::NetworkBackendType::Libp2p => {
			let task_manager = new_full_base::<sc_network::NetworkWorker<_, _>>(
				config,
				mixnet_config,
				cli.no_hardware_benchmarks,
				|_, _| (),
			)
			.map(|NewFullBase { task_manager, .. }| task_manager)?;
			task_manager
		},
		sc_network::config::NetworkBackendType::Litep2p => {
			let task_manager = new_full_base::<sc_network::Litep2pNetworkBackend>(
				config,
				mixnet_config,
				cli.no_hardware_benchmarks,
				|_, _| (),
			)
			.map(|NewFullBase { task_manager, .. }| task_manager)?;
			task_manager
		},
	};

	if let Some(database_path) = database_path {
		sc_storage_monitor::StorageMonitorService::try_spawn(
			cli.storage_monitor,
			database_path,
			&task_manager.spawn_essential_handle(),
		)
		.map_err(|e| ServiceError::Application(e.into()))?;
	}

	Ok(task_manager)
}

#[cfg(test)]
mod tests {
	use crate::service::{new_full_base, NewFullBase};
	use codec::Encode;
	use kitchensink_runtime::{
		constants::{currency::CENTS, time::SLOT_DURATION},
<<<<<<< HEAD
		Address, BalancesCall, RuntimeCall, TxExtension, UncheckedExtrinsic,
=======
		Address, BalancesCall, RuntimeCall, TxExtension,
>>>>>>> b4732add
	};
	use node_primitives::{Block, DigestItem, Signature};
	use polkadot_sdk::{sc_transaction_pool_api::MaintainedTransactionPool, *};
	use sc_client_api::BlockBackend;
	use sc_consensus::{BlockImport, BlockImportParams, ForkChoiceStrategy};
	use sc_consensus_babe::{BabeIntermediate, CompatibleDigestItem, INTERMEDIATE_KEY};
	use sc_consensus_epochs::descendent_query;
	use sc_keystore::LocalKeystore;
	use sc_service_test::TestNetNode;
	use sc_transaction_pool_api::ChainEvent;
	use sp_consensus::{BlockOrigin, Environment, Proposer};
	use sp_core::crypto::Pair;
	use sp_inherents::InherentDataProvider;
	use sp_keyring::AccountKeyring;
	use sp_keystore::KeystorePtr;
	use sp_runtime::{
		generic::{self, Digest, Era, SignedPayload},
		key_types::BABE,
		traits::{Block as BlockT, Header as HeaderT, IdentifyAccount, Verify},
		RuntimeAppPublic,
	};
	use sp_timestamp;
	use std::sync::Arc;

	type AccountPublic = <Signature as Verify>::Signer;

	#[test]
	// It is "ignored", but the node-cli ignored tests are running on the CI.
	// This can be run locally with `cargo test --release -p node-cli test_sync -- --ignored`.
	#[ignore]
	fn test_sync() {
		sp_tracing::try_init_simple();

		let keystore_path = tempfile::tempdir().expect("Creates keystore path");
		let keystore: KeystorePtr = LocalKeystore::open(keystore_path.path(), None)
			.expect("Creates keystore")
			.into();
		let alice: sp_consensus_babe::AuthorityId = keystore
			.sr25519_generate_new(BABE, Some("//Alice"))
			.expect("Creates authority pair")
			.into();

		let chain_spec = crate::chain_spec::tests::integration_test_config_with_single_authority();

		// For the block factory
		let mut slot = 1u64;

		// For the extrinsics factory
		let bob = Arc::new(AccountKeyring::Bob.pair());
		let charlie = Arc::new(AccountKeyring::Charlie.pair());
		let mut index = 0;

		sc_service_test::sync(
			chain_spec,
			|config| {
				let mut setup_handles = None;
				let NewFullBase { task_manager, client, network, sync, transaction_pool, .. } =
					new_full_base::<sc_network::NetworkWorker<_, _>>(
						config,
						None,
						false,
						|block_import: &sc_consensus_babe::BabeBlockImport<Block, _, _>,
						 babe_link: &sc_consensus_babe::BabeLink<Block>| {
							setup_handles = Some((block_import.clone(), babe_link.clone()));
						},
					)?;

				let node = sc_service_test::TestNetComponents::new(
					task_manager,
					client,
					network,
					sync,
					transaction_pool,
				);
				Ok((node, setup_handles.unwrap()))
			},
			|service, &mut (ref mut block_import, ref babe_link)| {
				let parent_hash = service.client().chain_info().best_hash;
				let parent_header = service.client().header(parent_hash).unwrap().unwrap();
				let parent_number = *parent_header.number();

				futures::executor::block_on(service.transaction_pool().maintain(
					ChainEvent::NewBestBlock { hash: parent_header.hash(), tree_route: None },
				));

				let mut proposer_factory = sc_basic_authorship::ProposerFactory::new(
					service.spawn_handle(),
					service.client(),
					service.transaction_pool(),
					None,
					None,
				);

				let mut digest = Digest::default();

				// even though there's only one authority some slots might be empty,
				// so we must keep trying the next slots until we can claim one.
				let (babe_pre_digest, epoch_descriptor) = loop {
					let epoch_descriptor = babe_link
						.epoch_changes()
						.shared_data()
						.epoch_descriptor_for_child_of(
							descendent_query(&*service.client()),
							&parent_hash,
							parent_number,
							slot.into(),
						)
						.unwrap()
						.unwrap();

					let epoch = babe_link
						.epoch_changes()
						.shared_data()
						.epoch_data(&epoch_descriptor, |slot| {
							sc_consensus_babe::Epoch::genesis(babe_link.config(), slot)
						})
						.unwrap();

					if let Some(babe_pre_digest) =
						sc_consensus_babe::authorship::claim_slot(slot.into(), &epoch, &keystore)
							.map(|(digest, _)| digest)
					{
						break (babe_pre_digest, epoch_descriptor)
					}

					slot += 1;
				};

				let inherent_data = futures::executor::block_on(
					(
						sp_timestamp::InherentDataProvider::new(
							std::time::Duration::from_millis(SLOT_DURATION * slot).into(),
						),
						sp_consensus_babe::inherents::InherentDataProvider::new(slot.into()),
					)
						.create_inherent_data(),
				)
				.expect("Creates inherent data");

				digest.push(<DigestItem as CompatibleDigestItem>::babe_pre_digest(babe_pre_digest));

				let new_block = futures::executor::block_on(async move {
					let proposer = proposer_factory.init(&parent_header).await;
					proposer
						.unwrap()
						.propose(inherent_data, digest, std::time::Duration::from_secs(1), None)
						.await
				})
				.expect("Error making test block")
				.block;

				let (new_header, new_body) = new_block.deconstruct();
				let pre_hash = new_header.hash();
				// sign the pre-sealed hash of the block and then
				// add it to a digest item.
				let to_sign = pre_hash.encode();
				let signature = keystore
					.sr25519_sign(sp_consensus_babe::AuthorityId::ID, alice.as_ref(), &to_sign)
					.unwrap()
					.unwrap();
				let item = <DigestItem as CompatibleDigestItem>::babe_seal(signature.into());
				slot += 1;

				let mut params = BlockImportParams::new(BlockOrigin::File, new_header);
				params.post_digests.push(item);
				params.body = Some(new_body);
				params.insert_intermediate(
					INTERMEDIATE_KEY,
					BabeIntermediate::<Block> { epoch_descriptor },
				);
				params.fork_choice = Some(ForkChoiceStrategy::LongestChain);

				futures::executor::block_on(block_import.import_block(params))
					.expect("error importing test block");
			},
			|service, _| {
				let amount = 5 * CENTS;
				let to: Address = AccountPublic::from(bob.public()).into_account().into();
				let from: Address = AccountPublic::from(charlie.public()).into_account().into();
				let genesis_hash = service.client().block_hash(0).unwrap().unwrap();
				let best_hash = service.client().chain_info().best_hash;
				let (spec_version, transaction_version) = {
					let version = service.client().runtime_version_at(best_hash).unwrap();
					(version.spec_version, version.transaction_version)
				};
				let signer = charlie.clone();

				let function = RuntimeCall::Balances(BalancesCall::transfer_allow_death {
					dest: to.into(),
					value: amount,
				});

				let check_non_zero_sender = frame_system::CheckNonZeroSender::new();
				let check_spec_version = frame_system::CheckSpecVersion::new();
				let check_tx_version = frame_system::CheckTxVersion::new();
				let check_genesis = frame_system::CheckGenesis::new();
				let check_era = frame_system::CheckEra::from(Era::Immortal);
				let check_nonce = frame_system::CheckNonce::from(index);
				let check_weight = frame_system::CheckWeight::new();
				let tx_payment = pallet_skip_feeless_payment::SkipCheckIfFeeless::from(
					pallet_asset_conversion_tx_payment::ChargeAssetTxPayment::from(0, None),
				);
<<<<<<< HEAD
				let tx_ext: TxExtension = (
					(
						check_non_zero_sender,
						check_spec_version,
						check_tx_version,
						check_genesis,
						check_era,
						check_nonce,
						check_weight,
					)
						.into(),
=======
				let metadata_hash = frame_metadata_hash_extension::CheckMetadataHash::new(false);
				let tx_ext: TxExtension = (
					check_non_zero_sender,
					check_spec_version,
					check_tx_version,
					check_genesis,
					check_era,
					check_nonce,
					check_weight,
>>>>>>> b4732add
					tx_payment,
					metadata_hash,
				);
				let raw_payload = SignedPayload::from_raw(
					function,
					tx_ext,
					(
<<<<<<< HEAD
						((), spec_version, transaction_version, genesis_hash, genesis_hash, (), ()),
						(),
=======
						(),
						spec_version,
						transaction_version,
						genesis_hash,
						genesis_hash,
						(),
						(),
						(),
						None,
>>>>>>> b4732add
					),
				);
				let signature = raw_payload.using_encoded(|payload| signer.sign(payload));
				let (function, tx_ext, _) = raw_payload.deconstruct();
				index += 1;
<<<<<<< HEAD
				UncheckedExtrinsic::new_signed(function, from.into(), signature.into(), tx_ext)
					.into()
=======
				let utx: kitchensink_runtime::UncheckedExtrinsic =
					generic::UncheckedExtrinsic::new_signed(
						function,
						from.into(),
						signature.into(),
						tx_ext,
					)
					.into();

				utx.into()
>>>>>>> b4732add
			},
		);
	}

	#[test]
	#[ignore]
	fn test_consensus() {
		sp_tracing::try_init_simple();

		sc_service_test::consensus(
			crate::chain_spec::tests::integration_test_config_with_two_authorities(),
			|config| {
				let NewFullBase { task_manager, client, network, sync, transaction_pool, .. } =
					new_full_base::<sc_network::NetworkWorker<_, _>>(
						config,
						None,
						false,
						|_, _| (),
					)?;
				Ok(sc_service_test::TestNetComponents::new(
					task_manager,
					client,
					network,
					sync,
					transaction_pool,
				))
			},
			vec!["//Alice".into(), "//Bob".into()],
		)
	}
}<|MERGE_RESOLUTION|>--- conflicted
+++ resolved
@@ -874,11 +874,7 @@
 	use codec::Encode;
 	use kitchensink_runtime::{
 		constants::{currency::CENTS, time::SLOT_DURATION},
-<<<<<<< HEAD
-		Address, BalancesCall, RuntimeCall, TxExtension, UncheckedExtrinsic,
-=======
 		Address, BalancesCall, RuntimeCall, TxExtension,
->>>>>>> b4732add
 	};
 	use node_primitives::{Block, DigestItem, Signature};
 	use polkadot_sdk::{sc_transaction_pool_api::MaintainedTransactionPool, *};
@@ -1081,19 +1077,6 @@
 				let tx_payment = pallet_skip_feeless_payment::SkipCheckIfFeeless::from(
 					pallet_asset_conversion_tx_payment::ChargeAssetTxPayment::from(0, None),
 				);
-<<<<<<< HEAD
-				let tx_ext: TxExtension = (
-					(
-						check_non_zero_sender,
-						check_spec_version,
-						check_tx_version,
-						check_genesis,
-						check_era,
-						check_nonce,
-						check_weight,
-					)
-						.into(),
-=======
 				let metadata_hash = frame_metadata_hash_extension::CheckMetadataHash::new(false);
 				let tx_ext: TxExtension = (
 					check_non_zero_sender,
@@ -1103,7 +1086,6 @@
 					check_era,
 					check_nonce,
 					check_weight,
->>>>>>> b4732add
 					tx_payment,
 					metadata_hash,
 				);
@@ -1111,10 +1093,6 @@
 					function,
 					tx_ext,
 					(
-<<<<<<< HEAD
-						((), spec_version, transaction_version, genesis_hash, genesis_hash, (), ()),
-						(),
-=======
 						(),
 						spec_version,
 						transaction_version,
@@ -1124,16 +1102,11 @@
 						(),
 						(),
 						None,
->>>>>>> b4732add
 					),
 				);
 				let signature = raw_payload.using_encoded(|payload| signer.sign(payload));
 				let (function, tx_ext, _) = raw_payload.deconstruct();
 				index += 1;
-<<<<<<< HEAD
-				UncheckedExtrinsic::new_signed(function, from.into(), signature.into(), tx_ext)
-					.into()
-=======
 				let utx: kitchensink_runtime::UncheckedExtrinsic =
 					generic::UncheckedExtrinsic::new_signed(
 						function,
@@ -1144,7 +1117,6 @@
 					.into();
 
 				utx.into()
->>>>>>> b4732add
 			},
 		);
 	}
