// Copyright (C) Parity Technologies (UK) Ltd.
// This file is part of Cumulus.

// Cumulus is free software: you can redistribute it and/or modify
// it under the terms of the GNU General Public License as published by
// the Free Software Foundation, either version 3 of the License, or
// (at your option) any later version.

// Cumulus is distributed in the hope that it will be useful,
// but WITHOUT ANY WARRANTY; without even the implied warranty of
// MERCHANTABILITY or FITNESS FOR A PARTICULAR PURPOSE.  See the
// GNU General Public License for more details.

// You should have received a copy of the GNU General Public License
// along with Cumulus.  If not, see <http://www.gnu.org/licenses/>.

//! Crate used for testing with Cumulus.

#![warn(missing_docs)]

/// Utilities used for benchmarking
pub mod bench_utils;

pub mod chain_spec;

use cumulus_client_collator::service::CollatorService;
use cumulus_client_consensus_aura::{
	collators::{
		lookahead::{self as aura, Params as AuraParams},
		slot_based::{
			self as slot_based, Params as SlotBasedParams, SlotBasedBlockImport,
			SlotBasedBlockImportHandle,
		},
	},
	ImportQueueParams,
};
use cumulus_client_consensus_proposer::Proposer;
use prometheus::Registry;
use runtime::AccountId;
use sc_executor::{HeapAllocStrategy, WasmExecutor, DEFAULT_HEAP_ALLOC_STRATEGY};
use sp_consensus_aura::sr25519::AuthorityPair;
use std::{
	collections::HashSet,
	future::Future,
	net::{Ipv4Addr, SocketAddr, SocketAddrV4},
	time::Duration,
};
use url::Url;

use crate::runtime::Weight;
use cumulus_client_cli::{CollatorOptions, RelayChainMode};
use cumulus_client_consensus_common::{
	ParachainBlockImport as TParachainBlockImport, ParachainCandidate, ParachainConsensus,
};
use cumulus_client_pov_recovery::{RecoveryDelayRange, RecoveryHandle};
#[allow(deprecated)]
use cumulus_client_service::old_consensus;
use cumulus_client_service::{
	build_network, prepare_node_config, start_relay_chain_tasks, BuildNetworkParams,
	CollatorSybilResistance, DARecoveryProfile, StartRelayChainTasksParams,
};
use cumulus_primitives_core::{relay_chain::ValidationCode, ParaId};
use cumulus_relay_chain_inprocess_interface::RelayChainInProcessInterface;
use cumulus_relay_chain_interface::{RelayChainError, RelayChainInterface, RelayChainResult};
use cumulus_relay_chain_minimal_node::{
	build_minimal_relay_chain_node_light_client, build_minimal_relay_chain_node_with_rpc,
};

use cumulus_test_runtime::{Hash, Header, NodeBlock as Block, RuntimeApi};

use frame_system_rpc_runtime_api::AccountNonceApi;
use polkadot_node_subsystem::{errors::RecoveryError, messages::AvailabilityRecoveryMessage};
use polkadot_overseer::Handle as OverseerHandle;
use polkadot_primitives::{CandidateHash, CollatorPair, Hash as PHash, PersistedValidationData};
use polkadot_service::ProvideRuntimeApi;
use sc_consensus::ImportQueue;
use sc_network::{
	config::{FullNetworkConfiguration, TransportConfig},
	multiaddr,
	service::traits::NetworkService,
	NetworkBackend, NetworkBlock, NetworkStateInfo,
};
use sc_service::{
	config::{
		BlocksPruning, DatabaseSource, ExecutorConfiguration, KeystoreConfig, MultiaddrWithPeerId,
		NetworkConfiguration, OffchainWorkerConfig, PruningMode, RpcBatchRequestConfig,
		RpcConfiguration, RpcEndpoint, WasmExecutionMethod,
	},
	BasePath, ChainSpec as ChainSpecService, Configuration, Error as ServiceError,
	PartialComponents, Role, RpcHandlers, TFullBackend, TFullClient, TaskManager,
};
use sp_arithmetic::traits::SaturatedConversion;
use sp_blockchain::HeaderBackend;
use sp_core::Pair;
use sp_keyring::Sr25519Keyring;
use sp_runtime::{codec::Encode, generic, MultiAddress};
use sp_state_machine::BasicExternalities;
use std::sync::Arc;
use substrate_test_client::{
	BlockchainEventsExt, RpcHandlersExt, RpcTransactionError, RpcTransactionOutput,
};

pub use chain_spec::*;
pub use cumulus_test_runtime as runtime;
pub use sp_keyring::Sr25519Keyring as Keyring;

const LOG_TARGET: &str = "cumulus-test-service";

/// A consensus that will never produce any block.
#[derive(Clone)]
struct NullConsensus;

#[async_trait::async_trait]
impl ParachainConsensus<Block> for NullConsensus {
	async fn produce_candidate(
		&mut self,
		_: &Header,
		_: PHash,
		_: &PersistedValidationData,
	) -> Option<ParachainCandidate<Block>> {
		None
	}
}

/// The signature of the announce block fn.
pub type AnnounceBlockFn = Arc<dyn Fn(Hash, Option<Vec<u8>>) + Send + Sync>;

type HostFunctions =
	(sp_io::SubstrateHostFunctions, cumulus_client_service::storage_proof_size::HostFunctions);
/// The client type being used by the test service.
pub type Client = TFullClient<runtime::NodeBlock, runtime::RuntimeApi, WasmExecutor<HostFunctions>>;

/// The backend type being used by the test service.
pub type Backend = TFullBackend<Block>;

/// The block-import type being used by the test service.
pub type ParachainBlockImport =
	TParachainBlockImport<Block, SlotBasedBlockImport<Block, Arc<Client>, Client>, Backend>;

/// Transaction pool type used by the test service
pub type TransactionPool = Arc<sc_transaction_pool::TransactionPoolHandle<Block, Client>>;

/// Recovery handle that fails regularly to simulate unavailable povs.
pub struct FailingRecoveryHandle {
	overseer_handle: OverseerHandle,
	counter: u32,
	failed_hashes: HashSet<CandidateHash>,
}

impl FailingRecoveryHandle {
	/// Create a new FailingRecoveryHandle
	pub fn new(overseer_handle: OverseerHandle) -> Self {
		Self { overseer_handle, counter: 0, failed_hashes: Default::default() }
	}
}

#[async_trait::async_trait]
impl RecoveryHandle for FailingRecoveryHandle {
	async fn send_recovery_msg(
		&mut self,
		message: AvailabilityRecoveryMessage,
		origin: &'static str,
	) {
		let AvailabilityRecoveryMessage::RecoverAvailableData(ref receipt, _, _, _, _) = message;
		let candidate_hash = receipt.hash();

		// For every 3rd block we immediately signal unavailability to trigger
		// a retry. The same candidate is never failed multiple times to ensure progress.
		if self.counter % 3 == 0 && self.failed_hashes.insert(candidate_hash) {
			tracing::info!(target: LOG_TARGET, ?candidate_hash, "Failing pov recovery.");

			let AvailabilityRecoveryMessage::RecoverAvailableData(_, _, _, _, back_sender) =
				message;
			back_sender
				.send(Err(RecoveryError::Unavailable))
				.expect("Return channel should work here.");
		} else {
			self.overseer_handle.send_msg(message, origin).await;
		}
		self.counter += 1;
	}
}

/// Assembly of PartialComponents (enough to run chain ops subcommands)
pub type Service = PartialComponents<
	Client,
	Backend,
	(),
	sc_consensus::import_queue::BasicQueue<Block>,
	sc_transaction_pool::TransactionPoolHandle<Block, Client>,
	(ParachainBlockImport, SlotBasedBlockImportHandle<Block>),
>;

/// Starts a `ServiceBuilder` for a full service.
///
/// Use this macro if you don't actually need the full service, but just the builder in order to
/// be able to perform chain operations.
pub fn new_partial(
	config: &mut Configuration,
	enable_import_proof_record: bool,
) -> Result<Service, sc_service::Error> {
	let heap_pages = config
		.executor
		.default_heap_pages
		.map_or(DEFAULT_HEAP_ALLOC_STRATEGY, |h| HeapAllocStrategy::Static { extra_pages: h as _ });

	let executor = WasmExecutor::builder()
		.with_execution_method(config.executor.wasm_method)
		.with_onchain_heap_alloc_strategy(heap_pages)
		.with_offchain_heap_alloc_strategy(heap_pages)
		.with_max_runtime_instances(config.executor.max_runtime_instances)
		.with_runtime_cache_size(config.executor.runtime_cache_size)
		.build();

	let (client, backend, keystore_container, task_manager) =
		sc_service::new_full_parts_record_import::<Block, RuntimeApi, _>(
			config,
			None,
			executor,
			enable_import_proof_record,
		)?;
	let client = Arc::new(client);

	let (block_import, slot_based_handle) =
		SlotBasedBlockImport::new(client.clone(), client.clone());
	let block_import = ParachainBlockImport::new(block_import, backend.clone());

	let transaction_pool = Arc::from(
		sc_transaction_pool::Builder::new(
			task_manager.spawn_essential_handle(),
			client.clone(),
			config.role.is_authority().into(),
		)
		.with_options(config.transaction_pool.clone())
		.with_prometheus(config.prometheus_registry())
		.build(),
	);

	let slot_duration = sc_consensus_aura::slot_duration(&*client)?;
	let import_queue = cumulus_client_consensus_aura::import_queue::<AuthorityPair, _, _, _, _, _>(
		ImportQueueParams {
			block_import: block_import.clone(),
			client: client.clone(),
			create_inherent_data_providers: move |_, ()| async move {
				let timestamp = sp_timestamp::InherentDataProvider::from_system_time();

				let slot =
					sp_consensus_aura::inherents::InherentDataProvider::from_timestamp_and_slot_duration(
						*timestamp,
						slot_duration,
					);

				Ok((slot, timestamp))
			},
			spawner: &task_manager.spawn_essential_handle(),
			registry: None,
			telemetry: None,
		},
	)?;

	let params = PartialComponents {
		backend,
		client,
		import_queue,
		keystore_container,
		task_manager,
		transaction_pool,
		select_chain: (),
		other: (block_import, slot_based_handle),
	};

	Ok(params)
}

async fn build_relay_chain_interface(
	relay_chain_config: Configuration,
	parachain_prometheus_registry: Option<&Registry>,
	collator_key: Option<CollatorPair>,
	collator_options: CollatorOptions,
	task_manager: &mut TaskManager,
) -> RelayChainResult<Arc<dyn RelayChainInterface + 'static>> {
	let relay_chain_node = match collator_options.relay_chain_mode {
		cumulus_client_cli::RelayChainMode::Embedded => polkadot_test_service::new_full(
			relay_chain_config,
			if let Some(ref key) = collator_key {
				polkadot_service::IsParachainNode::Collator(key.clone())
			} else {
				polkadot_service::IsParachainNode::Collator(CollatorPair::generate().0)
			},
			None,
			polkadot_service::CollatorOverseerGen,
		)
		.map_err(|e| RelayChainError::Application(Box::new(e) as Box<_>))?,
		cumulus_client_cli::RelayChainMode::ExternalRpc(rpc_target_urls) =>
			return build_minimal_relay_chain_node_with_rpc(
				relay_chain_config,
				parachain_prometheus_registry,
				task_manager,
				rpc_target_urls,
			)
			.await
			.map(|r| r.0),
		cumulus_client_cli::RelayChainMode::LightClient =>
			return build_minimal_relay_chain_node_light_client(relay_chain_config, task_manager)
				.await
				.map(|r| r.0),
	};

	task_manager.add_child(relay_chain_node.task_manager);
	tracing::info!("Using inprocess node.");
	Ok(Arc::new(RelayChainInProcessInterface::new(
		relay_chain_node.client.clone(),
		relay_chain_node.backend.clone(),
		relay_chain_node.sync_service.clone(),
		relay_chain_node.overseer_handle.ok_or(RelayChainError::GenericError(
			"Overseer should be running in full node.".to_string(),
		))?,
	)))
}

/// Start a node with the given parachain `Configuration` and relay chain `Configuration`.
///
/// This is the actual implementation that is abstract over the executor and the runtime api.
#[sc_tracing::logging::prefix_logs_with("Parachain")]
pub async fn start_node_impl<RB, Net: NetworkBackend<Block, Hash>>(
	parachain_config: Configuration,
	collator_key: Option<CollatorPair>,
	relay_chain_config: Configuration,
	para_id: ParaId,
	wrap_announce_block: Option<Box<dyn FnOnce(AnnounceBlockFn) -> AnnounceBlockFn>>,
	fail_pov_recovery: bool,
	rpc_ext_builder: RB,
	consensus: Consensus,
	collator_options: CollatorOptions,
	proof_recording_during_import: bool,
	use_slot_based_collator: bool,
) -> sc_service::error::Result<(
	TaskManager,
	Arc<Client>,
	Arc<dyn NetworkService>,
	RpcHandlers,
	TransactionPool,
	Arc<Backend>,
)>
where
	RB: Fn(Arc<Client>) -> Result<jsonrpsee::RpcModule<()>, sc_service::Error> + Send + 'static,
{
	let mut parachain_config = prepare_node_config(parachain_config);

	let params = new_partial(&mut parachain_config, proof_recording_during_import)?;

	let transaction_pool = params.transaction_pool.clone();
	let mut task_manager = params.task_manager;

	let client = params.client.clone();
	let backend = params.backend.clone();

	let block_import = params.other.0;
	let slot_based_handle = params.other.1;
	let relay_chain_interface = build_relay_chain_interface(
		relay_chain_config,
		parachain_config.prometheus_registry(),
		collator_key.clone(),
		collator_options.clone(),
		&mut task_manager,
	)
	.await
	.map_err(|e| sc_service::Error::Application(Box::new(e) as Box<_>))?;

	let import_queue_service = params.import_queue.service();
	let prometheus_registry = parachain_config.prometheus_registry().cloned();
	let net_config = FullNetworkConfiguration::<Block, Hash, Net>::new(
		&parachain_config.network,
		prometheus_registry.clone(),
	);

	let (network, system_rpc_tx, tx_handler_controller, sync_service) =
		build_network(BuildNetworkParams {
			parachain_config: &parachain_config,
			net_config,
			client: client.clone(),
			transaction_pool: transaction_pool.clone(),
			para_id,
			spawn_handle: task_manager.spawn_handle(),
			relay_chain_interface: relay_chain_interface.clone(),
			import_queue: params.import_queue,
			sybil_resistance_level: CollatorSybilResistance::Resistant, /* Either Aura that is
			                                                             * resistant or null that
			                                                             * is not producing any
			                                                             * blocks at all. */
		})
		.await?;

	let keystore = params.keystore_container.keystore();
	let rpc_builder = {
		let client = client.clone();
		Box::new(move |_| rpc_ext_builder(client.clone()))
	};

	let rpc_handlers = sc_service::spawn_tasks(sc_service::SpawnTasksParams {
		rpc_builder,
		client: client.clone(),
		transaction_pool: transaction_pool.clone(),
		task_manager: &mut task_manager,
		config: parachain_config,
		keystore: keystore.clone(),
		backend: backend.clone(),
		network: network.clone(),
		sync_service: sync_service.clone(),
		system_rpc_tx,
		tx_handler_controller,
		telemetry: None,
	})?;

	let announce_block = {
		let sync_service = sync_service.clone();
		Arc::new(move |hash, data| sync_service.announce_block(hash, data))
	};

	let announce_block = wrap_announce_block
		.map(|w| (w)(announce_block.clone()))
		.unwrap_or_else(|| announce_block);

	let overseer_handle = relay_chain_interface
		.overseer_handle()
		.map_err(|e| sc_service::Error::Application(Box::new(e)))?;

	let recovery_handle: Box<dyn RecoveryHandle> = if fail_pov_recovery {
		Box::new(FailingRecoveryHandle::new(overseer_handle.clone()))
	} else {
		Box::new(overseer_handle.clone())
	};
	let relay_chain_slot_duration = Duration::from_secs(6);

	start_relay_chain_tasks(StartRelayChainTasksParams {
		client: client.clone(),
		announce_block: announce_block.clone(),
		para_id,
		relay_chain_interface: relay_chain_interface.clone(),
		task_manager: &mut task_manager,
		// Increase speed of recovery for testing purposes.
		da_recovery_profile: DARecoveryProfile::Other(RecoveryDelayRange {
			min: Duration::from_secs(1),
			max: Duration::from_secs(5),
		}),
		import_queue: import_queue_service,
		relay_chain_slot_duration,
		recovery_handle,
		sync_service: sync_service.clone(),
	})?;

	if let Some(collator_key) = collator_key {
		if let Consensus::Null = consensus {
			#[allow(deprecated)]
			old_consensus::start_collator(old_consensus::StartCollatorParams {
				block_status: client.clone(),
				announce_block,
				runtime_api: client.clone(),
				spawner: task_manager.spawn_handle(),
				para_id,
				parachain_consensus: Box::new(NullConsensus) as Box<_>,
				key: collator_key,
				overseer_handle,
			})
			.await;
		} else {
			let proposer_factory = sc_basic_authorship::ProposerFactory::with_proof_recording(
				task_manager.spawn_handle(),
				client.clone(),
				transaction_pool.clone(),
				prometheus_registry.as_ref(),
				None,
			);
			let proposer = Proposer::new(proposer_factory);

			let collator_service = CollatorService::new(
				client.clone(),
				Arc::new(task_manager.spawn_handle()),
				announce_block,
				client.clone(),
			);

			let client_for_aura = client.clone();

			if use_slot_based_collator {
				tracing::info!(target: LOG_TARGET, "Starting block authoring with slot based authoring.");
				let params = SlotBasedParams {
					create_inherent_data_providers: move |_, ()| async move { Ok(()) },
					block_import,
					para_client: client.clone(),
					para_backend: backend.clone(),
					relay_client: relay_chain_interface,
					code_hash_provider: move |block_hash| {
						client_for_aura
							.code_at(block_hash)
							.ok()
							.map(|c| ValidationCode::from(c).hash())
					},
					keystore,
					collator_key,
					para_id,
					proposer,
					collator_service,
					authoring_duration: Duration::from_millis(2000),
					reinitialize: false,
					slot_drift: Duration::from_secs(1),
<<<<<<< HEAD
					block_import_handle: slot_based_handle,
=======
					spawner: task_manager.spawn_handle(),
>>>>>>> 56d97c3a
				};

				slot_based::run::<Block, AuthorityPair, _, _, _, _, _, _, _, _, _>(params);
			} else {
				tracing::info!(target: LOG_TARGET, "Starting block authoring with lookahead collator.");
				let params = AuraParams {
					create_inherent_data_providers: move |_, ()| async move { Ok(()) },
					block_import,
					para_client: client.clone(),
					para_backend: backend.clone(),
					relay_client: relay_chain_interface,
					code_hash_provider: move |block_hash| {
						client_for_aura
							.code_at(block_hash)
							.ok()
							.map(|c| ValidationCode::from(c).hash())
					},
					keystore,
					collator_key,
					para_id,
					overseer_handle,
					relay_chain_slot_duration,
					proposer,
					collator_service,
					authoring_duration: Duration::from_millis(2000),
					reinitialize: false,
				};

				let fut = aura::run::<Block, AuthorityPair, _, _, _, _, _, _, _, _>(params);
				task_manager.spawn_essential_handle().spawn("aura", None, fut);
			}
		}
	}

	Ok((task_manager, client, network, rpc_handlers, transaction_pool, backend))
}

/// A Cumulus test node instance used for testing.
pub struct TestNode {
	/// TaskManager's instance.
	pub task_manager: TaskManager,
	/// Client's instance.
	pub client: Arc<Client>,
	/// Node's network.
	pub network: Arc<dyn NetworkService>,
	/// The `MultiaddrWithPeerId` to this node. This is useful if you want to pass it as "boot
	/// node" to other nodes.
	pub addr: MultiaddrWithPeerId,
	/// RPCHandlers to make RPC queries.
	pub rpc_handlers: RpcHandlers,
	/// Node's transaction pool
	pub transaction_pool: TransactionPool,
	/// Node's backend
	pub backend: Arc<Backend>,
}

#[allow(missing_docs)]
pub enum Consensus {
	/// Use Aura consensus.
	Aura,
	/// Use the null consensus that will never produce any block.
	Null,
}

/// A builder to create a [`TestNode`].
pub struct TestNodeBuilder {
	para_id: ParaId,
	tokio_handle: tokio::runtime::Handle,
	key: Sr25519Keyring,
	collator_key: Option<CollatorPair>,
	parachain_nodes: Vec<MultiaddrWithPeerId>,
	parachain_nodes_exclusive: bool,
	relay_chain_nodes: Vec<MultiaddrWithPeerId>,
	wrap_announce_block: Option<Box<dyn FnOnce(AnnounceBlockFn) -> AnnounceBlockFn>>,
	storage_update_func_parachain: Option<Box<dyn Fn()>>,
	storage_update_func_relay_chain: Option<Box<dyn Fn()>>,
	consensus: Consensus,
	relay_chain_mode: RelayChainMode,
	endowed_accounts: Vec<AccountId>,
	record_proof_during_import: bool,
}

impl TestNodeBuilder {
	/// Create a new instance of `Self`.
	///
	/// `para_id` - The parachain id this node is running for.
	/// `tokio_handle` - The tokio handler to use.
	/// `key` - The key that will be used to generate the name and that will be passed as
	/// `dev_seed`.
	pub fn new(para_id: ParaId, tokio_handle: tokio::runtime::Handle, key: Sr25519Keyring) -> Self {
		TestNodeBuilder {
			key,
			para_id,
			tokio_handle,
			collator_key: None,
			parachain_nodes: Vec::new(),
			parachain_nodes_exclusive: false,
			relay_chain_nodes: Vec::new(),
			wrap_announce_block: None,
			storage_update_func_parachain: None,
			storage_update_func_relay_chain: None,
			consensus: Consensus::Aura,
			endowed_accounts: Default::default(),
			relay_chain_mode: RelayChainMode::Embedded,
			record_proof_during_import: true,
		}
	}

	/// Enable collator for this node.
	pub fn enable_collator(mut self) -> Self {
		let collator_key = CollatorPair::generate().0;
		self.collator_key = Some(collator_key);
		self
	}

	/// Instruct the node to exclusively connect to registered parachain nodes.
	///
	/// Parachain nodes can be registered using [`Self::connect_to_parachain_node`] and
	/// [`Self::connect_to_parachain_nodes`].
	pub fn exclusively_connect_to_registered_parachain_nodes(mut self) -> Self {
		self.parachain_nodes_exclusive = true;
		self
	}

	/// Make the node connect to the given parachain node.
	///
	/// By default the node will not be connected to any node or will be able to discover any other
	/// node.
	pub fn connect_to_parachain_node(mut self, node: &TestNode) -> Self {
		self.parachain_nodes.push(node.addr.clone());
		self
	}

	/// Make the node connect to the given parachain nodes.
	///
	/// By default the node will not be connected to any node or will be able to discover any other
	/// node.
	pub fn connect_to_parachain_nodes<'a>(
		mut self,
		nodes: impl IntoIterator<Item = &'a TestNode>,
	) -> Self {
		self.parachain_nodes.extend(nodes.into_iter().map(|n| n.addr.clone()));
		self
	}

	/// Make the node connect to the given relay chain node.
	///
	/// By default the node will not be connected to any node or will be able to discover any other
	/// node.
	pub fn connect_to_relay_chain_node(
		mut self,
		node: &polkadot_test_service::PolkadotTestNode,
	) -> Self {
		self.relay_chain_nodes.push(node.addr.clone());
		self
	}

	/// Make the node connect to the given relay chain nodes.
	///
	/// By default the node will not be connected to any node or will be able to discover any other
	/// node.
	pub fn connect_to_relay_chain_nodes<'a>(
		mut self,
		nodes: impl IntoIterator<Item = &'a polkadot_test_service::PolkadotTestNode>,
	) -> Self {
		self.relay_chain_nodes.extend(nodes.into_iter().map(|n| n.addr.clone()));
		self
	}

	/// Wrap the announce block function of this node.
	pub fn wrap_announce_block(
		mut self,
		wrap: impl FnOnce(AnnounceBlockFn) -> AnnounceBlockFn + 'static,
	) -> Self {
		self.wrap_announce_block = Some(Box::new(wrap));
		self
	}

	/// Allows accessing the parachain storage before the test node is built.
	pub fn update_storage_parachain(mut self, updater: impl Fn() + 'static) -> Self {
		self.storage_update_func_parachain = Some(Box::new(updater));
		self
	}

	/// Allows accessing the relay chain storage before the test node is built.
	pub fn update_storage_relay_chain(mut self, updater: impl Fn() + 'static) -> Self {
		self.storage_update_func_relay_chain = Some(Box::new(updater));
		self
	}

	/// Use the null consensus that will never author any block.
	pub fn use_null_consensus(mut self) -> Self {
		self.consensus = Consensus::Null;
		self
	}

	/// Connect to full node via RPC.
	pub fn use_external_relay_chain_node_at_url(mut self, network_address: Url) -> Self {
		self.relay_chain_mode = RelayChainMode::ExternalRpc(vec![network_address]);
		self
	}

	/// Connect to full node via RPC.
	pub fn use_external_relay_chain_node_at_port(mut self, port: u16) -> Self {
		let mut localhost_url =
			Url::parse("ws://localhost").expect("Should be able to parse localhost Url");
		localhost_url.set_port(Some(port)).expect("Should be able to set port");
		self.relay_chain_mode = RelayChainMode::ExternalRpc(vec![localhost_url]);
		self
	}

	/// Accounts which will have an initial balance.
	pub fn endowed_accounts(mut self, accounts: Vec<AccountId>) -> TestNodeBuilder {
		self.endowed_accounts = accounts;
		self
	}

	/// Record proofs during import.
	pub fn import_proof_recording(mut self, should_record_proof: bool) -> TestNodeBuilder {
		self.record_proof_during_import = should_record_proof;
		self
	}

	/// Build the [`TestNode`].
	pub async fn build(self) -> TestNode {
		let parachain_config = node_config(
			self.storage_update_func_parachain.unwrap_or_else(|| Box::new(|| ())),
			self.tokio_handle.clone(),
			self.key,
			self.parachain_nodes,
			self.parachain_nodes_exclusive,
			self.para_id,
			self.collator_key.is_some(),
			self.endowed_accounts,
		)
		.expect("could not generate Configuration");

		let mut relay_chain_config = polkadot_test_service::node_config(
			self.storage_update_func_relay_chain.unwrap_or_else(|| Box::new(|| ())),
			self.tokio_handle,
			self.key,
			self.relay_chain_nodes,
			false,
		);

		let collator_options = CollatorOptions { relay_chain_mode: self.relay_chain_mode };

		relay_chain_config.network.node_name =
			format!("{} (relay chain)", relay_chain_config.network.node_name);

		let multiaddr = parachain_config.network.listen_addresses[0].clone();
		let (task_manager, client, network, rpc_handlers, transaction_pool, backend) =
			match relay_chain_config.network.network_backend {
				sc_network::config::NetworkBackendType::Libp2p =>
					start_node_impl::<_, sc_network::NetworkWorker<_, _>>(
						parachain_config,
						self.collator_key,
						relay_chain_config,
						self.para_id,
						self.wrap_announce_block,
						false,
						|_| Ok(jsonrpsee::RpcModule::new(())),
						self.consensus,
						collator_options,
						self.record_proof_during_import,
						false,
					)
					.await
					.expect("could not create Cumulus test service"),
				sc_network::config::NetworkBackendType::Litep2p =>
					start_node_impl::<_, sc_network::Litep2pNetworkBackend>(
						parachain_config,
						self.collator_key,
						relay_chain_config,
						self.para_id,
						self.wrap_announce_block,
						false,
						|_| Ok(jsonrpsee::RpcModule::new(())),
						self.consensus,
						collator_options,
						self.record_proof_during_import,
						false,
					)
					.await
					.expect("could not create Cumulus test service"),
			};
		let peer_id = network.local_peer_id();
		let addr = MultiaddrWithPeerId { multiaddr, peer_id };

		TestNode { task_manager, client, network, addr, rpc_handlers, transaction_pool, backend }
	}
}

/// Create a Cumulus `Configuration`.
///
/// By default an in-memory socket will be used, therefore you need to provide nodes if you want the
/// node to be connected to other nodes. If `nodes_exclusive` is `true`, the node will only connect
/// to the given `nodes` and not to any other node. The `storage_update_func` can be used to make
/// adjustments to the runtime genesis.
pub fn node_config(
	storage_update_func: impl Fn(),
	tokio_handle: tokio::runtime::Handle,
	key: Sr25519Keyring,
	nodes: Vec<MultiaddrWithPeerId>,
	nodes_exclusive: bool,
	para_id: ParaId,
	is_collator: bool,
	endowed_accounts: Vec<AccountId>,
) -> Result<Configuration, ServiceError> {
	let base_path = BasePath::new_temp_dir()?;
	let root = base_path.path().join(format!("cumulus_test_service_{}", key));
	let role = if is_collator { Role::Authority } else { Role::Full };
	let key_seed = key.to_seed();
	let mut spec = Box::new(chain_spec::get_chain_spec_with_extra_endowed(
		Some(para_id),
		endowed_accounts,
		cumulus_test_runtime::WASM_BINARY.expect("WASM binary was not built, please build it!"),
	));

	let mut storage = spec.as_storage_builder().build_storage().expect("could not build storage");

	BasicExternalities::execute_with_storage(&mut storage, storage_update_func);
	spec.set_storage(storage);

	let mut network_config = NetworkConfiguration::new(
		format!("{} (parachain)", key_seed),
		"network/test/0.1",
		Default::default(),
		None,
	);

	if nodes_exclusive {
		network_config.default_peers_set.reserved_nodes = nodes;
		network_config.default_peers_set.non_reserved_mode =
			sc_network::config::NonReservedPeerMode::Deny;
	} else {
		network_config.boot_nodes = nodes;
	}

	network_config.allow_non_globals_in_dht = true;

	network_config
		.listen_addresses
		.push(multiaddr::Protocol::Memory(rand::random()).into());

	network_config.transport = TransportConfig::MemoryOnly;

	Ok(Configuration {
		impl_name: "cumulus-test-node".to_string(),
		impl_version: "0.1".to_string(),
		role,
		tokio_handle,
		transaction_pool: Default::default(),
		network: network_config,
		keystore: KeystoreConfig::InMemory,
		database: DatabaseSource::RocksDb { path: root.join("db"), cache_size: 128 },
		trie_cache_maximum_size: Some(64 * 1024 * 1024),
		state_pruning: Some(PruningMode::ArchiveAll),
		blocks_pruning: BlocksPruning::KeepAll,
		chain_spec: spec,
		executor: ExecutorConfiguration {
			wasm_method: WasmExecutionMethod::Compiled {
				instantiation_strategy:
					sc_executor_wasmtime::InstantiationStrategy::PoolingCopyOnWrite,
			},
			..ExecutorConfiguration::default()
		},
		rpc: RpcConfiguration {
			addr: None,
			max_connections: Default::default(),
			cors: None,
			methods: Default::default(),
			max_request_size: Default::default(),
			max_response_size: Default::default(),
			id_provider: None,
			max_subs_per_conn: Default::default(),
			port: 9945,
			message_buffer_capacity: Default::default(),
			batch_config: RpcBatchRequestConfig::Unlimited,
			rate_limit: None,
			rate_limit_whitelisted_ips: Default::default(),
			rate_limit_trust_proxy_headers: Default::default(),
		},
		prometheus_config: None,
		telemetry_endpoints: None,
		offchain_worker: OffchainWorkerConfig { enabled: true, indexing_enabled: false },
		force_authoring: false,
		disable_grandpa: false,
		dev_key_seed: Some(key_seed),
		tracing_targets: None,
		tracing_receiver: Default::default(),
		announce_block: true,
		data_path: root,
		base_path,
		wasm_runtime_overrides: None,
	})
}

impl TestNode {
	/// Wait for `count` blocks to be imported in the node and then exit. This function will not
	/// return if no blocks are ever created, thus you should restrict the maximum amount of time of
	/// the test execution.
	pub fn wait_for_blocks(&self, count: usize) -> impl Future<Output = ()> {
		self.client.wait_for_blocks(count)
	}

	/// Send an extrinsic to this node.
	pub async fn send_extrinsic(
		&self,
		function: impl Into<runtime::RuntimeCall>,
		caller: Sr25519Keyring,
	) -> Result<RpcTransactionOutput, RpcTransactionError> {
		let extrinsic = construct_extrinsic(&self.client, function, caller.pair(), Some(0));

		self.rpc_handlers.send_transaction(extrinsic.into()).await
	}

	/// Register a parachain at this relay chain.
	pub async fn schedule_upgrade(&self, validation: Vec<u8>) -> Result<(), RpcTransactionError> {
		let call = frame_system::Call::set_code { code: validation };

		self.send_extrinsic(
			runtime::SudoCall::sudo_unchecked_weight {
				call: Box::new(call.into()),
				weight: Weight::from_parts(1_000, 0),
			},
			Sr25519Keyring::Alice,
		)
		.await
		.map(drop)
	}
}

/// Fetch account nonce for key pair
pub fn fetch_nonce(client: &Client, account: sp_core::sr25519::Public) -> u32 {
	let best_hash = client.chain_info().best_hash;
	client
		.runtime_api()
		.account_nonce(best_hash, account.into())
		.expect("Fetching account nonce works; qed")
}

/// Construct an extrinsic that can be applied to the test runtime.
pub fn construct_extrinsic(
	client: &Client,
	function: impl Into<runtime::RuntimeCall>,
	caller: sp_core::sr25519::Pair,
	nonce: Option<u32>,
) -> runtime::UncheckedExtrinsic {
	let function = function.into();
	let current_block_hash = client.info().best_hash;
	let current_block = client.info().best_number.saturated_into();
	let genesis_block = client.hash(0).unwrap().unwrap();
	let nonce = nonce.unwrap_or_else(|| fetch_nonce(client, caller.public()));
	let period = runtime::BlockHashCount::get()
		.checked_next_power_of_two()
		.map(|c| c / 2)
		.unwrap_or(2) as u64;
	let tip = 0;
	let tx_ext: runtime::TxExtension = (
		frame_system::CheckNonZeroSender::<runtime::Runtime>::new(),
		frame_system::CheckSpecVersion::<runtime::Runtime>::new(),
		frame_system::CheckGenesis::<runtime::Runtime>::new(),
		frame_system::CheckEra::<runtime::Runtime>::from(generic::Era::mortal(
			period,
			current_block,
		)),
		frame_system::CheckNonce::<runtime::Runtime>::from(nonce),
		frame_system::CheckWeight::<runtime::Runtime>::new(),
		pallet_transaction_payment::ChargeTransactionPayment::<runtime::Runtime>::from(tip),
		cumulus_primitives_storage_weight_reclaim::StorageWeightReclaim::<runtime::Runtime>::new(),
	)
		.into();
	let raw_payload = runtime::SignedPayload::from_raw(
		function.clone(),
		tx_ext.clone(),
		((), runtime::VERSION.spec_version, genesis_block, current_block_hash, (), (), (), ()),
	);
	let signature = raw_payload.using_encoded(|e| caller.sign(e));
	runtime::UncheckedExtrinsic::new_signed(
		function,
		MultiAddress::Id(caller.public().into()),
		runtime::Signature::Sr25519(signature),
		tx_ext,
	)
}

/// Run a relay-chain validator node.
///
/// This is essentially a wrapper around
/// [`run_validator_node`](polkadot_test_service::run_validator_node).
pub fn run_relay_chain_validator_node(
	tokio_handle: tokio::runtime::Handle,
	key: Sr25519Keyring,
	storage_update_func: impl Fn(),
	boot_nodes: Vec<MultiaddrWithPeerId>,
	port: Option<u16>,
) -> polkadot_test_service::PolkadotTestNode {
	let mut config = polkadot_test_service::node_config(
		storage_update_func,
		tokio_handle.clone(),
		key,
		boot_nodes,
		true,
	);

	if let Some(port) = port {
		config.rpc.addr = Some(vec![RpcEndpoint {
			batch_config: config.rpc.batch_config,
			cors: config.rpc.cors.clone(),
			listen_addr: SocketAddr::V4(SocketAddrV4::new(Ipv4Addr::LOCALHOST, port)),
			max_connections: config.rpc.max_connections,
			max_payload_in_mb: config.rpc.max_request_size,
			max_payload_out_mb: config.rpc.max_response_size,
			max_subscriptions_per_connection: config.rpc.max_subs_per_conn,
			max_buffer_capacity_per_connection: config.rpc.message_buffer_capacity,
			rpc_methods: config.rpc.methods,
			rate_limit: config.rpc.rate_limit,
			rate_limit_trust_proxy_headers: config.rpc.rate_limit_trust_proxy_headers,
			rate_limit_whitelisted_ips: config.rpc.rate_limit_whitelisted_ips.clone(),
			retry_random_port: true,
			is_optional: false,
		}]);
	}

	let mut workers_path = std::env::current_exe().unwrap();
	workers_path.pop();
	workers_path.pop();

	tokio_handle.block_on(async move {
		polkadot_test_service::run_validator_node(config, Some(workers_path))
	})
}<|MERGE_RESOLUTION|>--- conflicted
+++ resolved
@@ -504,11 +504,8 @@
 					authoring_duration: Duration::from_millis(2000),
 					reinitialize: false,
 					slot_drift: Duration::from_secs(1),
-<<<<<<< HEAD
 					block_import_handle: slot_based_handle,
-=======
 					spawner: task_manager.spawn_handle(),
->>>>>>> 56d97c3a
 				};
 
 				slot_based::run::<Block, AuthorityPair, _, _, _, _, _, _, _, _, _>(params);
