--- conflicted
+++ resolved
@@ -377,15 +377,9 @@
 		]);
 
 		// execute xcm as parent origin
-<<<<<<< HEAD
 		let mut hash = xcm.using_encoded(sp_io::hashing::blake2_256);
-		<<Runtime as cumulus_pallet_dmp_queue::Config>::XcmExecutor>::prepare_and_execute(
+		<<Runtime as pallet_xcm::Config>::XcmExecutor>::prepare_and_execute(
 			Location::parent(),
-=======
-		let hash = xcm.using_encoded(sp_io::hashing::blake2_256);
-		<<Runtime as pallet_xcm::Config>::XcmExecutor>::execute_xcm(
-			MultiLocation::parent(),
->>>>>>> 0d3c67d9
 			xcm,
 			&mut hash,
 			Self::xcm_max_weight(XcmReceivedFrom::Parent),
