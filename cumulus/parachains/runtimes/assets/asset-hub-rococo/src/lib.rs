// Copyright (C) Parity Technologies (UK) Ltd.
// SPDX-License-Identifier: Apache-2.0

// Licensed under the Apache License, Version 2.0 (the "License");
// you may not use this file except in compliance with the License.
// You may obtain a copy of the License at
//
// 	http://www.apache.org/licenses/LICENSE-2.0
//
// Unless required by applicable law or agreed to in writing, software
// distributed under the License is distributed on an "AS IS" BASIS,
// WITHOUT WARRANTIES OR CONDITIONS OF ANY KIND, either express or implied.
// See the License for the specific language governing permissions and
// limitations under the License.

//! # Asset Hub Rococo Runtime
//!
//! Asset Hub Rococo, formerly known as "Rockmine", is the test network for its Kusama cousin.

#![cfg_attr(not(feature = "std"), no_std)]
#![recursion_limit = "256"]

// Make the WASM binary available.
#[cfg(feature = "std")]
include!(concat!(env!("OUT_DIR"), "/wasm_binary.rs"));

mod weights;
pub mod xcm_config;

extern crate alloc;

use alloc::{vec, vec::Vec};
use assets_common::{
	foreign_creators::ForeignCreators,
	local_and_foreign_assets::{LocalFromLeft, TargetFromLeft},
	matching::{FromNetwork, FromSiblingParachain},
	AssetIdForPoolAssets, AssetIdForPoolAssetsConvert, AssetIdForTrustBackedAssetsConvert,
};
use cumulus_pallet_parachain_system::RelayNumberMonotonicallyIncreases;
use cumulus_primitives_core::AggregateMessageOrigin;
use sp_api::impl_runtime_apis;
use sp_core::{crypto::KeyTypeId, OpaqueMetadata};
use sp_runtime::{
	create_runtime_str, generic, impl_opaque_keys,
	traits::{AccountIdConversion, BlakeTwo256, Block as BlockT, Saturating, Verify},
	transaction_validity::{TransactionSource, TransactionValidity},
	ApplyExtrinsicResult, Permill,
};
use testnet_parachains_constants::rococo::snowbridge::EthereumNetwork;

#[cfg(feature = "std")]
use sp_version::NativeVersion;
use sp_version::RuntimeVersion;

use codec::{Decode, Encode, MaxEncodedLen};
use cumulus_primitives_core::ParaId;
use frame_support::{
	construct_runtime, derive_impl,
	dispatch::DispatchClass,
	genesis_builder_helper::{build_state, get_preset},
	ord_parameter_types, parameter_types,
	traits::{
		fungible::{self, HoldConsideration},
		fungibles,
		tokens::imbalance::ResolveAssetTo,
		AsEnsureOriginWithArg, ConstBool, ConstU128, ConstU32, ConstU64, ConstU8, EitherOfDiverse,
		Equals, InstanceFilter, LinearStoragePrice, TransformOrigin,
	},
	weights::{ConstantMultiplier, Weight, WeightToFee as _},
	BoundedVec, PalletId,
};
use frame_system::{
	limits::{BlockLength, BlockWeights},
	EnsureRoot, EnsureSigned, EnsureSignedBy,
};
use pallet_asset_conversion_tx_payment::SwapAssetAdapter;
use pallet_nfts::PalletFeatures;
use parachains_common::{
	impls::DealWithFees,
	message_queue::{NarrowOriginToSibling, ParaIdToSibling},
	AccountId, AssetIdForTrustBackedAssets, AuraId, Balance, BlockNumber, CollectionId, Hash,
	Header, ItemId, Nonce, Signature, AVERAGE_ON_INITIALIZE_RATIO, NORMAL_DISPATCH_RATIO,
};
use sp_runtime::{Perbill, RuntimeDebug};
use testnet_parachains_constants::rococo::{consensus::*, currency::*, fee::WeightToFee, time::*};
use xcm_config::{
	ForeignAssetsConvertedConcreteId, ForeignCreatorsSovereignAccountOf, GovernanceLocation,
<<<<<<< HEAD
	PoolAssetsConvertedConcreteId, PoolAssetsPalletLocationV3, TokenLocation, TokenLocationV3,
	TrustBackedAssetsConvertedConcreteId, TrustBackedAssetsPalletLocationV3,
=======
	PoolAssetsConvertedConcreteId, TokenLocation, TrustBackedAssetsConvertedConcreteId,
	TrustBackedAssetsPalletLocation,
>>>>>>> e91f1463
};

#[cfg(test)]
mod tests;

#[cfg(any(feature = "std", test))]
pub use sp_runtime::BuildStorage;

// Polkadot imports
use pallet_xcm::{EnsureXcm, IsVoiceOfBody};
use polkadot_runtime_common::{BlockHashCount, SlowAdjustingFeeUpdate};
#[cfg(feature = "runtime-benchmarks")]
use xcm::latest::prelude::{
	Asset, Assets as XcmAssets, Fungible, Here, InteriorLocation, Junction, Junction::*, Location,
	NetworkId, NonFungible, Parent, ParentThen, Response, XCM_VERSION,
};
use xcm::{
	latest::prelude::{AssetId, BodyId},
	VersionedAssetId, VersionedAssets, VersionedLocation, VersionedXcm,
};
use xcm_runtime_apis::{
	dry_run::{CallDryRunEffects, Error as XcmDryRunApiError, XcmDryRunEffects},
	fees::Error as XcmPaymentApiError,
};

#[cfg(feature = "runtime-benchmarks")]
use frame_support::traits::PalletInfoAccess;

use weights::{BlockExecutionWeight, ExtrinsicBaseWeight, RocksDbWeight};

impl_opaque_keys! {
	pub struct SessionKeys {
		pub aura: Aura,
	}
}

#[sp_version::runtime_version]
pub const VERSION: RuntimeVersion = RuntimeVersion {
	spec_name: create_runtime_str!("statemine"),
	impl_name: create_runtime_str!("statemine"),
	authoring_version: 1,
	spec_version: 1_015_000,
	impl_version: 0,
	apis: RUNTIME_API_VERSIONS,
	transaction_version: 16,
	state_version: 1,
};

/// The version information used to identify this runtime when compiled natively.
#[cfg(feature = "std")]
pub fn native_version() -> NativeVersion {
	NativeVersion { runtime_version: VERSION, can_author_with: Default::default() }
}

parameter_types! {
	pub const Version: RuntimeVersion = VERSION;
	pub RuntimeBlockLength: BlockLength =
		BlockLength::max_with_normal_ratio(5 * 1024 * 1024, NORMAL_DISPATCH_RATIO);
	pub RuntimeBlockWeights: BlockWeights = BlockWeights::builder()
		.base_block(BlockExecutionWeight::get())
		.for_class(DispatchClass::all(), |weights| {
			weights.base_extrinsic = ExtrinsicBaseWeight::get();
		})
		.for_class(DispatchClass::Normal, |weights| {
			weights.max_total = Some(NORMAL_DISPATCH_RATIO * MAXIMUM_BLOCK_WEIGHT);
		})
		.for_class(DispatchClass::Operational, |weights| {
			weights.max_total = Some(MAXIMUM_BLOCK_WEIGHT);
			// Operational transactions have some extra reserved space, so that they
			// are included even if block reached `MAXIMUM_BLOCK_WEIGHT`.
			weights.reserved = Some(
				MAXIMUM_BLOCK_WEIGHT - NORMAL_DISPATCH_RATIO * MAXIMUM_BLOCK_WEIGHT
			);
		})
		.avg_block_initialization(AVERAGE_ON_INITIALIZE_RATIO)
		.build_or_panic();
	pub const SS58Prefix: u8 = 42;
}

// Configure FRAME pallets to include in runtime.
#[derive_impl(frame_system::config_preludes::ParaChainDefaultConfig)]
impl frame_system::Config for Runtime {
	type BlockWeights = RuntimeBlockWeights;
	type BlockLength = RuntimeBlockLength;
	type AccountId = AccountId;
	type Nonce = Nonce;
	type Hash = Hash;
	type Block = Block;
	type BlockHashCount = BlockHashCount;
	type DbWeight = RocksDbWeight;
	type Version = Version;
	type AccountData = pallet_balances::AccountData<Balance>;
	type SystemWeightInfo = weights::frame_system::WeightInfo<Runtime>;
	type SS58Prefix = SS58Prefix;
	type OnSetCode = cumulus_pallet_parachain_system::ParachainSetCode<Self>;
	type MaxConsumers = frame_support::traits::ConstU32<16>;
}

impl pallet_timestamp::Config for Runtime {
	/// A timestamp: milliseconds since the unix epoch.
	type Moment = u64;
	type OnTimestampSet = Aura;
	type MinimumPeriod = ConstU64<0>;
	type WeightInfo = weights::pallet_timestamp::WeightInfo<Runtime>;
}

impl pallet_authorship::Config for Runtime {
	type FindAuthor = pallet_session::FindAccountFromAuthorIndex<Self, Aura>;
	type EventHandler = (CollatorSelection,);
}

parameter_types! {
	pub const ExistentialDeposit: Balance = EXISTENTIAL_DEPOSIT;
}

impl pallet_balances::Config for Runtime {
	type MaxLocks = ConstU32<50>;
	/// The type for recording an account's balance.
	type Balance = Balance;
	/// The ubiquitous event type.
	type RuntimeEvent = RuntimeEvent;
	type DustRemoval = ();
	type ExistentialDeposit = ExistentialDeposit;
	type AccountStore = System;
	type WeightInfo = weights::pallet_balances::WeightInfo<Runtime>;
	type MaxReserves = ConstU32<50>;
	type ReserveIdentifier = [u8; 8];
	type RuntimeHoldReason = RuntimeHoldReason;
	type RuntimeFreezeReason = RuntimeFreezeReason;
	type FreezeIdentifier = RuntimeFreezeReason;
	type MaxFreezes = ConstU32<50>;
}

parameter_types! {
	/// Relay Chain `TransactionByteFee` / 10
	pub const TransactionByteFee: Balance = MILLICENTS;
}

impl pallet_transaction_payment::Config for Runtime {
	type RuntimeEvent = RuntimeEvent;
	type OnChargeTransaction =
		pallet_transaction_payment::FungibleAdapter<Balances, DealWithFees<Runtime>>;
	type WeightToFee = WeightToFee;
	type LengthToFee = ConstantMultiplier<Balance, TransactionByteFee>;
	type FeeMultiplierUpdate = SlowAdjustingFeeUpdate<Self>;
	type OperationalFeeMultiplier = ConstU8<5>;
}

parameter_types! {
	pub const AssetDeposit: Balance = UNITS / 10; // 1 / 10 UNITS deposit to create asset
	pub const AssetAccountDeposit: Balance = deposit(1, 16);
	pub const ApprovalDeposit: Balance = EXISTENTIAL_DEPOSIT;
	pub const AssetsStringLimit: u32 = 50;
	/// Key = 32 bytes, Value = 36 bytes (32+1+1+1+1)
	// https://github.com/paritytech/substrate/blob/069917b/frame/assets/src/lib.rs#L257L271
	pub const MetadataDepositBase: Balance = deposit(1, 68);
	pub const MetadataDepositPerByte: Balance = deposit(0, 1);
}

/// We allow root to execute privileged asset operations.
pub type AssetsForceOrigin = EnsureRoot<AccountId>;

// Called "Trust Backed" assets because these are generally registered by some account, and users of
// the asset assume it has some claimed backing. The pallet is called `Assets` in
// `construct_runtime` to avoid breaking changes on storage reads.
pub type TrustBackedAssetsInstance = pallet_assets::Instance1;
type TrustBackedAssetsCall = pallet_assets::Call<Runtime, TrustBackedAssetsInstance>;
impl pallet_assets::Config<TrustBackedAssetsInstance> for Runtime {
	type RuntimeEvent = RuntimeEvent;
	type Balance = Balance;
	type AssetId = AssetIdForTrustBackedAssets;
	type AssetIdParameter = codec::Compact<AssetIdForTrustBackedAssets>;
	type Currency = Balances;
	type CreateOrigin = AsEnsureOriginWithArg<EnsureSigned<AccountId>>;
	type ForceOrigin = AssetsForceOrigin;
	type AssetDeposit = AssetDeposit;
	type MetadataDepositBase = MetadataDepositBase;
	type MetadataDepositPerByte = MetadataDepositPerByte;
	type ApprovalDeposit = ApprovalDeposit;
	type StringLimit = AssetsStringLimit;
	type Freezer = AssetsFreezer;
	type Extra = ();
	type WeightInfo = weights::pallet_assets_local::WeightInfo<Runtime>;
	type CallbackHandle = ();
	type AssetAccountDeposit = AssetAccountDeposit;
	type RemoveItemsLimit = frame_support::traits::ConstU32<1000>;
	#[cfg(feature = "runtime-benchmarks")]
	type BenchmarkHelper = ();
}

// Allow Freezes for the `Assets` pallet
pub type AssetsFreezerInstance = pallet_assets_freezer::Instance1;
impl pallet_assets_freezer::Config<AssetsFreezerInstance> for Runtime {
	type RuntimeFreezeReason = RuntimeFreezeReason;
	type RuntimeEvent = RuntimeEvent;
}

parameter_types! {
	pub const AssetConversionPalletId: PalletId = PalletId(*b"py/ascon");
	pub const LiquidityWithdrawalFee: Permill = Permill::from_percent(0);
}

ord_parameter_types! {
	pub const AssetConversionOrigin: sp_runtime::AccountId32 =
		AccountIdConversion::<sp_runtime::AccountId32>::into_account_truncating(&AssetConversionPalletId::get());
}

pub type PoolAssetsInstance = pallet_assets::Instance3;
impl pallet_assets::Config<PoolAssetsInstance> for Runtime {
	type RuntimeEvent = RuntimeEvent;
	type Balance = Balance;
	type RemoveItemsLimit = ConstU32<1000>;
	type AssetId = AssetIdForPoolAssets;
	type AssetIdParameter = u32;
	type Currency = Balances;
	type CreateOrigin =
		AsEnsureOriginWithArg<EnsureSignedBy<AssetConversionOrigin, sp_runtime::AccountId32>>;
	type ForceOrigin = AssetsForceOrigin;
	// Deposits are zero because creation/admin is limited to Asset Conversion pallet.
	type AssetDeposit = ConstU128<0>;
	type AssetAccountDeposit = ConstU128<0>;
	type MetadataDepositBase = ConstU128<0>;
	type MetadataDepositPerByte = ConstU128<0>;
	type ApprovalDeposit = ApprovalDeposit;
	type StringLimit = ConstU32<50>;
	type Freezer = PoolAssetsFreezer;
	type Extra = ();
	type WeightInfo = weights::pallet_assets_pool::WeightInfo<Runtime>;
	type CallbackHandle = ();
	#[cfg(feature = "runtime-benchmarks")]
	type BenchmarkHelper = ();
}

// Allow Freezes for the `PoolAssets` pallet
pub type PoolAssetsFreezerInstance = pallet_assets_freezer::Instance3;
impl pallet_assets_freezer::Config<PoolAssetsFreezerInstance> for Runtime {
	type RuntimeFreezeReason = RuntimeFreezeReason;
	type RuntimeEvent = RuntimeEvent;
}

/// Union fungibles implementation for `Assets` and `ForeignAssets`.
pub type LocalAndForeignAssets = fungibles::UnionOf<
	Assets,
	ForeignAssets,
	LocalFromLeft<
		AssetIdForTrustBackedAssetsConvert<TrustBackedAssetsPalletLocation, xcm::v4::Location>,
		AssetIdForTrustBackedAssets,
		xcm::v4::Location,
	>,
	xcm::v4::Location,
	AccountId,
>;

/// Union fungibles implementation for `AssetsFreezer` and `ForeignAssetsFreezer`.
pub type LocalAndForeignAssetsFreezer = fungibles::UnionOf<
	AssetsFreezer,
	ForeignAssetsFreezer,
	LocalFromLeft<
		AssetIdForTrustBackedAssetsConvert<TrustBackedAssetsPalletLocationV3, xcm::v3::Location>,
		AssetIdForTrustBackedAssets,
		xcm::v3::Location,
	>,
	xcm::v3::Location,
	AccountId,
>;

/// Union fungibles implementation for [`LocalAndForeignAssets`] and [`Balances`].
pub type NativeAndNonPoolAssets = fungible::UnionOf<
	Balances,
	LocalAndForeignAssets,
	TargetFromLeft<TokenLocation, xcm::v4::Location>,
	xcm::v4::Location,
	AccountId,
>;

/// Union fungibles implementation for [`LocalAndForeignAssetsFreezer`] and [`Balances`].
pub type NativeAndNonPoolAssetsFreezer = fungible::UnionOf<
	Balances,
	LocalAndForeignAssetsFreezer,
	TargetFromLeft<TokenLocationV3, xcm::v3::Location>,
	xcm::v3::Location,
	AccountId,
>;

/// Union fungibles implementation for [`PoolAssets`] and [`NativeAndNonPoolAssets`].
///
/// NOTE: Should be kept updated to include ALL balances and assets in the runtime.
pub type NativeAndAllAssets = fungibles::UnionOf<
	PoolAssets,
	NativeAndNonPoolAssets,
	LocalFromLeft<
		AssetIdForPoolAssetsConvert<PoolAssetsPalletLocationV3, xcm::v3::Location>,
		AssetIdForPoolAssets,
		xcm::v3::Location,
	>,
	xcm::v3::Location,
	AccountId,
>;

/// Union fungibles implementation for [`PoolAssetsFreezer`] and [`NativeAndNonPoolAssetsFreezer`].
///
/// NOTE: Should be kept updated to include ALL balances and assets in the runtime.
pub type NativeAndAllAssetsFreezer = fungibles::UnionOf<
	PoolAssetsFreezer,
	NativeAndNonPoolAssetsFreezer,
	LocalFromLeft<
		AssetIdForPoolAssetsConvert<PoolAssetsPalletLocationV3, xcm::v3::Location>,
		AssetIdForPoolAssets,
		xcm::v3::Location,
	>,
	xcm::v3::Location,
	AccountId,
>;

pub type PoolIdToAccountId = pallet_asset_conversion::AccountIdConverter<
	AssetConversionPalletId,
	(xcm::v4::Location, xcm::v4::Location),
>;

impl pallet_asset_conversion::Config for Runtime {
	type RuntimeEvent = RuntimeEvent;
	type Balance = Balance;
	type HigherPrecisionBalance = sp_core::U256;
<<<<<<< HEAD
	type AssetKind = xcm::v3::Location;
	type Assets = NativeAndNonPoolAssets;
=======
	type AssetKind = xcm::v4::Location;
	type Assets = NativeAndAssets;
>>>>>>> e91f1463
	type PoolId = (Self::AssetKind, Self::AssetKind);
	type PoolLocator = pallet_asset_conversion::WithFirstAsset<
		TokenLocation,
		AccountId,
		Self::AssetKind,
		PoolIdToAccountId,
	>;
	type PoolAssetId = u32;
	type PoolAssets = PoolAssets;
	type PoolSetupFee = ConstU128<0>; // Asset class deposit fees are sufficient to prevent spam
	type PoolSetupFeeAsset = TokenLocation;
	type PoolSetupFeeTarget = ResolveAssetTo<AssetConversionOrigin, Self::Assets>;
	type LiquidityWithdrawalFee = LiquidityWithdrawalFee;
	type LPFee = ConstU32<3>;
	type PalletId = AssetConversionPalletId;
	type MaxSwapPathLength = ConstU32<3>;
	type MintMinLiquidity = ConstU128<100>;
	type WeightInfo = weights::pallet_asset_conversion::WeightInfo<Runtime>;
	#[cfg(feature = "runtime-benchmarks")]
	type BenchmarkHelper = assets_common::benchmarks::AssetPairFactory<
		TokenLocation,
		parachain_info::Pallet<Runtime>,
		xcm_config::TrustBackedAssetsPalletIndex,
		xcm::v4::Location,
	>;
}

impl pallet_asset_conversion_ops::Config for Runtime {
	type RuntimeEvent = RuntimeEvent;
	type PriorAccountIdConverter = pallet_asset_conversion::AccountIdConverterNoSeed<
		<Runtime as pallet_asset_conversion::Config>::PoolId,
	>;
	type AssetsRefund = <Runtime as pallet_asset_conversion::Config>::Assets;
	type PoolAssetsRefund = <Runtime as pallet_asset_conversion::Config>::PoolAssets;
	type PoolAssetsTeam = <Runtime as pallet_asset_conversion::Config>::PoolAssets;
	type DepositAsset = Balances;
	type WeightInfo = weights::pallet_asset_conversion_ops::WeightInfo<Runtime>;
}

parameter_types! {
	// we just reuse the same deposits
	pub const ForeignAssetsAssetDeposit: Balance = AssetDeposit::get();
	pub const ForeignAssetsAssetAccountDeposit: Balance = AssetAccountDeposit::get();
	pub const ForeignAssetsApprovalDeposit: Balance = ApprovalDeposit::get();
	pub const ForeignAssetsAssetsStringLimit: u32 = AssetsStringLimit::get();
	pub const ForeignAssetsMetadataDepositBase: Balance = MetadataDepositBase::get();
	pub const ForeignAssetsMetadataDepositPerByte: Balance = MetadataDepositPerByte::get();
}

/// Assets managed by some foreign location. Note: we do not declare a `ForeignAssetsCall` type, as
/// this type is used in proxy definitions. We assume that a foreign location would not want to set
/// an individual, local account as a proxy for the issuance of their assets. This issuance should
/// be managed by the foreign location's governance.
pub type ForeignAssetsInstance = pallet_assets::Instance2;
impl pallet_assets::Config<ForeignAssetsInstance> for Runtime {
	type RuntimeEvent = RuntimeEvent;
	type Balance = Balance;
	type AssetId = xcm::v4::Location;
	type AssetIdParameter = xcm::v4::Location;
	type Currency = Balances;
	type CreateOrigin = ForeignCreators<
		(
			FromSiblingParachain<parachain_info::Pallet<Runtime>, xcm::v4::Location>,
			FromNetwork<xcm_config::UniversalLocation, EthereumNetwork, xcm::v4::Location>,
		),
		ForeignCreatorsSovereignAccountOf,
		AccountId,
		xcm::v4::Location,
	>;
	type ForceOrigin = AssetsForceOrigin;
	type AssetDeposit = ForeignAssetsAssetDeposit;
	type MetadataDepositBase = ForeignAssetsMetadataDepositBase;
	type MetadataDepositPerByte = ForeignAssetsMetadataDepositPerByte;
	type ApprovalDeposit = ForeignAssetsApprovalDeposit;
	type StringLimit = ForeignAssetsAssetsStringLimit;
	type Freezer = ForeignAssetsFreezer;
	type Extra = ();
	type WeightInfo = weights::pallet_assets_foreign::WeightInfo<Runtime>;
	type CallbackHandle = ();
	type AssetAccountDeposit = ForeignAssetsAssetAccountDeposit;
	type RemoveItemsLimit = frame_support::traits::ConstU32<1000>;
	#[cfg(feature = "runtime-benchmarks")]
	type BenchmarkHelper = xcm_config::XcmBenchmarkHelper;
}

// Allow Freezes for the `ForeignAssets` pallet
pub type ForeignAssetsFreezerInstance = pallet_assets_freezer::Instance2;
impl pallet_assets_freezer::Config<ForeignAssetsFreezerInstance> for Runtime {
	type RuntimeFreezeReason = RuntimeFreezeReason;
	type RuntimeEvent = RuntimeEvent;
}

parameter_types! {
	// One storage item; key size is 32; value is size 4+4+16+32 bytes = 56 bytes.
	pub const DepositBase: Balance = deposit(1, 88);
	// Additional storage item size of 32 bytes.
	pub const DepositFactor: Balance = deposit(0, 32);
	pub const MaxSignatories: u32 = 100;
}

impl pallet_multisig::Config for Runtime {
	type RuntimeEvent = RuntimeEvent;
	type RuntimeCall = RuntimeCall;
	type Currency = Balances;
	type DepositBase = DepositBase;
	type DepositFactor = DepositFactor;
	type MaxSignatories = MaxSignatories;
	type WeightInfo = weights::pallet_multisig::WeightInfo<Runtime>;
}

impl pallet_utility::Config for Runtime {
	type RuntimeEvent = RuntimeEvent;
	type RuntimeCall = RuntimeCall;
	type PalletsOrigin = OriginCaller;
	type WeightInfo = weights::pallet_utility::WeightInfo<Runtime>;
}

parameter_types! {
	// One storage item; key size 32, value size 8; .
	pub const ProxyDepositBase: Balance = deposit(1, 40);
	// Additional storage item size of 33 bytes.
	pub const ProxyDepositFactor: Balance = deposit(0, 33);
	pub const MaxProxies: u16 = 32;
	// One storage item; key size 32, value size 16
	pub const AnnouncementDepositBase: Balance = deposit(1, 48);
	pub const AnnouncementDepositFactor: Balance = deposit(0, 66);
	pub const MaxPending: u16 = 32;
}

/// The type used to represent the kinds of proxying allowed.
#[derive(
	Copy,
	Clone,
	Eq,
	PartialEq,
	Ord,
	PartialOrd,
	Encode,
	Decode,
	RuntimeDebug,
	MaxEncodedLen,
	scale_info::TypeInfo,
)]
pub enum ProxyType {
	/// Fully permissioned proxy. Can execute any call on behalf of _proxied_.
	Any,
	/// Can execute any call that does not transfer funds or assets.
	NonTransfer,
	/// Proxy with the ability to reject time-delay proxy announcements.
	CancelProxy,
	/// Assets proxy. Can execute any call from `assets`, **including asset transfers**.
	Assets,
	/// Owner proxy. Can execute calls related to asset ownership.
	AssetOwner,
	/// Asset manager. Can execute calls related to asset management.
	AssetManager,
	/// Collator selection proxy. Can execute calls related to collator selection mechanism.
	Collator,
}
impl Default for ProxyType {
	fn default() -> Self {
		Self::Any
	}
}

impl InstanceFilter<RuntimeCall> for ProxyType {
	fn filter(&self, c: &RuntimeCall) -> bool {
		match self {
			ProxyType::Any => true,
			ProxyType::NonTransfer => !matches!(
				c,
				RuntimeCall::Balances { .. } |
					RuntimeCall::Assets { .. } |
					RuntimeCall::NftFractionalization { .. } |
					RuntimeCall::Nfts { .. } |
					RuntimeCall::Uniques { .. }
			),
			ProxyType::CancelProxy => matches!(
				c,
				RuntimeCall::Proxy(pallet_proxy::Call::reject_announcement { .. }) |
					RuntimeCall::Utility { .. } |
					RuntimeCall::Multisig { .. }
			),
			ProxyType::Assets => {
				matches!(
					c,
					RuntimeCall::Assets { .. } |
						RuntimeCall::Utility { .. } |
						RuntimeCall::Multisig { .. } |
						RuntimeCall::NftFractionalization { .. } |
						RuntimeCall::Nfts { .. } | RuntimeCall::Uniques { .. }
				)
			},
			ProxyType::AssetOwner => matches!(
				c,
				RuntimeCall::Assets(TrustBackedAssetsCall::create { .. }) |
					RuntimeCall::Assets(TrustBackedAssetsCall::start_destroy { .. }) |
					RuntimeCall::Assets(TrustBackedAssetsCall::destroy_accounts { .. }) |
					RuntimeCall::Assets(TrustBackedAssetsCall::destroy_approvals { .. }) |
					RuntimeCall::Assets(TrustBackedAssetsCall::finish_destroy { .. }) |
					RuntimeCall::Assets(TrustBackedAssetsCall::transfer_ownership { .. }) |
					RuntimeCall::Assets(TrustBackedAssetsCall::set_team { .. }) |
					RuntimeCall::Assets(TrustBackedAssetsCall::set_metadata { .. }) |
					RuntimeCall::Assets(TrustBackedAssetsCall::clear_metadata { .. }) |
					RuntimeCall::Assets(TrustBackedAssetsCall::set_min_balance { .. }) |
					RuntimeCall::Nfts(pallet_nfts::Call::create { .. }) |
					RuntimeCall::Nfts(pallet_nfts::Call::destroy { .. }) |
					RuntimeCall::Nfts(pallet_nfts::Call::redeposit { .. }) |
					RuntimeCall::Nfts(pallet_nfts::Call::transfer_ownership { .. }) |
					RuntimeCall::Nfts(pallet_nfts::Call::set_team { .. }) |
					RuntimeCall::Nfts(pallet_nfts::Call::set_collection_max_supply { .. }) |
					RuntimeCall::Nfts(pallet_nfts::Call::lock_collection { .. }) |
					RuntimeCall::Uniques(pallet_uniques::Call::create { .. }) |
					RuntimeCall::Uniques(pallet_uniques::Call::destroy { .. }) |
					RuntimeCall::Uniques(pallet_uniques::Call::transfer_ownership { .. }) |
					RuntimeCall::Uniques(pallet_uniques::Call::set_team { .. }) |
					RuntimeCall::Uniques(pallet_uniques::Call::set_metadata { .. }) |
					RuntimeCall::Uniques(pallet_uniques::Call::set_attribute { .. }) |
					RuntimeCall::Uniques(pallet_uniques::Call::set_collection_metadata { .. }) |
					RuntimeCall::Uniques(pallet_uniques::Call::clear_metadata { .. }) |
					RuntimeCall::Uniques(pallet_uniques::Call::clear_attribute { .. }) |
					RuntimeCall::Uniques(pallet_uniques::Call::clear_collection_metadata { .. }) |
					RuntimeCall::Uniques(pallet_uniques::Call::set_collection_max_supply { .. }) |
					RuntimeCall::Utility { .. } |
					RuntimeCall::Multisig { .. }
			),
			ProxyType::AssetManager => matches!(
				c,
				RuntimeCall::Assets(TrustBackedAssetsCall::mint { .. }) |
					RuntimeCall::Assets(TrustBackedAssetsCall::burn { .. }) |
					RuntimeCall::Assets(TrustBackedAssetsCall::freeze { .. }) |
					RuntimeCall::Assets(TrustBackedAssetsCall::block { .. }) |
					RuntimeCall::Assets(TrustBackedAssetsCall::thaw { .. }) |
					RuntimeCall::Assets(TrustBackedAssetsCall::freeze_asset { .. }) |
					RuntimeCall::Assets(TrustBackedAssetsCall::thaw_asset { .. }) |
					RuntimeCall::Assets(TrustBackedAssetsCall::touch_other { .. }) |
					RuntimeCall::Assets(TrustBackedAssetsCall::refund_other { .. }) |
					RuntimeCall::Nfts(pallet_nfts::Call::force_mint { .. }) |
					RuntimeCall::Nfts(pallet_nfts::Call::update_mint_settings { .. }) |
					RuntimeCall::Nfts(pallet_nfts::Call::mint_pre_signed { .. }) |
					RuntimeCall::Nfts(pallet_nfts::Call::set_attributes_pre_signed { .. }) |
					RuntimeCall::Nfts(pallet_nfts::Call::lock_item_transfer { .. }) |
					RuntimeCall::Nfts(pallet_nfts::Call::unlock_item_transfer { .. }) |
					RuntimeCall::Nfts(pallet_nfts::Call::lock_item_properties { .. }) |
					RuntimeCall::Nfts(pallet_nfts::Call::set_metadata { .. }) |
					RuntimeCall::Nfts(pallet_nfts::Call::clear_metadata { .. }) |
					RuntimeCall::Nfts(pallet_nfts::Call::set_collection_metadata { .. }) |
					RuntimeCall::Nfts(pallet_nfts::Call::clear_collection_metadata { .. }) |
					RuntimeCall::Uniques(pallet_uniques::Call::mint { .. }) |
					RuntimeCall::Uniques(pallet_uniques::Call::burn { .. }) |
					RuntimeCall::Uniques(pallet_uniques::Call::freeze { .. }) |
					RuntimeCall::Uniques(pallet_uniques::Call::thaw { .. }) |
					RuntimeCall::Uniques(pallet_uniques::Call::freeze_collection { .. }) |
					RuntimeCall::Uniques(pallet_uniques::Call::thaw_collection { .. }) |
					RuntimeCall::Utility { .. } |
					RuntimeCall::Multisig { .. }
			),
			ProxyType::Collator => matches!(
				c,
				RuntimeCall::CollatorSelection { .. } |
					RuntimeCall::Utility { .. } |
					RuntimeCall::Multisig { .. }
			),
		}
	}

	fn is_superset(&self, o: &Self) -> bool {
		match (self, o) {
			(x, y) if x == y => true,
			(ProxyType::Any, _) => true,
			(_, ProxyType::Any) => false,
			(ProxyType::Assets, ProxyType::AssetOwner) => true,
			(ProxyType::Assets, ProxyType::AssetManager) => true,
			(ProxyType::NonTransfer, ProxyType::Collator) => true,
			_ => false,
		}
	}
}

impl pallet_proxy::Config for Runtime {
	type RuntimeEvent = RuntimeEvent;
	type RuntimeCall = RuntimeCall;
	type Currency = Balances;
	type ProxyType = ProxyType;
	type ProxyDepositBase = ProxyDepositBase;
	type ProxyDepositFactor = ProxyDepositFactor;
	type MaxProxies = MaxProxies;
	type WeightInfo = weights::pallet_proxy::WeightInfo<Runtime>;
	type MaxPending = MaxPending;
	type CallHasher = BlakeTwo256;
	type AnnouncementDepositBase = AnnouncementDepositBase;
	type AnnouncementDepositFactor = AnnouncementDepositFactor;
}

parameter_types! {
	pub const ReservedXcmpWeight: Weight = MAXIMUM_BLOCK_WEIGHT.saturating_div(4);
	pub const ReservedDmpWeight: Weight = MAXIMUM_BLOCK_WEIGHT.saturating_div(4);
}

impl cumulus_pallet_parachain_system::Config for Runtime {
	type WeightInfo = weights::cumulus_pallet_parachain_system::WeightInfo<Runtime>;
	type RuntimeEvent = RuntimeEvent;
	type OnSystemEvent = ();
	type SelfParaId = parachain_info::Pallet<Runtime>;
	type DmpQueue = frame_support::traits::EnqueueWithOrigin<MessageQueue, RelayOrigin>;
	type ReservedDmpWeight = ReservedDmpWeight;
	type OutboundXcmpMessageSource = XcmpQueue;
	type XcmpMessageHandler = XcmpQueue;
	type ReservedXcmpWeight = ReservedXcmpWeight;
	type CheckAssociatedRelayNumber = RelayNumberMonotonicallyIncreases;
	type ConsensusHook = ConsensusHook;
}

type ConsensusHook = cumulus_pallet_aura_ext::FixedVelocityConsensusHook<
	Runtime,
	RELAY_CHAIN_SLOT_DURATION_MILLIS,
	BLOCK_PROCESSING_VELOCITY,
	UNINCLUDED_SEGMENT_CAPACITY,
>;

parameter_types! {
	pub MessageQueueServiceWeight: Weight = Perbill::from_percent(35) * RuntimeBlockWeights::get().max_block;
}

impl pallet_message_queue::Config for Runtime {
	type RuntimeEvent = RuntimeEvent;
	type WeightInfo = weights::pallet_message_queue::WeightInfo<Runtime>;
	#[cfg(feature = "runtime-benchmarks")]
	type MessageProcessor = pallet_message_queue::mock_helpers::NoopMessageProcessor<
		cumulus_primitives_core::AggregateMessageOrigin,
	>;
	#[cfg(not(feature = "runtime-benchmarks"))]
	type MessageProcessor = xcm_builder::ProcessXcmMessage<
		AggregateMessageOrigin,
		xcm_executor::XcmExecutor<xcm_config::XcmConfig>,
		RuntimeCall,
	>;
	type Size = u32;
	// The XCMP queue pallet is only ever able to handle the `Sibling(ParaId)` origin:
	type QueueChangeHandler = NarrowOriginToSibling<XcmpQueue>;
	type QueuePausedQuery = NarrowOriginToSibling<XcmpQueue>;
	type HeapSize = sp_core::ConstU32<{ 103 * 1024 }>;
	type MaxStale = sp_core::ConstU32<8>;
	type ServiceWeight = MessageQueueServiceWeight;
	type IdleMaxServiceWeight = MessageQueueServiceWeight;
}

impl parachain_info::Config for Runtime {}

impl cumulus_pallet_aura_ext::Config for Runtime {}

parameter_types! {
	/// The asset ID for the asset that we use to pay for message delivery fees.
	pub FeeAssetId: AssetId = AssetId(xcm_config::TokenLocation::get());
	/// The base fee for the message delivery fees.
	pub const BaseDeliveryFee: u128 = CENTS.saturating_mul(3);
}

pub type PriceForSiblingParachainDelivery = polkadot_runtime_common::xcm_sender::ExponentialPrice<
	FeeAssetId,
	BaseDeliveryFee,
	TransactionByteFee,
	XcmpQueue,
>;

impl cumulus_pallet_xcmp_queue::Config for Runtime {
	type WeightInfo = weights::cumulus_pallet_xcmp_queue::WeightInfo<Runtime>;
	type RuntimeEvent = RuntimeEvent;
	type ChannelInfo = ParachainSystem;
	type VersionWrapper = PolkadotXcm;
	type XcmpQueue = TransformOrigin<MessageQueue, AggregateMessageOrigin, ParaId, ParaIdToSibling>;
	type MaxInboundSuspended = ConstU32<1_000>;
	type MaxActiveOutboundChannels = ConstU32<128>;
	// Most on-chain HRMP channels are configured to use 102400 bytes of max message size, so we
	// need to set the page size larger than that until we reduce the channel size on-chain.
	type MaxPageSize = ConstU32<{ 103 * 1024 }>;
	type ControllerOrigin = EnsureRoot<AccountId>;
	type ControllerOriginConverter = xcm_config::XcmOriginToTransactDispatchOrigin;
	type PriceForSiblingDelivery = PriceForSiblingParachainDelivery;
}

impl cumulus_pallet_xcmp_queue::migration::v5::V5Config for Runtime {
	// This must be the same as the `ChannelInfo` from the `Config`:
	type ChannelList = ParachainSystem;
}

parameter_types! {
	pub const RelayOrigin: AggregateMessageOrigin = AggregateMessageOrigin::Parent;
}

parameter_types! {
	pub const Period: u32 = 6 * HOURS;
	pub const Offset: u32 = 0;
}

impl pallet_session::Config for Runtime {
	type RuntimeEvent = RuntimeEvent;
	type ValidatorId = <Self as frame_system::Config>::AccountId;
	// we don't have stash and controller, thus we don't need the convert as well.
	type ValidatorIdOf = pallet_collator_selection::IdentityCollator;
	type ShouldEndSession = pallet_session::PeriodicSessions<Period, Offset>;
	type NextSessionRotation = pallet_session::PeriodicSessions<Period, Offset>;
	type SessionManager = CollatorSelection;
	// Essentially just Aura, but let's be pedantic.
	type SessionHandler = <SessionKeys as sp_runtime::traits::OpaqueKeys>::KeyTypeIdProviders;
	type Keys = SessionKeys;
	type WeightInfo = weights::pallet_session::WeightInfo<Runtime>;
}

impl pallet_aura::Config for Runtime {
	type AuthorityId = AuraId;
	type DisabledValidators = ();
	type MaxAuthorities = ConstU32<100_000>;
	type AllowMultipleBlocksPerSlot = ConstBool<true>;
	type SlotDuration = ConstU64<SLOT_DURATION>;
}

parameter_types! {
	pub const PotId: PalletId = PalletId(*b"PotStake");
	pub const SessionLength: BlockNumber = 6 * HOURS;
	// StakingAdmin pluralistic body.
	pub const StakingAdminBodyId: BodyId = BodyId::Defense;
}

/// We allow root and the `StakingAdmin` to execute privileged collator selection operations.
pub type CollatorSelectionUpdateOrigin = EitherOfDiverse<
	EnsureRoot<AccountId>,
	EnsureXcm<IsVoiceOfBody<GovernanceLocation, StakingAdminBodyId>>,
>;

impl pallet_collator_selection::Config for Runtime {
	type RuntimeEvent = RuntimeEvent;
	type Currency = Balances;
	type UpdateOrigin = CollatorSelectionUpdateOrigin;
	type PotId = PotId;
	type MaxCandidates = ConstU32<100>;
	type MinEligibleCollators = ConstU32<4>;
	type MaxInvulnerables = ConstU32<20>;
	// should be a multiple of session or things will get inconsistent
	type KickThreshold = Period;
	type ValidatorId = <Self as frame_system::Config>::AccountId;
	type ValidatorIdOf = pallet_collator_selection::IdentityCollator;
	type ValidatorRegistration = Session;
	type WeightInfo = weights::pallet_collator_selection::WeightInfo<Runtime>;
}

parameter_types! {
	pub StakingPot: AccountId = CollatorSelection::account_id();
}

impl pallet_asset_conversion_tx_payment::Config for Runtime {
	type RuntimeEvent = RuntimeEvent;
	type AssetId = xcm::v4::Location;
	type OnChargeAssetTransaction = SwapAssetAdapter<
<<<<<<< HEAD
		TokenLocationV3,
		NativeAndNonPoolAssets,
=======
		TokenLocation,
		NativeAndAssets,
>>>>>>> e91f1463
		AssetConversion,
		ResolveAssetTo<StakingPot, NativeAndNonPoolAssets>,
	>;
}

parameter_types! {
	pub const UniquesCollectionDeposit: Balance = UNITS / 10; // 1 / 10 UNIT deposit to create a collection
	pub const UniquesItemDeposit: Balance = UNITS / 1_000; // 1 / 1000 UNIT deposit to mint an item
	pub const UniquesMetadataDepositBase: Balance = deposit(1, 129);
	pub const UniquesAttributeDepositBase: Balance = deposit(1, 0);
	pub const UniquesDepositPerByte: Balance = deposit(0, 1);
}

impl pallet_uniques::Config for Runtime {
	type RuntimeEvent = RuntimeEvent;
	type CollectionId = CollectionId;
	type ItemId = ItemId;
	type Currency = Balances;
	type ForceOrigin = AssetsForceOrigin;
	type CollectionDeposit = UniquesCollectionDeposit;
	type ItemDeposit = UniquesItemDeposit;
	type MetadataDepositBase = UniquesMetadataDepositBase;
	type AttributeDepositBase = UniquesAttributeDepositBase;
	type DepositPerByte = UniquesDepositPerByte;
	type StringLimit = ConstU32<128>;
	type KeyLimit = ConstU32<32>;
	type ValueLimit = ConstU32<64>;
	type WeightInfo = weights::pallet_uniques::WeightInfo<Runtime>;
	#[cfg(feature = "runtime-benchmarks")]
	type Helper = ();
	type CreateOrigin = AsEnsureOriginWithArg<EnsureSigned<AccountId>>;
	type Locker = ();
}

parameter_types! {
	pub const NftFractionalizationPalletId: PalletId = PalletId(*b"fraction");
	pub NewAssetSymbol: BoundedVec<u8, AssetsStringLimit> = (*b"FRAC").to_vec().try_into().unwrap();
	pub NewAssetName: BoundedVec<u8, AssetsStringLimit> = (*b"Frac").to_vec().try_into().unwrap();
}

impl pallet_nft_fractionalization::Config for Runtime {
	type RuntimeEvent = RuntimeEvent;
	type Deposit = AssetDeposit;
	type Currency = Balances;
	type NewAssetSymbol = NewAssetSymbol;
	type NewAssetName = NewAssetName;
	type StringLimit = AssetsStringLimit;
	type NftCollectionId = <Self as pallet_nfts::Config>::CollectionId;
	type NftId = <Self as pallet_nfts::Config>::ItemId;
	type AssetBalance = <Self as pallet_balances::Config>::Balance;
	type AssetId = <Self as pallet_assets::Config<TrustBackedAssetsInstance>>::AssetId;
	type Assets = Assets;
	type Nfts = Nfts;
	type PalletId = NftFractionalizationPalletId;
	type WeightInfo = pallet_nft_fractionalization::weights::SubstrateWeight<Runtime>;
	type RuntimeHoldReason = RuntimeHoldReason;
	#[cfg(feature = "runtime-benchmarks")]
	type BenchmarkHelper = ();
}

parameter_types! {
	pub NftsPalletFeatures: PalletFeatures = PalletFeatures::all_enabled();
	pub const NftsMaxDeadlineDuration: BlockNumber = 12 * 30 * DAYS;
	// re-use the Uniques deposits
	pub const NftsCollectionDeposit: Balance = UniquesCollectionDeposit::get();
	pub const NftsItemDeposit: Balance = UniquesItemDeposit::get();
	pub const NftsMetadataDepositBase: Balance = UniquesMetadataDepositBase::get();
	pub const NftsAttributeDepositBase: Balance = UniquesAttributeDepositBase::get();
	pub const NftsDepositPerByte: Balance = UniquesDepositPerByte::get();
}

impl pallet_nfts::Config for Runtime {
	type RuntimeEvent = RuntimeEvent;
	type CollectionId = CollectionId;
	type ItemId = ItemId;
	type Currency = Balances;
	type CreateOrigin = AsEnsureOriginWithArg<EnsureSigned<AccountId>>;
	type ForceOrigin = AssetsForceOrigin;
	type Locker = ();
	type CollectionDeposit = NftsCollectionDeposit;
	type ItemDeposit = NftsItemDeposit;
	type MetadataDepositBase = NftsMetadataDepositBase;
	type AttributeDepositBase = NftsAttributeDepositBase;
	type DepositPerByte = NftsDepositPerByte;
	type StringLimit = ConstU32<256>;
	type KeyLimit = ConstU32<64>;
	type ValueLimit = ConstU32<256>;
	type ApprovalsLimit = ConstU32<20>;
	type ItemAttributesApprovalsLimit = ConstU32<30>;
	type MaxTips = ConstU32<10>;
	type MaxDeadlineDuration = NftsMaxDeadlineDuration;
	type MaxAttributesPerCall = ConstU32<10>;
	type Features = NftsPalletFeatures;
	type OffchainSignature = Signature;
	type OffchainPublic = <Signature as Verify>::Signer;
	type WeightInfo = weights::pallet_nfts::WeightInfo<Runtime>;
	#[cfg(feature = "runtime-benchmarks")]
	type Helper = ();
}

/// XCM router instance to BridgeHub with bridging capabilities for `Westend` global
/// consensus with dynamic fees and back-pressure.
pub type ToWestendXcmRouterInstance = pallet_xcm_bridge_hub_router::Instance3;
impl pallet_xcm_bridge_hub_router::Config<ToWestendXcmRouterInstance> for Runtime {
	type WeightInfo = weights::pallet_xcm_bridge_hub_router::WeightInfo<Runtime>;

	type UniversalLocation = xcm_config::UniversalLocation;
	type BridgedNetworkId = xcm_config::bridging::to_westend::WestendNetwork;
	type Bridges = xcm_config::bridging::NetworkExportTable;
	type DestinationVersion = PolkadotXcm;

	#[cfg(not(feature = "runtime-benchmarks"))]
	type BridgeHubOrigin = EnsureXcm<Equals<xcm_config::bridging::SiblingBridgeHub>>;
	#[cfg(feature = "runtime-benchmarks")]
	type BridgeHubOrigin = EitherOfDiverse<
		// for running benchmarks
		EnsureRoot<AccountId>,
		// for running tests with `--feature runtime-benchmarks`
		EnsureXcm<Equals<xcm_config::bridging::SiblingBridgeHub>>,
	>;

	type ToBridgeHubSender = XcmpQueue;
	type WithBridgeHubChannel =
		cumulus_pallet_xcmp_queue::bridging::InAndOutXcmpChannelStatusProvider<
			xcm_config::bridging::SiblingBridgeHubParaId,
			Runtime,
		>;

	type ByteFee = xcm_config::bridging::XcmBridgeHubRouterByteFee;
	type FeeAsset = xcm_config::bridging::XcmBridgeHubRouterFeeAssetId;
}

#[cfg(feature = "runtime-benchmarks")]
pub struct PalletAssetRewardsBenchmarkHelper;

#[cfg(feature = "runtime-benchmarks")]
impl pallet_asset_rewards::benchmarking::BenchmarkHelper<xcm::v3::Location>
	for PalletAssetRewardsBenchmarkHelper
{
	fn staked_asset() -> xcm::v3::Location {
		xcm::v3::Location::new(
			0,
			xcm::v3::Junctions::X2(
				xcm::v3::Junction::PalletInstance(<Assets as PalletInfoAccess>::index() as u8),
				xcm::v3::Junction::GeneralIndex(100),
			),
		)
	}
	fn reward_asset() -> xcm::v3::Location {
		xcm::v3::Location::new(
			0,
			xcm::v3::Junctions::X2(
				xcm::v3::Junction::PalletInstance(<Assets as PalletInfoAccess>::index() as u8),
				xcm::v3::Junction::GeneralIndex(101),
			),
		)
	}
}

parameter_types! {
	pub const AssetRewardsPalletId: PalletId = PalletId(*b"py/astrd");
	pub const PoolCreationDeposit: Balance = deposit(1, 95);
	pub const RewardsPoolCreationHoldReason: RuntimeHoldReason =
		RuntimeHoldReason::AssetRewards(pallet_asset_rewards::HoldReason::PoolCreation);
}

impl pallet_asset_rewards::Config for Runtime {
	type RuntimeEvent = RuntimeEvent;
	type PalletId = AssetRewardsPalletId;
	type Balance = Balance;
	type Assets = NativeAndAllAssets;
	type AssetsFreezer = NativeAndAllAssetsFreezer;
	type AssetId = xcm::v3::Location;
	type CreatePoolOrigin = EnsureSigned<AccountId>;
	type RuntimeFreezeReason = RuntimeFreezeReason;
	type Consideration = HoldConsideration<
		AccountId,
		Balances,
		RewardsPoolCreationHoldReason,
		LinearStoragePrice<PoolCreationDeposit, ConstU128<0>, Balance>,
	>;
	type WeightInfo = weights::pallet_asset_rewards::WeightInfo<Runtime>;
	#[cfg(feature = "runtime-benchmarks")]
	type BenchmarkHelper = PalletAssetRewardsBenchmarkHelper;
}

// Create the runtime by composing the FRAME pallets that were previously configured.
construct_runtime!(
	pub enum Runtime
	{
		// System support stuff.
		System: frame_system = 0,
		ParachainSystem: cumulus_pallet_parachain_system = 1,
		Timestamp: pallet_timestamp = 3,
		ParachainInfo: parachain_info = 4,

		// Monetary stuff.
		Balances: pallet_balances = 10,
		TransactionPayment: pallet_transaction_payment = 11,
		AssetTxPayment: pallet_asset_conversion_tx_payment = 13,

		// Collator support. the order of these 5 are important and shall not change.
		Authorship: pallet_authorship = 20,
		CollatorSelection: pallet_collator_selection = 21,
		Session: pallet_session = 22,
		Aura: pallet_aura = 23,
		AuraExt: cumulus_pallet_aura_ext = 24,

		// XCM helpers.
		XcmpQueue: cumulus_pallet_xcmp_queue = 30,
		PolkadotXcm: pallet_xcm = 31,
		CumulusXcm: cumulus_pallet_xcm = 32,
		MessageQueue: pallet_message_queue = 34,

		// Handy utilities.
		Utility: pallet_utility = 40,
		Multisig: pallet_multisig = 41,
		Proxy: pallet_proxy = 42,

		// Bridge utilities.
		ToWestendXcmRouter: pallet_xcm_bridge_hub_router::<Instance3> = 45,

		// The main stage.
		Assets: pallet_assets::<Instance1> = 50,
		Uniques: pallet_uniques = 51,
		Nfts: pallet_nfts = 52,
		ForeignAssets: pallet_assets::<Instance2> = 53,
		NftFractionalization: pallet_nft_fractionalization = 54,
		PoolAssets: pallet_assets::<Instance3> = 55,
		AssetConversion: pallet_asset_conversion = 56,

		AssetsFreezer: pallet_assets_freezer::<Instance1> = 57,
		ForeignAssetsFreezer: pallet_assets_freezer::<Instance2> = 58,
		PoolAssetsFreezer: pallet_assets_freezer::<Instance3> = 59,

		AssetRewards: pallet_asset_rewards = 60,

		// TODO: the pallet instance should be removed once all pools have migrated
		// to the new account IDs.
		AssetConversionMigration: pallet_asset_conversion_ops = 200,
	}
);

/// The address format for describing accounts.
pub type Address = sp_runtime::MultiAddress<AccountId, ()>;
/// Block type as expected by this runtime.
pub type Block = generic::Block<Header, UncheckedExtrinsic>;
/// A Block signed with a Justification
pub type SignedBlock = generic::SignedBlock<Block>;
/// BlockId type as expected by this runtime.
pub type BlockId = generic::BlockId<Block>;
/// The SignedExtension to the basic transaction logic.
pub type SignedExtra = (
	frame_system::CheckNonZeroSender<Runtime>,
	frame_system::CheckSpecVersion<Runtime>,
	frame_system::CheckTxVersion<Runtime>,
	frame_system::CheckGenesis<Runtime>,
	frame_system::CheckEra<Runtime>,
	frame_system::CheckNonce<Runtime>,
	frame_system::CheckWeight<Runtime>,
	pallet_asset_conversion_tx_payment::ChargeAssetTxPayment<Runtime>,
	cumulus_primitives_storage_weight_reclaim::StorageWeightReclaim<Runtime>,
	frame_metadata_hash_extension::CheckMetadataHash<Runtime>,
);
/// Unchecked extrinsic type as expected by this runtime.
pub type UncheckedExtrinsic =
	generic::UncheckedExtrinsic<Address, RuntimeCall, Signature, SignedExtra>;
/// Migrations to apply on runtime upgrade.
pub type Migrations = (
	InitStorageVersions,
	// unreleased
	cumulus_pallet_xcmp_queue::migration::v4::MigrationToV4<Runtime>,
	cumulus_pallet_xcmp_queue::migration::v5::MigrateV4ToV5<Runtime>,
	pallet_collator_selection::migration::v2::MigrationToV2<Runtime>,
	frame_support::migrations::RemovePallet<StateTrieMigrationName, RocksDbWeight>,
	// permanent
	pallet_xcm::migration::MigrateToLatestXcmVersion<Runtime>,
);

parameter_types! {
	pub const StateTrieMigrationName: &'static str = "StateTrieMigration";
}

/// Migration to initialize storage versions for pallets added after genesis.
///
/// This is now done automatically (see <https://github.com/paritytech/polkadot-sdk/pull/1297>),
/// but some pallets had made it in and had storage set in them for this parachain before it was
/// merged.
pub struct InitStorageVersions;

impl frame_support::traits::OnRuntimeUpgrade for InitStorageVersions {
	fn on_runtime_upgrade() -> Weight {
		use frame_support::traits::{GetStorageVersion, StorageVersion};

		let mut writes = 0;

		if PolkadotXcm::on_chain_storage_version() == StorageVersion::new(0) {
			PolkadotXcm::in_code_storage_version().put::<PolkadotXcm>();
			writes.saturating_inc();
		}

		if Multisig::on_chain_storage_version() == StorageVersion::new(0) {
			Multisig::in_code_storage_version().put::<Multisig>();
			writes.saturating_inc();
		}

		if Assets::on_chain_storage_version() == StorageVersion::new(0) {
			Assets::in_code_storage_version().put::<Assets>();
			writes.saturating_inc();
		}

		if Uniques::on_chain_storage_version() == StorageVersion::new(0) {
			Uniques::in_code_storage_version().put::<Uniques>();
			writes.saturating_inc();
		}

		if Nfts::on_chain_storage_version() == StorageVersion::new(0) {
			Nfts::in_code_storage_version().put::<Nfts>();
			writes.saturating_inc();
		}

		if ForeignAssets::on_chain_storage_version() == StorageVersion::new(0) {
			ForeignAssets::in_code_storage_version().put::<ForeignAssets>();
			writes.saturating_inc();
		}

		if PoolAssets::on_chain_storage_version() == StorageVersion::new(0) {
			PoolAssets::in_code_storage_version().put::<PoolAssets>();
			writes.saturating_inc();
		}

		<Runtime as frame_system::Config>::DbWeight::get().reads_writes(7, writes)
	}
}

/// Executive: handles dispatch to the various modules.
pub type Executive = frame_executive::Executive<
	Runtime,
	Block,
	frame_system::ChainContext<Runtime>,
	Runtime,
	AllPalletsWithSystem,
	Migrations,
>;

#[cfg(feature = "runtime-benchmarks")]
mod benches {
	frame_benchmarking::define_benchmarks!(
		[frame_system, SystemBench::<Runtime>]
		[pallet_assets, Local]
		[pallet_assets, Foreign]
		[pallet_assets, Pool]
		[pallet_asset_conversion, AssetConversion]
		[pallet_asset_rewards, AssetRewards]
		[pallet_balances, Balances]
		[pallet_message_queue, MessageQueue]
		[pallet_multisig, Multisig]
		[pallet_nft_fractionalization, NftFractionalization]
		[pallet_nfts, Nfts]
		[pallet_proxy, Proxy]
		[pallet_session, SessionBench::<Runtime>]
		[pallet_uniques, Uniques]
		[pallet_utility, Utility]
		[pallet_timestamp, Timestamp]
		[pallet_collator_selection, CollatorSelection]
		[cumulus_pallet_parachain_system, ParachainSystem]
		[cumulus_pallet_xcmp_queue, XcmpQueue]
		[pallet_xcm_bridge_hub_router, ToWestend]
		[pallet_asset_conversion_ops, AssetConversionMigration]
		// XCM
		[pallet_xcm, PalletXcmExtrinsicsBenchmark::<Runtime>]
		// NOTE: Make sure you point to the individual modules below.
		[pallet_xcm_benchmarks::fungible, XcmBalances]
		[pallet_xcm_benchmarks::generic, XcmGeneric]
	);
}

impl_runtime_apis! {
	impl sp_consensus_aura::AuraApi<Block, AuraId> for Runtime {
		fn slot_duration() -> sp_consensus_aura::SlotDuration {
			sp_consensus_aura::SlotDuration::from_millis(SLOT_DURATION)
		}

		fn authorities() -> Vec<AuraId> {
			pallet_aura::Authorities::<Runtime>::get().into_inner()
		}
	}

	impl cumulus_primitives_aura::AuraUnincludedSegmentApi<Block> for Runtime {
		fn can_build_upon(
			included_hash: <Block as BlockT>::Hash,
			slot: cumulus_primitives_aura::Slot,
		) -> bool {
			ConsensusHook::can_build_upon(included_hash, slot)
		}
	}

	impl sp_api::Core<Block> for Runtime {
		fn version() -> RuntimeVersion {
			VERSION
		}

		fn execute_block(block: Block) {
			Executive::execute_block(block)
		}

		fn initialize_block(header: &<Block as BlockT>::Header) -> sp_runtime::ExtrinsicInclusionMode {
			Executive::initialize_block(header)
		}
	}

	impl sp_api::Metadata<Block> for Runtime {
		fn metadata() -> OpaqueMetadata {
			OpaqueMetadata::new(Runtime::metadata().into())
		}

		fn metadata_at_version(version: u32) -> Option<OpaqueMetadata> {
			Runtime::metadata_at_version(version)
		}

		fn metadata_versions() -> alloc::vec::Vec<u32> {
			Runtime::metadata_versions()
		}
	}

	impl sp_block_builder::BlockBuilder<Block> for Runtime {
		fn apply_extrinsic(extrinsic: <Block as BlockT>::Extrinsic) -> ApplyExtrinsicResult {
			Executive::apply_extrinsic(extrinsic)
		}

		fn finalize_block() -> <Block as BlockT>::Header {
			Executive::finalize_block()
		}

		fn inherent_extrinsics(data: sp_inherents::InherentData) -> Vec<<Block as BlockT>::Extrinsic> {
			data.create_extrinsics()
		}

		fn check_inherents(
			block: Block,
			data: sp_inherents::InherentData,
		) -> sp_inherents::CheckInherentsResult {
			data.check_extrinsics(&block)
		}
	}

	impl sp_transaction_pool::runtime_api::TaggedTransactionQueue<Block> for Runtime {
		fn validate_transaction(
			source: TransactionSource,
			tx: <Block as BlockT>::Extrinsic,
			block_hash: <Block as BlockT>::Hash,
		) -> TransactionValidity {
			Executive::validate_transaction(source, tx, block_hash)
		}
	}

	impl sp_offchain::OffchainWorkerApi<Block> for Runtime {
		fn offchain_worker(header: &<Block as BlockT>::Header) {
			Executive::offchain_worker(header)
		}
	}

	impl sp_session::SessionKeys<Block> for Runtime {
		fn generate_session_keys(seed: Option<Vec<u8>>) -> Vec<u8> {
			SessionKeys::generate(seed)
		}

		fn decode_session_keys(
			encoded: Vec<u8>,
		) -> Option<Vec<(Vec<u8>, KeyTypeId)>> {
			SessionKeys::decode_into_raw_public_keys(&encoded)
		}
	}

	impl frame_system_rpc_runtime_api::AccountNonceApi<Block, AccountId, Nonce> for Runtime {
		fn account_nonce(account: AccountId) -> Nonce {
			System::account_nonce(account)
		}
	}

	impl pallet_asset_conversion::AssetConversionApi<
		Block,
		Balance,
		xcm::v4::Location,
	> for Runtime
	{
		fn quote_price_exact_tokens_for_tokens(asset1: xcm::v4::Location, asset2: xcm::v4::Location, amount: Balance, include_fee: bool) -> Option<Balance> {
			AssetConversion::quote_price_exact_tokens_for_tokens(asset1, asset2, amount, include_fee)
		}
		fn quote_price_tokens_for_exact_tokens(asset1: xcm::v4::Location, asset2: xcm::v4::Location, amount: Balance, include_fee: bool) -> Option<Balance> {
			AssetConversion::quote_price_tokens_for_exact_tokens(asset1, asset2, amount, include_fee)
		}
		fn get_reserves(asset1: xcm::v4::Location, asset2: xcm::v4::Location) -> Option<(Balance, Balance)> {
			AssetConversion::get_reserves(asset1, asset2).ok()
		}
	}

	impl pallet_transaction_payment_rpc_runtime_api::TransactionPaymentApi<Block, Balance> for Runtime {
		fn query_info(
			uxt: <Block as BlockT>::Extrinsic,
			len: u32,
		) -> pallet_transaction_payment_rpc_runtime_api::RuntimeDispatchInfo<Balance> {
			TransactionPayment::query_info(uxt, len)
		}
		fn query_fee_details(
			uxt: <Block as BlockT>::Extrinsic,
			len: u32,
		) -> pallet_transaction_payment::FeeDetails<Balance> {
			TransactionPayment::query_fee_details(uxt, len)
		}
		fn query_weight_to_fee(weight: Weight) -> Balance {
			TransactionPayment::weight_to_fee(weight)
		}
		fn query_length_to_fee(length: u32) -> Balance {
			TransactionPayment::length_to_fee(length)
		}
	}

	impl pallet_transaction_payment_rpc_runtime_api::TransactionPaymentCallApi<Block, Balance, RuntimeCall>
		for Runtime
	{
		fn query_call_info(
			call: RuntimeCall,
			len: u32,
		) -> pallet_transaction_payment::RuntimeDispatchInfo<Balance> {
			TransactionPayment::query_call_info(call, len)
		}
		fn query_call_fee_details(
			call: RuntimeCall,
			len: u32,
		) -> pallet_transaction_payment::FeeDetails<Balance> {
			TransactionPayment::query_call_fee_details(call, len)
		}
		fn query_weight_to_fee(weight: Weight) -> Balance {
			TransactionPayment::weight_to_fee(weight)
		}
		fn query_length_to_fee(length: u32) -> Balance {
			TransactionPayment::length_to_fee(length)
		}
	}

	impl assets_common::runtime_api::FungiblesApi<
		Block,
		AccountId,
	> for Runtime
	{
		fn query_account_balances(account: AccountId) -> Result<xcm::VersionedAssets, assets_common::runtime_api::FungiblesAccessError> {
			use assets_common::fungible_conversion::{convert, convert_balance};
			Ok([
				// collect pallet_balance
				{
					let balance = Balances::free_balance(account.clone());
					if balance > 0 {
						vec![convert_balance::<TokenLocation, Balance>(balance)?]
					} else {
						vec![]
					}
				},
				// collect pallet_assets (TrustBackedAssets)
				convert::<_, _, _, _, TrustBackedAssetsConvertedConcreteId>(
					Assets::account_balances(account.clone())
						.iter()
						.filter(|(_, balance)| balance > &0)
				)?,
				// collect pallet_assets (ForeignAssets)
				convert::<_, _, _, _, ForeignAssetsConvertedConcreteId>(
					ForeignAssets::account_balances(account.clone())
						.iter()
						.filter(|(_, balance)| balance > &0)
				)?,
				// collect pallet_assets (PoolAssets)
				convert::<_, _, _, _, PoolAssetsConvertedConcreteId>(
					PoolAssets::account_balances(account)
						.iter()
						.filter(|(_, balance)| balance > &0)
				)?,
				// collect ... e.g. other tokens
			].concat().into())
		}
	}

	impl xcm_runtime_apis::fees::XcmPaymentApi<Block> for Runtime {
		fn query_acceptable_payment_assets(xcm_version: xcm::Version) -> Result<Vec<VersionedAssetId>, XcmPaymentApiError> {
			let acceptable_assets = vec![AssetId(xcm_config::TokenLocation::get())];
			PolkadotXcm::query_acceptable_payment_assets(xcm_version, acceptable_assets)
		}

		fn query_weight_to_asset_fee(weight: Weight, asset: VersionedAssetId) -> Result<u128, XcmPaymentApiError> {
			match asset.try_as::<AssetId>() {
				Ok(asset_id) if asset_id.0 == xcm_config::TokenLocation::get() => {
					// for native token
					Ok(WeightToFee::weight_to_fee(&weight))
				},
				Ok(asset_id) => {
					log::trace!(target: "xcm::xcm_runtime_apis", "query_weight_to_asset_fee - unhandled asset_id: {asset_id:?}!");
					Err(XcmPaymentApiError::AssetNotFound)
				},
				Err(_) => {
					log::trace!(target: "xcm::xcm_runtime_apis", "query_weight_to_asset_fee - failed to convert asset: {asset:?}!");
					Err(XcmPaymentApiError::VersionedConversionFailed)
				}
			}
		}

		fn query_xcm_weight(message: VersionedXcm<()>) -> Result<Weight, XcmPaymentApiError> {
			PolkadotXcm::query_xcm_weight(message)
		}

		fn query_delivery_fees(destination: VersionedLocation, message: VersionedXcm<()>) -> Result<VersionedAssets, XcmPaymentApiError> {
			PolkadotXcm::query_delivery_fees(destination, message)
		}
	}

	impl xcm_runtime_apis::dry_run::DryRunApi<Block, RuntimeCall, RuntimeEvent, OriginCaller> for Runtime {
		fn dry_run_call(origin: OriginCaller, call: RuntimeCall) -> Result<CallDryRunEffects<RuntimeEvent>, XcmDryRunApiError> {
			PolkadotXcm::dry_run_call::<Runtime, xcm_config::XcmRouter, OriginCaller, RuntimeCall>(origin, call)
		}

		fn dry_run_xcm(origin_location: VersionedLocation, xcm: VersionedXcm<RuntimeCall>) -> Result<XcmDryRunEffects<RuntimeEvent>, XcmDryRunApiError> {
			PolkadotXcm::dry_run_xcm::<Runtime, xcm_config::XcmRouter, RuntimeCall, xcm_config::XcmConfig>(origin_location, xcm)
		}
	}

	impl xcm_runtime_apis::conversions::LocationToAccountApi<Block, AccountId> for Runtime {
		fn convert_location(location: VersionedLocation) -> Result<
			AccountId,
			xcm_runtime_apis::conversions::Error
		> {
			xcm_runtime_apis::conversions::LocationToAccountHelper::<
				AccountId,
				xcm_config::LocationToAccountId,
			>::convert_location(location)
		}
	}

	impl cumulus_primitives_core::CollectCollationInfo<Block> for Runtime {
		fn collect_collation_info(header: &<Block as BlockT>::Header) -> cumulus_primitives_core::CollationInfo {
			ParachainSystem::collect_collation_info(header)
		}
	}

	#[cfg(feature = "try-runtime")]
	impl frame_try_runtime::TryRuntime<Block> for Runtime {
		fn on_runtime_upgrade(checks: frame_try_runtime::UpgradeCheckSelect) -> (Weight, Weight) {
			let weight = Executive::try_runtime_upgrade(checks).unwrap();
			(weight, RuntimeBlockWeights::get().max_block)
		}

		fn execute_block(
			block: Block,
			state_root_check: bool,
			signature_check: bool,
			select: frame_try_runtime::TryStateSelect,
		) -> Weight {
			// NOTE: intentional unwrap: we don't want to propagate the error backwards, and want to
			// have a backtrace here.
			Executive::try_execute_block(block, state_root_check, signature_check, select).unwrap()
		}
	}

	#[cfg(feature = "runtime-benchmarks")]
	impl frame_benchmarking::Benchmark<Block> for Runtime {
		fn benchmark_metadata(extra: bool) -> (
			Vec<frame_benchmarking::BenchmarkList>,
			Vec<frame_support::traits::StorageInfo>,
		) {
			use frame_benchmarking::{Benchmarking, BenchmarkList};
			use frame_support::traits::StorageInfoTrait;
			use frame_system_benchmarking::Pallet as SystemBench;
			use cumulus_pallet_session_benchmarking::Pallet as SessionBench;
			use pallet_xcm::benchmarking::Pallet as PalletXcmExtrinsicsBenchmark;
			use pallet_xcm_bridge_hub_router::benchmarking::Pallet as XcmBridgeHubRouterBench;

			// This is defined once again in dispatch_benchmark, because list_benchmarks!
			// and add_benchmarks! are macros exported by define_benchmarks! macros and those types
			// are referenced in that call.
			type XcmBalances = pallet_xcm_benchmarks::fungible::Pallet::<Runtime>;
			type XcmGeneric = pallet_xcm_benchmarks::generic::Pallet::<Runtime>;

			// Benchmark files generated for `Assets/ForeignAssets` instances are by default
			// `pallet_assets_assets.rs / pallet_assets_foreign_assets`, which is not really nice,
			// so with this redefinition we can change names to nicer:
			// `pallet_assets_local.rs / pallet_assets_foreign.rs`.
			type Local = pallet_assets::Pallet::<Runtime, TrustBackedAssetsInstance>;
			type Foreign = pallet_assets::Pallet::<Runtime, ForeignAssetsInstance>;
			type Pool = pallet_assets::Pallet::<Runtime, PoolAssetsInstance>;

			type ToWestend = XcmBridgeHubRouterBench<Runtime, ToWestendXcmRouterInstance>;

			let mut list = Vec::<BenchmarkList>::new();
			list_benchmarks!(list, extra);

			let storage_info = AllPalletsWithSystem::storage_info();
			(list, storage_info)
		}

		fn dispatch_benchmark(
			config: frame_benchmarking::BenchmarkConfig
		) -> Result<Vec<frame_benchmarking::BenchmarkBatch>, sp_runtime::RuntimeString> {
			use frame_benchmarking::{Benchmarking, BenchmarkBatch, BenchmarkError};
			use sp_storage::TrackedStorageKey;

			use frame_system_benchmarking::Pallet as SystemBench;
			impl frame_system_benchmarking::Config for Runtime {
				fn setup_set_code_requirements(code: &alloc::vec::Vec<u8>) -> Result<(), BenchmarkError> {
					ParachainSystem::initialize_for_set_code_benchmark(code.len() as u32);
					Ok(())
				}

				fn verify_set_code() {
					System::assert_last_event(cumulus_pallet_parachain_system::Event::<Runtime>::ValidationFunctionStored.into());
				}
			}

			use cumulus_pallet_session_benchmarking::Pallet as SessionBench;
			impl cumulus_pallet_session_benchmarking::Config for Runtime {}

			use pallet_xcm_bridge_hub_router::benchmarking::{
				Pallet as XcmBridgeHubRouterBench,
				Config as XcmBridgeHubRouterConfig,
			};

			parameter_types! {
				pub ExistentialDepositAsset: Option<Asset> = Some((
					TokenLocation::get(),
					ExistentialDeposit::get()
				).into());
				pub const RandomParaId: ParaId = ParaId::new(43211234);
			}

			use pallet_xcm::benchmarking::Pallet as PalletXcmExtrinsicsBenchmark;
			impl pallet_xcm::benchmarking::Config for Runtime {
				type DeliveryHelper = (
					cumulus_primitives_utility::ToParentDeliveryHelper<
						xcm_config::XcmConfig,
						ExistentialDepositAsset,
						xcm_config::PriceForParentDelivery,
					>,
					polkadot_runtime_common::xcm_sender::ToParachainDeliveryHelper<
						xcm_config::XcmConfig,
						ExistentialDepositAsset,
						PriceForSiblingParachainDelivery,
						RandomParaId,
						ParachainSystem,
					>
				);

				fn reachable_dest() -> Option<Location> {
					Some(Parent.into())
				}

				fn teleportable_asset_and_dest() -> Option<(Asset, Location)> {
					// Relay/native token can be teleported between AH and Relay.
					Some((
						Asset {
							fun: Fungible(ExistentialDeposit::get()),
							id: AssetId(Parent.into())
						},
						Parent.into(),
					))
				}

				fn reserve_transferable_asset_and_dest() -> Option<(Asset, Location)> {
					Some((
						Asset {
							fun: Fungible(ExistentialDeposit::get()),
							id: AssetId(Parent.into())
						},
						// AH can reserve transfer native token to some random parachain.
						ParentThen(Parachain(RandomParaId::get().into()).into()).into(),
					))
				}

				fn set_up_complex_asset_transfer(
				) -> Option<(XcmAssets, u32, Location, alloc::boxed::Box<dyn FnOnce()>)> {
					// Transfer to Relay some local AH asset (local-reserve-transfer) while paying
					// fees using teleported native token.
					// (We don't care that Relay doesn't accept incoming unknown AH local asset)
					let dest = Parent.into();

					let fee_amount = EXISTENTIAL_DEPOSIT;
					let fee_asset: Asset = (Location::parent(), fee_amount).into();

					let who = frame_benchmarking::whitelisted_caller();
					// Give some multiple of the existential deposit
					let balance = fee_amount + EXISTENTIAL_DEPOSIT * 1000;
					let _ = <Balances as frame_support::traits::Currency<_>>::make_free_balance_be(
						&who, balance,
					);
					// verify initial balance
					assert_eq!(Balances::free_balance(&who), balance);

					// set up local asset
					let asset_amount = 10u128;
					let initial_asset_amount = asset_amount * 10;
					let (asset_id, _, _) = pallet_assets::benchmarking::create_default_minted_asset::<
						Runtime,
						pallet_assets::Instance1
					>(true, initial_asset_amount);
					let asset_location = Location::new(
						0,
						[PalletInstance(50), GeneralIndex(u32::from(asset_id).into())]
					);
					let transfer_asset: Asset = (asset_location, asset_amount).into();

					let assets: XcmAssets = vec![fee_asset.clone(), transfer_asset].into();
					let fee_index = if assets.get(0).unwrap().eq(&fee_asset) { 0 } else { 1 };

					// verify transferred successfully
					let verify = alloc::boxed::Box::new(move || {
						// verify native balance after transfer, decreased by transferred fee amount
						// (plus transport fees)
						assert!(Balances::free_balance(&who) <= balance - fee_amount);
						// verify asset balance decreased by exactly transferred amount
						assert_eq!(
							Assets::balance(asset_id.into(), &who),
							initial_asset_amount - asset_amount,
						);
					});
					Some((assets, fee_index as u32, dest, verify))
				}

				fn get_asset() -> Asset {
					Asset {
						id: AssetId(Location::parent()),
						fun: Fungible(ExistentialDeposit::get()),
					}
				}
			}

			impl XcmBridgeHubRouterConfig<ToWestendXcmRouterInstance> for Runtime {
				fn make_congested() {
					cumulus_pallet_xcmp_queue::bridging::suspend_channel_for_benchmarks::<Runtime>(
						xcm_config::bridging::SiblingBridgeHubParaId::get().into()
					);
				}
				fn ensure_bridged_target_destination() -> Result<Location, BenchmarkError> {
					ParachainSystem::open_outbound_hrmp_channel_for_benchmarks_or_tests(
						xcm_config::bridging::SiblingBridgeHubParaId::get().into()
					);
					let bridged_asset_hub = xcm_config::bridging::to_westend::AssetHubWestend::get();
					let _ = PolkadotXcm::force_xcm_version(
						RuntimeOrigin::root(),
						alloc::boxed::Box::new(bridged_asset_hub.clone()),
						XCM_VERSION,
					).map_err(|e| {
						log::error!(
							"Failed to dispatch `force_xcm_version({:?}, {:?}, {:?})`, error: {:?}",
							RuntimeOrigin::root(),
							bridged_asset_hub,
							XCM_VERSION,
							e
						);
						BenchmarkError::Stop("XcmVersion was not stored!")
					})?;
					Ok(bridged_asset_hub)
				}
			}

			use xcm_config::{TokenLocation, MaxAssetsIntoHolding};
			use pallet_xcm_benchmarks::asset_instance_from;

			impl pallet_xcm_benchmarks::Config for Runtime {
				type XcmConfig = xcm_config::XcmConfig;
				type AccountIdConverter = xcm_config::LocationToAccountId;
				type DeliveryHelper = cumulus_primitives_utility::ToParentDeliveryHelper<
					xcm_config::XcmConfig,
					ExistentialDepositAsset,
					xcm_config::PriceForParentDelivery,
				>;
				fn valid_destination() -> Result<Location, BenchmarkError> {
					Ok(TokenLocation::get())
				}
				fn worst_case_holding(depositable_count: u32) -> XcmAssets {
					// A mix of fungible, non-fungible, and concrete assets.
					let holding_non_fungibles = MaxAssetsIntoHolding::get() / 2 - depositable_count;
					let holding_fungibles = holding_non_fungibles.saturating_sub(2);  // -2 for two `iter::once` bellow
					let fungibles_amount: u128 = 100;
					(0..holding_fungibles)
						.map(|i| {
							Asset {
								id: GeneralIndex(i as u128).into(),
								fun: Fungible(fungibles_amount * (i + 1) as u128), // non-zero amount
							}
						})
						.chain(core::iter::once(Asset { id: Here.into(), fun: Fungible(u128::MAX) }))
						.chain(core::iter::once(Asset { id: AssetId(TokenLocation::get()), fun: Fungible(1_000_000 * UNITS) }))
						.chain((0..holding_non_fungibles).map(|i| Asset {
							id: GeneralIndex(i as u128).into(),
							fun: NonFungible(asset_instance_from(i)),
						}))
						.collect::<Vec<_>>()
						.into()
				}
			}

			parameter_types! {
				pub const TrustedTeleporter: Option<(Location, Asset)> = Some((
					TokenLocation::get(),
					Asset { fun: Fungible(UNITS), id: AssetId(TokenLocation::get()) },
				));
				pub const CheckedAccount: Option<(AccountId, xcm_builder::MintLocation)> = None;
				// AssetHubRococo trusts AssetHubWestend as reserve for WNDs
				pub TrustedReserve: Option<(Location, Asset)> = Some(
					(
						xcm_config::bridging::to_westend::AssetHubWestend::get(),
						Asset::from((xcm_config::bridging::to_westend::WndLocation::get(), 1000000000000 as u128))
					)
				);
			}

			impl pallet_xcm_benchmarks::fungible::Config for Runtime {
				type TransactAsset = Balances;

				type CheckedAccount = CheckedAccount;
				type TrustedTeleporter = TrustedTeleporter;
				type TrustedReserve = TrustedReserve;

				fn get_asset() -> Asset {
					Asset {
						id: AssetId(TokenLocation::get()),
						fun: Fungible(UNITS),
					}
				}
			}

			impl pallet_xcm_benchmarks::generic::Config for Runtime {
				type TransactAsset = Balances;
				type RuntimeCall = RuntimeCall;

				fn worst_case_response() -> (u64, Response) {
					(0u64, Response::Version(Default::default()))
				}

				fn worst_case_asset_exchange() -> Result<(XcmAssets, XcmAssets), BenchmarkError> {
					Err(BenchmarkError::Skip)
				}

				fn universal_alias() -> Result<(Location, Junction), BenchmarkError> {
					xcm_config::bridging::BridgingBenchmarksHelper::prepare_universal_alias()
					.ok_or(BenchmarkError::Skip)
				}

				fn transact_origin_and_runtime_call() -> Result<(Location, RuntimeCall), BenchmarkError> {
					Ok((TokenLocation::get(), frame_system::Call::remark_with_event { remark: vec![] }.into()))
				}

				fn subscribe_origin() -> Result<Location, BenchmarkError> {
					Ok(TokenLocation::get())
				}

				fn claimable_asset() -> Result<(Location, Location, XcmAssets), BenchmarkError> {
					let origin = TokenLocation::get();
					let assets: XcmAssets = (TokenLocation::get(), 1_000 * UNITS).into();
					let ticket = Location { parents: 0, interior: Here };
					Ok((origin, ticket, assets))
				}

				fn fee_asset() -> Result<Asset, BenchmarkError> {
					Ok(Asset {
						id: AssetId(TokenLocation::get()),
						fun: Fungible(1_000_000 * UNITS),
					})
				}

				fn unlockable_asset() -> Result<(Location, Location, Asset), BenchmarkError> {
					Err(BenchmarkError::Skip)
				}

				fn export_message_origin_and_destination(
				) -> Result<(Location, NetworkId, InteriorLocation), BenchmarkError> {
					Err(BenchmarkError::Skip)
				}

				fn alias_origin() -> Result<(Location, Location), BenchmarkError> {
					Err(BenchmarkError::Skip)
				}
			}

			type XcmBalances = pallet_xcm_benchmarks::fungible::Pallet::<Runtime>;
			type XcmGeneric = pallet_xcm_benchmarks::generic::Pallet::<Runtime>;

			type Local = pallet_assets::Pallet::<Runtime, TrustBackedAssetsInstance>;
			type Foreign = pallet_assets::Pallet::<Runtime, ForeignAssetsInstance>;
			type Pool = pallet_assets::Pallet::<Runtime, PoolAssetsInstance>;

			type ToWestend = XcmBridgeHubRouterBench<Runtime, ToWestendXcmRouterInstance>;

			let whitelist: Vec<TrackedStorageKey> = vec![
				// Block Number
				hex_literal::hex!("26aa394eea5630e07c48ae0c9558cef702a5c1b19ab7a04f536c519aca4983ac").to_vec().into(),
				// Total Issuance
				hex_literal::hex!("c2261276cc9d1f8598ea4b6a74b15c2f57c875e4cff74148e4628f264b974c80").to_vec().into(),
				// Execution Phase
				hex_literal::hex!("26aa394eea5630e07c48ae0c9558cef7ff553b5a9862a516939d82b3d3d8661a").to_vec().into(),
				// Event Count
				hex_literal::hex!("26aa394eea5630e07c48ae0c9558cef70a98fdbe9ce6c55837576c60c7af3850").to_vec().into(),
				// System Events
				hex_literal::hex!("26aa394eea5630e07c48ae0c9558cef780d41e5e16056765bc8461851072c9d7").to_vec().into(),
				//TODO: use from relay_well_known_keys::ACTIVE_CONFIG
				hex_literal::hex!("06de3d8a54d27e44a9d5ce189618f22db4b49d95320d9021994c850f25b8e385").to_vec().into(),
			];

			let mut batches = Vec::<BenchmarkBatch>::new();
			let params = (&config, &whitelist);
			add_benchmarks!(params, batches);

			Ok(batches)
		}
	}

	impl sp_genesis_builder::GenesisBuilder<Block> for Runtime {
		fn build_state(config: Vec<u8>) -> sp_genesis_builder::Result {
			build_state::<RuntimeGenesisConfig>(config)
		}

		fn get_preset(id: &Option<sp_genesis_builder::PresetId>) -> Option<Vec<u8>> {
			get_preset::<RuntimeGenesisConfig>(id, |_| None)
		}

		fn preset_names() -> Vec<sp_genesis_builder::PresetId> {
			vec![]
		}
	}
}

cumulus_pallet_parachain_system::register_validate_block! {
	Runtime = Runtime,
	BlockExecutor = cumulus_pallet_aura_ext::BlockExecutor::<Runtime, Executive>,
}<|MERGE_RESOLUTION|>--- conflicted
+++ resolved
@@ -85,13 +85,8 @@
 use testnet_parachains_constants::rococo::{consensus::*, currency::*, fee::WeightToFee, time::*};
 use xcm_config::{
 	ForeignAssetsConvertedConcreteId, ForeignCreatorsSovereignAccountOf, GovernanceLocation,
-<<<<<<< HEAD
-	PoolAssetsConvertedConcreteId, PoolAssetsPalletLocationV3, TokenLocation, TokenLocationV3,
-	TrustBackedAssetsConvertedConcreteId, TrustBackedAssetsPalletLocationV3,
-=======
-	PoolAssetsConvertedConcreteId, TokenLocation, TrustBackedAssetsConvertedConcreteId,
-	TrustBackedAssetsPalletLocation,
->>>>>>> e91f1463
+	PoolAssetsConvertedConcreteId, PoolAssetsPalletLocation, TokenLocation,
+	TrustBackedAssetsConvertedConcreteId, TrustBackedAssetsPalletLocation,
 };
 
 #[cfg(test)]
@@ -350,11 +345,11 @@
 	AssetsFreezer,
 	ForeignAssetsFreezer,
 	LocalFromLeft<
-		AssetIdForTrustBackedAssetsConvert<TrustBackedAssetsPalletLocationV3, xcm::v3::Location>,
+		AssetIdForTrustBackedAssetsConvert<TrustBackedAssetsPalletLocation, xcm::v4::Location>,
 		AssetIdForTrustBackedAssets,
-		xcm::v3::Location,
+		xcm::v4::Location,
 	>,
-	xcm::v3::Location,
+	xcm::v4::Location,
 	AccountId,
 >;
 
@@ -371,8 +366,8 @@
 pub type NativeAndNonPoolAssetsFreezer = fungible::UnionOf<
 	Balances,
 	LocalAndForeignAssetsFreezer,
-	TargetFromLeft<TokenLocationV3, xcm::v3::Location>,
-	xcm::v3::Location,
+	TargetFromLeft<TokenLocation, xcm::v4::Location>,
+	xcm::v4::Location,
 	AccountId,
 >;
 
@@ -383,11 +378,11 @@
 	PoolAssets,
 	NativeAndNonPoolAssets,
 	LocalFromLeft<
-		AssetIdForPoolAssetsConvert<PoolAssetsPalletLocationV3, xcm::v3::Location>,
+		AssetIdForPoolAssetsConvert<PoolAssetsPalletLocation, xcm::v4::Location>,
 		AssetIdForPoolAssets,
-		xcm::v3::Location,
+		xcm::v4::Location,
 	>,
-	xcm::v3::Location,
+	xcm::v4::Location,
 	AccountId,
 >;
 
@@ -398,11 +393,11 @@
 	PoolAssetsFreezer,
 	NativeAndNonPoolAssetsFreezer,
 	LocalFromLeft<
-		AssetIdForPoolAssetsConvert<PoolAssetsPalletLocationV3, xcm::v3::Location>,
+		AssetIdForPoolAssetsConvert<PoolAssetsPalletLocation, xcm::v4::Location>,
 		AssetIdForPoolAssets,
-		xcm::v3::Location,
+		xcm::v4::Location,
 	>,
-	xcm::v3::Location,
+	xcm::v4::Location,
 	AccountId,
 >;
 
@@ -415,13 +410,8 @@
 	type RuntimeEvent = RuntimeEvent;
 	type Balance = Balance;
 	type HigherPrecisionBalance = sp_core::U256;
-<<<<<<< HEAD
-	type AssetKind = xcm::v3::Location;
+	type AssetKind = xcm::v4::Location;
 	type Assets = NativeAndNonPoolAssets;
-=======
-	type AssetKind = xcm::v4::Location;
-	type Assets = NativeAndAssets;
->>>>>>> e91f1463
 	type PoolId = (Self::AssetKind, Self::AssetKind);
 	type PoolLocator = pallet_asset_conversion::WithFirstAsset<
 		TokenLocation,
@@ -876,13 +866,8 @@
 	type RuntimeEvent = RuntimeEvent;
 	type AssetId = xcm::v4::Location;
 	type OnChargeAssetTransaction = SwapAssetAdapter<
-<<<<<<< HEAD
-		TokenLocationV3,
+		TokenLocation,
 		NativeAndNonPoolAssets,
-=======
-		TokenLocation,
-		NativeAndAssets,
->>>>>>> e91f1463
 		AssetConversion,
 		ResolveAssetTo<StakingPot, NativeAndNonPoolAssets>,
 	>;
@@ -1019,25 +1004,19 @@
 pub struct PalletAssetRewardsBenchmarkHelper;
 
 #[cfg(feature = "runtime-benchmarks")]
-impl pallet_asset_rewards::benchmarking::BenchmarkHelper<xcm::v3::Location>
+impl pallet_asset_rewards::benchmarking::BenchmarkHelper<xcm::v4::Location>
 	for PalletAssetRewardsBenchmarkHelper
 {
-	fn staked_asset() -> xcm::v3::Location {
-		xcm::v3::Location::new(
+	fn staked_asset() -> Location {
+		Location::new(
 			0,
-			xcm::v3::Junctions::X2(
-				xcm::v3::Junction::PalletInstance(<Assets as PalletInfoAccess>::index() as u8),
-				xcm::v3::Junction::GeneralIndex(100),
-			),
+			[PalletInstance(<Assets as PalletInfoAccess>::index() as u8), GeneralIndex(100)],
 		)
 	}
-	fn reward_asset() -> xcm::v3::Location {
-		xcm::v3::Location::new(
+	fn reward_asset() -> Location {
+		Location::new(
 			0,
-			xcm::v3::Junctions::X2(
-				xcm::v3::Junction::PalletInstance(<Assets as PalletInfoAccess>::index() as u8),
-				xcm::v3::Junction::GeneralIndex(101),
-			),
+			[PalletInstance(<Assets as PalletInfoAccess>::index() as u8), GeneralIndex(101)],
 		)
 	}
 }
@@ -1055,7 +1034,7 @@
 	type Balance = Balance;
 	type Assets = NativeAndAllAssets;
 	type AssetsFreezer = NativeAndAllAssetsFreezer;
-	type AssetId = xcm::v3::Location;
+	type AssetId = xcm::v4::Location;
 	type CreatePoolOrigin = EnsureSigned<AccountId>;
 	type RuntimeFreezeReason = RuntimeFreezeReason;
 	type Consideration = HoldConsideration<
