// Copyright (C) Parity Technologies (UK) Ltd.
// This file is part of Polkadot.

// Polkadot is free software: you can redistribute it and/or modify
// it under the terms of the GNU General Public License as published by
// the Free Software Foundation, either version 3 of the License, or
// (at your option) any later version.

// Polkadot is distributed in the hope that it will be useful,
// but WITHOUT ANY WARRANTY; without even the implied warranty of
// MERCHANTABILITY or FITNESS FOR A PARTICULAR PURPOSE.  See the
// GNU General Public License for more details.

// You should have received a copy of the GNU General Public License
// along with Polkadot.  If not, see <http://www.gnu.org/licenses/>.

//! Autogenerated weights for `runtime_parachains::initializer`
//!
//! THIS FILE WAS AUTO-GENERATED USING THE SUBSTRATE BENCHMARK CLI VERSION 32.0.0
//! DATE: 2024-02-29, STEPS: `50`, REPEAT: `20`, LOW RANGE: `[]`, HIGH RANGE: `[]`
//! WORST CASE MAP SIZE: `1000000`
//! HOSTNAME: `runner-bn-ce5rx-project-674-concurrent-0`, CPU: `Intel(R) Xeon(R) CPU @ 2.60GHz`
//! WASM-EXECUTION: `Compiled`, CHAIN: `Some("rococo-dev")`, DB CACHE: 1024

// Executed Command:
// ./target/production/polkadot
// benchmark
// pallet
// --chain=rococo-dev
// --steps=50
// --repeat=20
// --no-storage-info
// --no-median-slopes
// --no-min-squares
// --pallet=runtime_parachains::initializer
// --extrinsic=*
// --execution=wasm
// --wasm-execution=compiled
// --header=./polkadot/file_header.txt
// --output=./polkadot/runtime/rococo/src/weights/runtime_parachains_initializer.rs

#![cfg_attr(rustfmt, rustfmt_skip)]
#![allow(unused_parens)]
#![allow(unused_imports)]
#![allow(missing_docs)]

use frame_support::{traits::Get, weights::Weight};
use core::marker::PhantomData;

/// Weight functions for `runtime_parachains::initializer`.
pub struct WeightInfo<T>(PhantomData<T>);
<<<<<<< HEAD
impl<T: frame_system::Config> runtime_parachains::initializer::WeightInfo for WeightInfo<T> {
	/// Storage: `System::Digest` (r:1 w:1)
	/// Proof: `System::Digest` (`max_values`: Some(1), `max_size`: None, mode: `Measured`)
=======
impl<T: frame_system::Config> polkadot_runtime_parachains::initializer::WeightInfo for WeightInfo<T> {
	/// Storage: System Digest (r:1 w:1)
	/// Proof Skipped: System Digest (max_values: Some(1), max_size: None, mode: Measured)
>>>>>>> 96ab6869
	/// The range of component `d` is `[0, 65536]`.
	fn force_approve(d: u32, ) -> Weight {
		// Proof Size summary in bytes:
		//  Measured:  `0 + d * (11 ±0)`
		//  Estimated: `1480 + d * (11 ±0)`
		// Minimum execution time: 2_634_000 picoseconds.
		Weight::from_parts(2_728_000, 0)
			.saturating_add(Weight::from_parts(0, 1480))
			// Standard Error: 19
			.saturating_add(Weight::from_parts(2_499, 0).saturating_mul(d.into()))
			.saturating_add(T::DbWeight::get().reads(1))
			.saturating_add(T::DbWeight::get().writes(1))
			.saturating_add(Weight::from_parts(0, 11).saturating_mul(d.into()))
	}
}<|MERGE_RESOLUTION|>--- conflicted
+++ resolved
@@ -49,15 +49,9 @@
 
 /// Weight functions for `runtime_parachains::initializer`.
 pub struct WeightInfo<T>(PhantomData<T>);
-<<<<<<< HEAD
-impl<T: frame_system::Config> runtime_parachains::initializer::WeightInfo for WeightInfo<T> {
-	/// Storage: `System::Digest` (r:1 w:1)
-	/// Proof: `System::Digest` (`max_values`: Some(1), `max_size`: None, mode: `Measured`)
-=======
 impl<T: frame_system::Config> polkadot_runtime_parachains::initializer::WeightInfo for WeightInfo<T> {
 	/// Storage: System Digest (r:1 w:1)
 	/// Proof Skipped: System Digest (max_values: Some(1), max_size: None, mode: Measured)
->>>>>>> 96ab6869
 	/// The range of component `d` is `[0, 65536]`.
 	fn force_approve(d: u32, ) -> Weight {
 		// Proof Size summary in bytes:
