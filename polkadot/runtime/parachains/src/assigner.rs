--- conflicted
+++ resolved
@@ -90,19 +90,11 @@
 	// Assumes that the first allocation of cores is to bulk parachains.
 	// This function will return false if there are no cores assigned to the bulk parachain
 	// assigner.
-<<<<<<< HEAD
 	fn is_legacy_core(core_idx: &CoreIndex) -> bool {
 		let parachain_cores = <assigner_legacy::Pallet<T> as FixedAssignmentProvider<
 			BlockNumberFor<T>,
 		>>::session_core_count();
-		(0..parachain_cores).contains(&core_idx.0)
-=======
-	fn is_bulk_core(core_idx: &CoreIndex) -> bool {
-		let parachain_cores =
-			<ParachainAssigner<T> as AssignmentProvider<BlockNumberFor<T>>>::session_core_count();
-
 		core_idx.0 < parachain_cores
->>>>>>> 64effd0e
 	}
 }
 
