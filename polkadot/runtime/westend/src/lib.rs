// Copyright (C) Parity Technologies (UK) Ltd.
// This file is part of Polkadot.

// Polkadot is free software: you can redistribute it and/or modify
// it under the terms of the GNU General Public License as published by
// the Free Software Foundation, either version 3 of the License, or
// (at your option) any later version.

// Polkadot is distributed in the hope that it will be useful,
// but WITHOUT ANY WARRANTY; without even the implied warranty of
// MERCHANTABILITY or FITNESS FOR A PARTICULAR PURPOSE.  See the
// GNU General Public License for more details.

// You should have received a copy of the GNU General Public License
// along with Polkadot.  If not, see <http://www.gnu.org/licenses/>.

//! The Westend runtime. This can be compiled with `#[no_std]`, ready for Wasm.

#![cfg_attr(not(feature = "std"), no_std)]
// `construct_runtime!` does a lot of recursion and requires us to increase the limit.
#![recursion_limit = "512"]

use authority_discovery_primitives::AuthorityId as AuthorityDiscoveryId;
use beefy_primitives::{
	ecdsa_crypto::{AuthorityId as BeefyId, Signature as BeefySignature},
	mmr::{BeefyDataProvider, MmrLeafVersion},
};
use frame_election_provider_support::{bounds::ElectionBoundsBuilder, onchain, SequentialPhragmen};
use frame_support::{
	construct_runtime,
	genesis_builder_helper::{build_config, create_default_config},
	parameter_types,
	traits::{
		fungible::HoldConsideration, ConstU32, Contains, EitherOf, EitherOfDiverse, EverythingBut,
		InstanceFilter, KeyOwnerProofSystem, LinearStoragePrice, ProcessMessage,
		ProcessMessageError, WithdrawReasons,
	},
	weights::{ConstantMultiplier, WeightMeter},
	PalletId,
};
use frame_system::EnsureRoot;
use pallet_grandpa::{fg_primitives, AuthorityId as GrandpaId};
use pallet_im_online::sr25519::AuthorityId as ImOnlineId;
use pallet_session::historical as session_historical;
use pallet_transaction_payment::{CurrencyAdapter, FeeDetails, RuntimeDispatchInfo};
use parity_scale_codec::{Decode, Encode, MaxEncodedLen};
use primitives::{
	slashing, AccountId, AccountIndex, Balance, BlockNumber, CandidateEvent, CandidateHash,
	CommittedCandidateReceipt, CoreState, DisputeState, ExecutorParams, GroupRotationInfo, Hash,
	Id as ParaId, InboundDownwardMessage, InboundHrmpMessage, Moment, Nonce,
	OccupiedCoreAssumption, PersistedValidationData, PvfCheckStatement, ScrapedOnChainVotes,
	SessionInfo, Signature, ValidationCode, ValidationCodeHash, ValidatorId, ValidatorIndex,
	ValidatorSignature, PARACHAIN_KEY_TYPE_ID,
};
use runtime_common::{
	assigned_slots, auctions, crowdloan, elections::OnChainAccuracy, impl_runtime_weights,
	impls::ToAuthor, paras_registrar, paras_sudo_wrapper, prod_or_fast, slots, BalanceToU256,
	BlockHashCount, BlockLength, CurrencyToVote, SlowAdjustingFeeUpdate, U256ToBalance,
};
use runtime_parachains::{
	assigner_parachains as parachains_assigner_parachains,
	configuration as parachains_configuration, disputes as parachains_disputes,
	disputes::slashing as parachains_slashing,
	dmp as parachains_dmp, hrmp as parachains_hrmp, inclusion as parachains_inclusion,
	inclusion::{AggregateMessageOrigin, UmpQueueId},
	initializer as parachains_initializer, origin as parachains_origin, paras as parachains_paras,
	paras_inherent as parachains_paras_inherent, reward_points as parachains_reward_points,
	runtime_api_impl::v7 as parachains_runtime_api_impl,
	scheduler as parachains_scheduler, session_info as parachains_session_info,
	shared as parachains_shared,
};
use scale_info::TypeInfo;
use sp_core::{OpaqueMetadata, RuntimeDebug, H256};
use sp_runtime::{
	create_runtime_str,
	curve::PiecewiseLinear,
	generic, impl_opaque_keys,
	traits::{
		AccountIdLookup, BlakeTwo256, Block as BlockT, ConvertInto, Extrinsic as ExtrinsicT,
		Keccak256, OpaqueKeys, SaturatedConversion, Verify,
	},
	transaction_validity::{TransactionPriority, TransactionSource, TransactionValidity},
	ApplyExtrinsicResult, FixedU128, KeyTypeId, Perbill, Percent, Permill,
};
use sp_staking::SessionIndex;
use sp_std::{collections::btree_map::BTreeMap, prelude::*};
#[cfg(any(feature = "std", test))]
use sp_version::NativeVersion;
use sp_version::RuntimeVersion;
use xcm::latest::Junction;

pub use frame_system::Call as SystemCall;
pub use pallet_balances::Call as BalancesCall;
pub use pallet_election_provider_multi_phase::{Call as EPMCall, GeometricDepositBase};
#[cfg(feature = "std")]
pub use pallet_staking::StakerStatus;
use pallet_staking::UseValidatorsMap;
pub use pallet_timestamp::Call as TimestampCall;
use sp_runtime::traits::Get;
#[cfg(any(feature = "std", test))]
pub use sp_runtime::BuildStorage;

/// Constant values used within the runtime.
use westend_runtime_constants::{currency::*, fee::*, time::*};

mod bag_thresholds;
mod weights;
pub mod xcm_config;

// Governance and configurations.
pub mod governance;
use governance::{
	pallet_custom_origins, AuctionAdmin, FellowshipAdmin, GeneralAdmin, LeaseAdmin, StakingAdmin,
	Treasurer, TreasurySpender,
};

#[cfg(test)]
mod tests;

impl_runtime_weights!(westend_runtime_constants);

// Make the WASM binary available.
#[cfg(feature = "std")]
include!(concat!(env!("OUT_DIR"), "/wasm_binary.rs"));

/// Runtime version (Westend).
#[sp_version::runtime_version]
pub const VERSION: RuntimeVersion = RuntimeVersion {
	spec_name: create_runtime_str!("westend"),
	impl_name: create_runtime_str!("parity-westend"),
	authoring_version: 2,
	spec_version: 10020,
	impl_version: 0,
	apis: RUNTIME_API_VERSIONS,
	transaction_version: 22,
	state_version: 1,
};

/// The BABE epoch configuration at genesis.
pub const BABE_GENESIS_EPOCH_CONFIG: babe_primitives::BabeEpochConfiguration =
	babe_primitives::BabeEpochConfiguration {
		c: PRIMARY_PROBABILITY,
		allowed_slots: babe_primitives::AllowedSlots::PrimaryAndSecondaryVRFSlots,
	};

/// Native version.
#[cfg(any(feature = "std", test))]
pub fn native_version() -> NativeVersion {
	NativeVersion { runtime_version: VERSION, can_author_with: Default::default() }
}

/// A type to identify calls to the Identity pallet. These will be filtered to prevent invocation,
/// locking the state of the pallet and preventing further updates to identities and sub-identities.
/// The locked state will be the genesis state of a new system chain and then removed from the Relay
/// Chain.
pub struct IdentityCalls;
impl Contains<RuntimeCall> for IdentityCalls {
	fn contains(c: &RuntimeCall) -> bool {
		matches!(c, RuntimeCall::Identity(_))
	}
}

parameter_types! {
	pub const Version: RuntimeVersion = VERSION;
	pub const SS58Prefix: u8 = 42;
}

impl frame_system::Config for Runtime {
	type BaseCallFilter = EverythingBut<IdentityCalls>;
	type BlockWeights = BlockWeights;
	type BlockLength = BlockLength;
	type RuntimeOrigin = RuntimeOrigin;
	type RuntimeCall = RuntimeCall;
	type Nonce = Nonce;
	type Hash = Hash;
	type Hashing = BlakeTwo256;
	type AccountId = AccountId;
	type Lookup = AccountIdLookup<AccountId, ()>;
	type Block = Block;
	type RuntimeEvent = RuntimeEvent;
	type BlockHashCount = BlockHashCount;
	type DbWeight = RocksDbWeight;
	type Version = Version;
	type PalletInfo = PalletInfo;
	type AccountData = pallet_balances::AccountData<Balance>;
	type OnNewAccount = ();
	type OnKilledAccount = ();
	type SystemWeightInfo = weights::frame_system::WeightInfo<Runtime>;
	type SS58Prefix = SS58Prefix;
	type OnSetCode = ();
	type MaxConsumers = frame_support::traits::ConstU32<16>;
}

parameter_types! {
	pub MaximumSchedulerWeight: frame_support::weights::Weight = Perbill::from_percent(80) *
		BlockWeights::get().max_block;
	pub const MaxScheduledPerBlock: u32 = 50;
	pub const NoPreimagePostponement: Option<u32> = Some(10);
}

impl pallet_scheduler::Config for Runtime {
	type RuntimeOrigin = RuntimeOrigin;
	type RuntimeEvent = RuntimeEvent;
	type PalletsOrigin = OriginCaller;
	type RuntimeCall = RuntimeCall;
	type MaximumWeight = MaximumSchedulerWeight;
	// The goal of having ScheduleOrigin include AuctionAdmin is to allow the auctions track of
	// OpenGov to schedule periodic auctions.
	type ScheduleOrigin = EitherOf<EnsureRoot<AccountId>, AuctionAdmin>;
	type MaxScheduledPerBlock = MaxScheduledPerBlock;
	type WeightInfo = weights::pallet_scheduler::WeightInfo<Runtime>;
	type OriginPrivilegeCmp = frame_support::traits::EqualPrivilegeOnly;
	type Preimages = Preimage;
}

parameter_types! {
	pub const PreimageBaseDeposit: Balance = deposit(2, 64);
	pub const PreimageByteDeposit: Balance = deposit(0, 1);
	pub const PreimageHoldReason: RuntimeHoldReason = RuntimeHoldReason::Preimage(pallet_preimage::HoldReason::Preimage);
}

impl pallet_preimage::Config for Runtime {
	type WeightInfo = weights::pallet_preimage::WeightInfo<Runtime>;
	type RuntimeEvent = RuntimeEvent;
	type Currency = Balances;
	type ManagerOrigin = EnsureRoot<AccountId>;
	type Consideration = HoldConsideration<
		AccountId,
		Balances,
		PreimageHoldReason,
		LinearStoragePrice<PreimageBaseDeposit, PreimageByteDeposit, Balance>,
	>;
}

parameter_types! {
	pub const EpochDuration: u64 = prod_or_fast!(
		EPOCH_DURATION_IN_SLOTS as u64,
		2 * MINUTES as u64
	);
	pub const ExpectedBlockTime: Moment = MILLISECS_PER_BLOCK;
	pub const ReportLongevity: u64 =
		BondingDuration::get() as u64 * SessionsPerEra::get() as u64 * EpochDuration::get();
}

impl pallet_babe::Config for Runtime {
	type EpochDuration = EpochDuration;
	type ExpectedBlockTime = ExpectedBlockTime;

	// session module is the trigger
	type EpochChangeTrigger = pallet_babe::ExternalTrigger;

	type DisabledValidators = Session;

	type WeightInfo = ();

	type MaxAuthorities = MaxAuthorities;
	type MaxNominators = MaxNominatorRewardedPerValidator;

	type KeyOwnerProof =
		<Historical as KeyOwnerProofSystem<(KeyTypeId, pallet_babe::AuthorityId)>>::Proof;

	type EquivocationReportSystem =
		pallet_babe::EquivocationReportSystem<Self, Offences, Historical, ReportLongevity>;
}

parameter_types! {
	pub const IndexDeposit: Balance = 100 * CENTS;
}

impl pallet_indices::Config for Runtime {
	type AccountIndex = AccountIndex;
	type Currency = Balances;
	type Deposit = IndexDeposit;
	type RuntimeEvent = RuntimeEvent;
	type WeightInfo = weights::pallet_indices::WeightInfo<Runtime>;
}

parameter_types! {
	pub const ExistentialDeposit: Balance = EXISTENTIAL_DEPOSIT;
	pub const MaxLocks: u32 = 50;
	pub const MaxReserves: u32 = 50;
	pub const MaxFreezes: u32 = 1; // Vesting
}

impl pallet_balances::Config for Runtime {
	type Balance = Balance;
	type DustRemoval = ();
	type RuntimeEvent = RuntimeEvent;
	type ExistentialDeposit = ExistentialDeposit;
	type AccountStore = System;
	type MaxLocks = MaxLocks;
	type MaxReserves = MaxReserves;
	type ReserveIdentifier = [u8; 8];
	type WeightInfo = weights::pallet_balances::WeightInfo<Runtime>;
	type RuntimeHoldReason = RuntimeHoldReason;
<<<<<<< HEAD
	type MaxHolds = ConstU32<1>;
	type FreezeIdentifier = [u8; 8];
	type MaxFreezes = MaxFreezes;
=======
	type FreezeIdentifier = RuntimeFreezeReason;
	type MaxFreezes = ConstU32<1>;
	type MaxHolds = ConstU32<1>;
>>>>>>> f820dc0a
}

parameter_types! {
	pub const BeefySetIdSessionEntries: u32 = BondingDuration::get() * SessionsPerEra::get();
}

impl pallet_beefy::Config for Runtime {
	type BeefyId = BeefyId;
	type MaxAuthorities = MaxAuthorities;
	type MaxNominators = MaxNominatorRewardedPerValidator;
	type MaxSetIdSessionEntries = BeefySetIdSessionEntries;
	type OnNewValidatorSet = BeefyMmrLeaf;
	type WeightInfo = ();
	type KeyOwnerProof = <Historical as KeyOwnerProofSystem<(KeyTypeId, BeefyId)>>::Proof;
	type EquivocationReportSystem =
		pallet_beefy::EquivocationReportSystem<Self, Offences, Historical, ReportLongevity>;
}

impl pallet_mmr::Config for Runtime {
	const INDEXING_PREFIX: &'static [u8] = mmr::INDEXING_PREFIX;
	type Hashing = Keccak256;
	type OnNewRoot = pallet_beefy_mmr::DepositBeefyDigest<Runtime>;
	type WeightInfo = ();
	type LeafData = pallet_beefy_mmr::Pallet<Runtime>;
}

/// MMR helper types.
mod mmr {
	use super::Runtime;
	pub use pallet_mmr::primitives::*;

	pub type Leaf = <<Runtime as pallet_mmr::Config>::LeafData as LeafDataProvider>::LeafData;
	pub type Hashing = <Runtime as pallet_mmr::Config>::Hashing;
	pub type Hash = <Hashing as sp_runtime::traits::Hash>::Output;
}

parameter_types! {
	/// Version of the produced MMR leaf.
	///
	/// The version consists of two parts;
	/// - `major` (3 bits)
	/// - `minor` (5 bits)
	///
	/// `major` should be updated only if decoding the previous MMR Leaf format from the payload
	/// is not possible (i.e. backward incompatible change).
	/// `minor` should be updated if fields are added to the previous MMR Leaf, which given SCALE
	/// encoding does not prevent old leafs from being decoded.
	///
	/// Hence we expect `major` to be changed really rarely (think never).
	/// See [`MmrLeafVersion`] type documentation for more details.
	pub LeafVersion: MmrLeafVersion = MmrLeafVersion::new(0, 0);
}

/// A BEEFY data provider that merkelizes all the parachain heads at the current block
/// (sorted by their parachain id).
pub struct ParaHeadsRootProvider;
impl BeefyDataProvider<H256> for ParaHeadsRootProvider {
	fn extra_data() -> H256 {
		let mut para_heads: Vec<(u32, Vec<u8>)> = Paras::parachains()
			.into_iter()
			.filter_map(|id| Paras::para_head(&id).map(|head| (id.into(), head.0)))
			.collect();
		para_heads.sort_by_key(|k| k.0);
		binary_merkle_tree::merkle_root::<mmr::Hashing, _>(
			para_heads.into_iter().map(|pair| pair.encode()),
		)
		.into()
	}
}

impl pallet_beefy_mmr::Config for Runtime {
	type LeafVersion = LeafVersion;
	type BeefyAuthorityToMerkleLeaf = pallet_beefy_mmr::BeefyEcdsaToEthereum;
	type LeafExtra = H256;
	type BeefyDataProvider = ParaHeadsRootProvider;
}

parameter_types! {
	pub const TransactionByteFee: Balance = 10 * MILLICENTS;
	/// This value increases the priority of `Operational` transactions by adding
	/// a "virtual tip" that's equal to the `OperationalFeeMultiplier * final_fee`.
	pub const OperationalFeeMultiplier: u8 = 5;
}

impl pallet_transaction_payment::Config for Runtime {
	type RuntimeEvent = RuntimeEvent;
	type OnChargeTransaction = CurrencyAdapter<Balances, ToAuthor<Runtime>>;
	type OperationalFeeMultiplier = OperationalFeeMultiplier;
	type WeightToFee = WeightToFee;
	type LengthToFee = ConstantMultiplier<Balance, TransactionByteFee>;
	type FeeMultiplierUpdate = SlowAdjustingFeeUpdate<Self>;
}

parameter_types! {
	pub const MinimumPeriod: u64 = SLOT_DURATION / 2;
}
impl pallet_timestamp::Config for Runtime {
	type Moment = u64;
	type OnTimestampSet = Babe;
	type MinimumPeriod = MinimumPeriod;
	type WeightInfo = weights::pallet_timestamp::WeightInfo<Runtime>;
}

impl pallet_authorship::Config for Runtime {
	type FindAuthor = pallet_session::FindAccountFromAuthorIndex<Self, Babe>;
	type EventHandler = (Staking, ImOnline);
}

parameter_types! {
	pub const Period: BlockNumber = 10 * MINUTES;
	pub const Offset: BlockNumber = 0;
}

impl_opaque_keys! {
	pub struct OldSessionKeys {
		pub grandpa: Grandpa,
		pub babe: Babe,
		pub im_online: ImOnline,
		pub para_validator: Initializer,
		pub para_assignment: ParaSessionInfo,
		pub authority_discovery: AuthorityDiscovery,
	}
}

impl_opaque_keys! {
	pub struct SessionKeys {
		pub grandpa: Grandpa,
		pub babe: Babe,
		pub im_online: ImOnline,
		pub para_validator: Initializer,
		pub para_assignment: ParaSessionInfo,
		pub authority_discovery: AuthorityDiscovery,
		pub beefy: Beefy,
	}
}

// remove this when removing `OldSessionKeys`
fn transform_session_keys(v: AccountId, old: OldSessionKeys) -> SessionKeys {
	SessionKeys {
		grandpa: old.grandpa,
		babe: old.babe,
		im_online: old.im_online,
		para_validator: old.para_validator,
		para_assignment: old.para_assignment,
		authority_discovery: old.authority_discovery,
		beefy: {
			// From Session::upgrade_keys():
			//
			// Care should be taken that the raw versions of the
			// added keys are unique for every `ValidatorId, KeyTypeId` combination.
			// This is an invariant that the session pallet typically maintains internally.
			//
			// So, produce a dummy value that's unique for the `ValidatorId, KeyTypeId` combination.
			let mut id: BeefyId = sp_application_crypto::ecdsa::Public::from_raw([0u8; 33]).into();
			let id_raw: &mut [u8] = id.as_mut();
			id_raw[1..33].copy_from_slice(v.as_ref());
			id_raw[0..4].copy_from_slice(b"beef");
			id
		},
	}
}

impl pallet_session::Config for Runtime {
	type RuntimeEvent = RuntimeEvent;
	type ValidatorId = AccountId;
	type ValidatorIdOf = pallet_staking::StashOf<Self>;
	type ShouldEndSession = Babe;
	type NextSessionRotation = Babe;
	type SessionManager = pallet_session::historical::NoteHistoricalRoot<Self, Staking>;
	type SessionHandler = <SessionKeys as OpaqueKeys>::KeyTypeIdProviders;
	type Keys = SessionKeys;
	type WeightInfo = weights::pallet_session::WeightInfo<Runtime>;
}

impl pallet_session::historical::Config for Runtime {
	type FullIdentification = pallet_staking::Exposure<AccountId, Balance>;
	type FullIdentificationOf = pallet_staking::ExposureOf<Runtime>;
}

pub struct MaybeSignedPhase;

impl Get<u32> for MaybeSignedPhase {
	fn get() -> u32 {
		// 1 day = 4 eras -> 1 week = 28 eras. We want to disable signed phase once a week to test
		// the fallback unsigned phase is able to compute elections on Westend.
		if Staking::current_era().unwrap_or(1) % 28 == 0 {
			0
		} else {
			SignedPhase::get()
		}
	}
}

parameter_types! {
	// phase durations. 1/4 of the last session for each.
	pub SignedPhase: u32 = prod_or_fast!(
		EPOCH_DURATION_IN_SLOTS / 4,
		(1 * MINUTES).min(EpochDuration::get().saturated_into::<u32>() / 2)
	);
	pub UnsignedPhase: u32 = prod_or_fast!(
		EPOCH_DURATION_IN_SLOTS / 4,
		(1 * MINUTES).min(EpochDuration::get().saturated_into::<u32>() / 2)
	);

	// signed config
	pub const SignedMaxSubmissions: u32 = 128;
	pub const SignedMaxRefunds: u32 = 128 / 4;
	pub const SignedFixedDeposit: Balance = deposit(2, 0);
	pub const SignedDepositIncreaseFactor: Percent = Percent::from_percent(10);
	pub const SignedDepositByte: Balance = deposit(0, 10) / 1024;
	// Each good submission will get 1 WND as reward
	pub SignedRewardBase: Balance = 1 * UNITS;
	pub BetterUnsignedThreshold: Perbill = Perbill::from_rational(5u32, 10_000);

	// 1 hour session, 15 minutes unsigned phase, 4 offchain executions.
	pub OffchainRepeat: BlockNumber = UnsignedPhase::get() / 4;

	pub const MaxElectingVoters: u32 = 22_500;
	/// We take the top 22500 nominators as electing voters and all of the validators as electable
	/// targets. Whilst this is the case, we cannot and shall not increase the size of the
	/// validator intentions.
	pub ElectionBounds: frame_election_provider_support::bounds::ElectionBounds =
		ElectionBoundsBuilder::default().voters_count(MaxElectingVoters::get().into()).build();
	// Maximum winners that can be chosen as active validators
	pub const MaxActiveValidators: u32 = 1000;

}

frame_election_provider_support::generate_solution_type!(
	#[compact]
	pub struct NposCompactSolution16::<
		VoterIndex = u32,
		TargetIndex = u16,
		Accuracy = sp_runtime::PerU16,
		MaxVoters = MaxElectingVoters,
	>(16)
);

pub struct OnChainSeqPhragmen;
impl onchain::Config for OnChainSeqPhragmen {
	type System = Runtime;
	type Solver = SequentialPhragmen<AccountId, OnChainAccuracy>;
	type DataProvider = Staking;
	type WeightInfo = weights::frame_election_provider_support::WeightInfo<Runtime>;
	type MaxWinners = MaxActiveValidators;
	type Bounds = ElectionBounds;
}

impl pallet_election_provider_multi_phase::MinerConfig for Runtime {
	type AccountId = AccountId;
	type MaxLength = OffchainSolutionLengthLimit;
	type MaxWeight = OffchainSolutionWeightLimit;
	type Solution = NposCompactSolution16;
	type MaxVotesPerVoter = <
		<Self as pallet_election_provider_multi_phase::Config>::DataProvider
		as
		frame_election_provider_support::ElectionDataProvider
	>::MaxVotesPerVoter;
	type MaxWinners = MaxActiveValidators;

	// The unsigned submissions have to respect the weight of the submit_unsigned call, thus their
	// weight estimate function is wired to this call's weight.
	fn solution_weight(v: u32, t: u32, a: u32, d: u32) -> Weight {
		<
			<Self as pallet_election_provider_multi_phase::Config>::WeightInfo
			as
			pallet_election_provider_multi_phase::WeightInfo
		>::submit_unsigned(v, t, a, d)
	}
}

impl pallet_election_provider_multi_phase::Config for Runtime {
	type RuntimeEvent = RuntimeEvent;
	type Currency = Balances;
	type EstimateCallFee = TransactionPayment;
	type SignedPhase = MaybeSignedPhase;
	type UnsignedPhase = UnsignedPhase;
	type SignedMaxSubmissions = SignedMaxSubmissions;
	type SignedMaxRefunds = SignedMaxRefunds;
	type SignedRewardBase = SignedRewardBase;
	type SignedDepositBase =
		GeometricDepositBase<Balance, SignedFixedDeposit, SignedDepositIncreaseFactor>;
	type SignedDepositByte = SignedDepositByte;
	type SignedDepositWeight = ();
	type SignedMaxWeight =
		<Self::MinerConfig as pallet_election_provider_multi_phase::MinerConfig>::MaxWeight;
	type MinerConfig = Self;
	type SlashHandler = (); // burn slashes
	type RewardHandler = (); // nothing to do upon rewards
	type BetterUnsignedThreshold = BetterUnsignedThreshold;
	type BetterSignedThreshold = ();
	type OffchainRepeat = OffchainRepeat;
	type MinerTxPriority = NposSolutionPriority;
	type DataProvider = Staking;
	#[cfg(any(feature = "fast-runtime", feature = "runtime-benchmarks"))]
	type Fallback = onchain::OnChainExecution<OnChainSeqPhragmen>;
	#[cfg(not(any(feature = "fast-runtime", feature = "runtime-benchmarks")))]
	type Fallback = frame_election_provider_support::NoElection<(
		AccountId,
		BlockNumber,
		Staking,
		MaxActiveValidators,
	)>;
	type GovernanceFallback = onchain::OnChainExecution<OnChainSeqPhragmen>;
	type Solver = SequentialPhragmen<
		AccountId,
		pallet_election_provider_multi_phase::SolutionAccuracyOf<Self>,
		(),
	>;
	type BenchmarkingConfig = runtime_common::elections::BenchmarkConfig;
	type ForceOrigin = EnsureRoot<AccountId>;
	type WeightInfo = weights::pallet_election_provider_multi_phase::WeightInfo<Self>;
	type MaxWinners = MaxActiveValidators;
	type ElectionBounds = ElectionBounds;
}

parameter_types! {
	pub const BagThresholds: &'static [u64] = &bag_thresholds::THRESHOLDS;
}

type VoterBagsListInstance = pallet_bags_list::Instance1;
impl pallet_bags_list::Config<VoterBagsListInstance> for Runtime {
	type RuntimeEvent = RuntimeEvent;
	type ScoreProvider = Staking;
	type WeightInfo = weights::pallet_bags_list::WeightInfo<Runtime>;
	type BagThresholds = BagThresholds;
	type Score = sp_npos_elections::VoteWeight;
}

pallet_staking_reward_curve::build! {
	const REWARD_CURVE: PiecewiseLinear<'static> = curve!(
		min_inflation: 0_025_000,
		max_inflation: 0_100_000,
		ideal_stake: 0_500_000,
		falloff: 0_050_000,
		max_piece_count: 40,
		test_precision: 0_005_000,
	);
}

parameter_types! {
	// Six sessions in an era (6 hours).
	pub const SessionsPerEra: SessionIndex = prod_or_fast!(6, 1);
	// 2 eras for unbonding (12 hours).
	pub const BondingDuration: sp_staking::EraIndex = 2;
	// 1 era in which slashes can be cancelled (6 hours).
	pub const SlashDeferDuration: sp_staking::EraIndex = 1;
	pub const RewardCurve: &'static PiecewiseLinear<'static> = &REWARD_CURVE;
	pub const MaxNominatorRewardedPerValidator: u32 = 64;
	pub const OffendingValidatorsThreshold: Perbill = Perbill::from_percent(17);
	pub const MaxNominations: u32 = <NposCompactSolution16 as frame_election_provider_support::NposSolution>::LIMIT as u32;
}

impl pallet_staking::Config for Runtime {
	type Currency = Balances;
	type CurrencyBalance = Balance;
	type UnixTime = Timestamp;
	type CurrencyToVote = CurrencyToVote;
	type RewardRemainder = ();
	type RuntimeEvent = RuntimeEvent;
	type Slash = ();
	type Reward = ();
	type SessionsPerEra = SessionsPerEra;
	type BondingDuration = BondingDuration;
	type SlashDeferDuration = SlashDeferDuration;
	type AdminOrigin = EnsureRoot<AccountId>;
	type SessionInterface = Self;
	type EraPayout = pallet_staking::ConvertCurve<RewardCurve>;
	type MaxNominatorRewardedPerValidator = MaxNominatorRewardedPerValidator;
	type OffendingValidatorsThreshold = OffendingValidatorsThreshold;
	type NextNewSession = Session;
	type ElectionProvider = ElectionProviderMultiPhase;
	type GenesisElectionProvider = onchain::OnChainExecution<OnChainSeqPhragmen>;
	type VoterList = VoterList;
	type TargetList = UseValidatorsMap<Self>;
	type NominationsQuota = pallet_staking::FixedNominationsQuota<{ MaxNominations::get() }>;
	type MaxUnlockingChunks = frame_support::traits::ConstU32<32>;
	type HistoryDepth = frame_support::traits::ConstU32<84>;
	type BenchmarkingConfig = runtime_common::StakingBenchmarkingConfig;
	type EventListeners = NominationPools;
	type WeightInfo = weights::pallet_staking::WeightInfo<Runtime>;
}

impl pallet_fast_unstake::Config for Runtime {
	type RuntimeEvent = RuntimeEvent;
	type Currency = Balances;
	type BatchSize = frame_support::traits::ConstU32<64>;
	type Deposit = frame_support::traits::ConstU128<{ UNITS }>;
	type ControlOrigin = EnsureRoot<AccountId>;
	type Staking = Staking;
	type MaxErasToCheckPerBlock = ConstU32<1>;
	#[cfg(feature = "runtime-benchmarks")]
	type MaxBackersPerValidator = MaxNominatorRewardedPerValidator;
	type WeightInfo = weights::pallet_fast_unstake::WeightInfo<Runtime>;
}

parameter_types! {
	pub const ProposalBond: Permill = Permill::from_percent(5);
	pub const ProposalBondMinimum: Balance = 2000 * CENTS;
	pub const ProposalBondMaximum: Balance = 1 * GRAND;
	pub const SpendPeriod: BlockNumber = 6 * DAYS;
	pub const Burn: Permill = Permill::from_perthousand(2);
	pub const TreasuryPalletId: PalletId = PalletId(*b"py/trsry");

	pub const TipCountdown: BlockNumber = 1 * DAYS;
	pub const TipFindersFee: Percent = Percent::from_percent(20);
	pub const TipReportDepositBase: Balance = 100 * CENTS;
	pub const DataDepositPerByte: Balance = 1 * CENTS;
	pub const MaxApprovals: u32 = 100;
	pub const MaxAuthorities: u32 = 100_000;
	pub const MaxKeys: u32 = 10_000;
	pub const MaxPeerInHeartbeats: u32 = 10_000;
}

impl pallet_treasury::Config for Runtime {
	type PalletId = TreasuryPalletId;
	type Currency = Balances;
	type ApproveOrigin = EitherOfDiverse<EnsureRoot<AccountId>, Treasurer>;
	type RejectOrigin = EitherOfDiverse<EnsureRoot<AccountId>, Treasurer>;
	type RuntimeEvent = RuntimeEvent;
	type OnSlash = Treasury;
	type ProposalBond = ProposalBond;
	type ProposalBondMinimum = ProposalBondMinimum;
	type ProposalBondMaximum = ProposalBondMaximum;
	type SpendPeriod = SpendPeriod;
	type Burn = Burn;
	type BurnDestination = ();
	type MaxApprovals = MaxApprovals;
	type WeightInfo = weights::pallet_treasury::WeightInfo<Runtime>;
	type SpendFunds = ();
	type SpendOrigin = TreasurySpender;
}

impl pallet_offences::Config for Runtime {
	type RuntimeEvent = RuntimeEvent;
	type IdentificationTuple = pallet_session::historical::IdentificationTuple<Self>;
	type OnOffenceHandler = Staking;
}

impl pallet_authority_discovery::Config for Runtime {
	type MaxAuthorities = MaxAuthorities;
}

parameter_types! {
	pub const NposSolutionPriority: TransactionPriority = TransactionPriority::max_value() / 2;
	pub const ImOnlineUnsignedPriority: TransactionPriority = TransactionPriority::max_value();
}

impl pallet_im_online::Config for Runtime {
	type AuthorityId = ImOnlineId;
	type RuntimeEvent = RuntimeEvent;
	type ValidatorSet = Historical;
	type NextSessionRotation = Babe;
	type ReportUnresponsiveness = Offences;
	type UnsignedPriority = ImOnlineUnsignedPriority;
	type WeightInfo = weights::pallet_im_online::WeightInfo<Runtime>;
	type MaxKeys = MaxKeys;
	type MaxPeerInHeartbeats = MaxPeerInHeartbeats;
}

parameter_types! {
	pub const MaxSetIdSessionEntries: u32 = BondingDuration::get() * SessionsPerEra::get();
}

impl pallet_grandpa::Config for Runtime {
	type RuntimeEvent = RuntimeEvent;

	type WeightInfo = ();
	type MaxAuthorities = MaxAuthorities;
	type MaxNominators = MaxNominatorRewardedPerValidator;
	type MaxSetIdSessionEntries = MaxSetIdSessionEntries;

	type KeyOwnerProof = <Historical as KeyOwnerProofSystem<(KeyTypeId, GrandpaId)>>::Proof;

	type EquivocationReportSystem =
		pallet_grandpa::EquivocationReportSystem<Self, Offences, Historical, ReportLongevity>;
}

/// Submits a transaction with the node's public and signature type. Adheres to the signed extension
/// format of the chain.
impl<LocalCall> frame_system::offchain::CreateSignedTransaction<LocalCall> for Runtime
where
	RuntimeCall: From<LocalCall>,
{
	fn create_transaction<C: frame_system::offchain::AppCrypto<Self::Public, Self::Signature>>(
		call: RuntimeCall,
		public: <Signature as Verify>::Signer,
		account: AccountId,
		nonce: <Runtime as frame_system::Config>::Nonce,
	) -> Option<(RuntimeCall, <UncheckedExtrinsic as ExtrinsicT>::SignaturePayload)> {
		use sp_runtime::traits::StaticLookup;
		// take the biggest period possible.
		let period =
			BlockHashCount::get().checked_next_power_of_two().map(|c| c / 2).unwrap_or(2) as u64;

		let current_block = System::block_number()
			.saturated_into::<u64>()
			// The `System::block_number` is initialized with `n+1`,
			// so the actual block number is `n`.
			.saturating_sub(1);
		let tip = 0;
		let extra: SignedExtra = (
			frame_system::CheckNonZeroSender::<Runtime>::new(),
			frame_system::CheckSpecVersion::<Runtime>::new(),
			frame_system::CheckTxVersion::<Runtime>::new(),
			frame_system::CheckGenesis::<Runtime>::new(),
			frame_system::CheckMortality::<Runtime>::from(generic::Era::mortal(
				period,
				current_block,
			)),
			frame_system::CheckNonce::<Runtime>::from(nonce),
			frame_system::CheckWeight::<Runtime>::new(),
			pallet_transaction_payment::ChargeTransactionPayment::<Runtime>::from(tip),
		);
		let raw_payload = SignedPayload::new(call, extra)
			.map_err(|e| {
				log::warn!("Unable to create signed payload: {:?}", e);
			})
			.ok()?;
		let signature = raw_payload.using_encoded(|payload| C::sign(payload, public))?;
		let (call, extra, _) = raw_payload.deconstruct();
		let address = <Runtime as frame_system::Config>::Lookup::unlookup(account);
		Some((call, (address, signature, extra)))
	}
}

impl frame_system::offchain::SigningTypes for Runtime {
	type Public = <Signature as Verify>::Signer;
	type Signature = Signature;
}

impl<C> frame_system::offchain::SendTransactionTypes<C> for Runtime
where
	RuntimeCall: From<C>,
{
	type OverarchingCall = RuntimeCall;
	type Extrinsic = UncheckedExtrinsic;
}

parameter_types! {
	// Minimum 100 bytes/KSM deposited (1 CENT/byte)
	pub const BasicDeposit: Balance = 1000 * CENTS;       // 258 bytes on-chain
	pub const FieldDeposit: Balance = 250 * CENTS;        // 66 bytes on-chain
	pub const SubAccountDeposit: Balance = 200 * CENTS;   // 53 bytes on-chain
	pub const MaxSubAccounts: u32 = 100;
	pub const MaxAdditionalFields: u32 = 100;
	pub const MaxRegistrars: u32 = 20;
}

impl pallet_identity::Config for Runtime {
	type RuntimeEvent = RuntimeEvent;
	type Currency = Balances;
	type Slashed = ();
	type BasicDeposit = BasicDeposit;
	type FieldDeposit = FieldDeposit;
	type SubAccountDeposit = SubAccountDeposit;
	type MaxSubAccounts = MaxSubAccounts;
	type MaxAdditionalFields = MaxAdditionalFields;
	type MaxRegistrars = MaxRegistrars;
	type ForceOrigin = EitherOf<EnsureRoot<Self::AccountId>, GeneralAdmin>;
	type RegistrarOrigin = EitherOf<EnsureRoot<Self::AccountId>, GeneralAdmin>;
	type WeightInfo = weights::pallet_identity::WeightInfo<Runtime>;
}

impl pallet_utility::Config for Runtime {
	type RuntimeEvent = RuntimeEvent;
	type RuntimeCall = RuntimeCall;
	type PalletsOrigin = OriginCaller;
	type WeightInfo = weights::pallet_utility::WeightInfo<Runtime>;
}

parameter_types! {
	// One storage item; key size is 32; value is size 4+4+16+32 bytes = 56 bytes.
	pub const DepositBase: Balance = deposit(1, 88);
	// Additional storage item size of 32 bytes.
	pub const DepositFactor: Balance = deposit(0, 32);
	pub const MaxSignatories: u32 = 100;
}

impl pallet_multisig::Config for Runtime {
	type RuntimeEvent = RuntimeEvent;
	type RuntimeCall = RuntimeCall;
	type Currency = Balances;
	type DepositBase = DepositBase;
	type DepositFactor = DepositFactor;
	type MaxSignatories = MaxSignatories;
	type WeightInfo = weights::pallet_multisig::WeightInfo<Runtime>;
}

parameter_types! {
	pub const ConfigDepositBase: Balance = 500 * CENTS;
	pub const FriendDepositFactor: Balance = 50 * CENTS;
	pub const MaxFriends: u16 = 9;
	pub const RecoveryDeposit: Balance = 500 * CENTS;
}

impl pallet_recovery::Config for Runtime {
	type RuntimeEvent = RuntimeEvent;
	type WeightInfo = ();
	type RuntimeCall = RuntimeCall;
	type Currency = Balances;
	type ConfigDepositBase = ConfigDepositBase;
	type FriendDepositFactor = FriendDepositFactor;
	type MaxFriends = MaxFriends;
	type RecoveryDeposit = RecoveryDeposit;
}

parameter_types! {
	pub const MinVestedTransfer: Balance = 100 * CENTS;
	pub UnvestedFundsAllowedWithdrawReasons: WithdrawReasons =
		WithdrawReasons::except(WithdrawReasons::TRANSFER | WithdrawReasons::RESERVE);
	pub const VestingId: [u8; 8] = pallet_vesting::VESTING_ID;
}

impl pallet_vesting::Config for Runtime {
	type RuntimeEvent = RuntimeEvent;
	type RuntimeHoldReason = RuntimeHoldReason;
	type Currency = Balances;
	type Balance = Balance;
	type BlockNumberToBalance = ConvertInto;
	type MinVestedTransfer = MinVestedTransfer;
	type MaxFreezes = MaxFreezes;
	type VestingId = VestingId;
	type WeightInfo = weights::pallet_vesting::WeightInfo<Runtime>;
	type UnvestedFundsAllowedWithdrawReasons = UnvestedFundsAllowedWithdrawReasons;
	const MAX_VESTING_SCHEDULES: u32 = 28;
}

impl pallet_sudo::Config for Runtime {
	type RuntimeEvent = RuntimeEvent;
	type RuntimeCall = RuntimeCall;
	type WeightInfo = weights::pallet_sudo::WeightInfo<Runtime>;
}

parameter_types! {
	// One storage item; key size 32, value size 8; .
	pub const ProxyDepositBase: Balance = deposit(1, 8);
	// Additional storage item size of 33 bytes.
	pub const ProxyDepositFactor: Balance = deposit(0, 33);
	pub const MaxProxies: u16 = 32;
	pub const AnnouncementDepositBase: Balance = deposit(1, 8);
	pub const AnnouncementDepositFactor: Balance = deposit(0, 66);
	pub const MaxPending: u16 = 32;
}

/// The type used to represent the kinds of proxying allowed.
#[derive(
	Copy,
	Clone,
	Eq,
	PartialEq,
	Ord,
	PartialOrd,
	Encode,
	Decode,
	RuntimeDebug,
	MaxEncodedLen,
	TypeInfo,
)]
pub enum ProxyType {
	Any,
	NonTransfer,
	Governance,
	Staking,
	SudoBalances,
	IdentityJudgement,
	CancelProxy,
	Auction,
	NominationPools,
}
impl Default for ProxyType {
	fn default() -> Self {
		Self::Any
	}
}
impl InstanceFilter<RuntimeCall> for ProxyType {
	fn filter(&self, c: &RuntimeCall) -> bool {
		match self {
			ProxyType::Any => true,
			ProxyType::NonTransfer => matches!(
				c,
				RuntimeCall::System(..) |
				RuntimeCall::Babe(..) |
				RuntimeCall::Timestamp(..) |
				RuntimeCall::Indices(pallet_indices::Call::claim{..}) |
				RuntimeCall::Indices(pallet_indices::Call::free{..}) |
				RuntimeCall::Indices(pallet_indices::Call::freeze{..}) |
				// Specifically omitting Indices `transfer`, `force_transfer`
				// Specifically omitting the entire Balances pallet
				RuntimeCall::Staking(..) |
				RuntimeCall::Session(..) |
				RuntimeCall::Grandpa(..) |
				RuntimeCall::ImOnline(..) |
				RuntimeCall::Utility(..) |
				RuntimeCall::Identity(..) |
				RuntimeCall::ConvictionVoting(..) |
				RuntimeCall::Referenda(..) |
				RuntimeCall::Whitelist(..) |
				RuntimeCall::Recovery(pallet_recovery::Call::as_recovered{..}) |
				RuntimeCall::Recovery(pallet_recovery::Call::vouch_recovery{..}) |
				RuntimeCall::Recovery(pallet_recovery::Call::claim_recovery{..}) |
				RuntimeCall::Recovery(pallet_recovery::Call::close_recovery{..}) |
				RuntimeCall::Recovery(pallet_recovery::Call::remove_recovery{..}) |
				RuntimeCall::Recovery(pallet_recovery::Call::cancel_recovered{..}) |
				// Specifically omitting Recovery `create_recovery`, `initiate_recovery`
				RuntimeCall::Vesting(pallet_vesting::Call::vest{..}) |
				RuntimeCall::Vesting(pallet_vesting::Call::vest_other{..}) |
				// Specifically omitting Vesting `vested_transfer`, and `force_vested_transfer`
				RuntimeCall::Scheduler(..) |
				// Specifically omitting Sudo pallet
				RuntimeCall::Proxy(..) |
				RuntimeCall::Multisig(..) |
				RuntimeCall::Registrar(paras_registrar::Call::register{..}) |
				RuntimeCall::Registrar(paras_registrar::Call::deregister{..}) |
				// Specifically omitting Registrar `swap`
				RuntimeCall::Registrar(paras_registrar::Call::reserve{..}) |
				RuntimeCall::Crowdloan(..) |
				RuntimeCall::Slots(..) |
				RuntimeCall::Auctions(..) | // Specifically omitting the entire XCM Pallet
				RuntimeCall::VoterList(..) |
				RuntimeCall::NominationPools(..) |
				RuntimeCall::FastUnstake(..)
			),
			ProxyType::Staking => {
				matches!(
					c,
					RuntimeCall::Staking(..) |
						RuntimeCall::Session(..) | RuntimeCall::Utility(..) |
						RuntimeCall::FastUnstake(..) |
						RuntimeCall::VoterList(..) |
						RuntimeCall::NominationPools(..)
				)
			},
			ProxyType::NominationPools => {
				matches!(c, RuntimeCall::NominationPools(..) | RuntimeCall::Utility(..))
			},
			ProxyType::SudoBalances => match c {
				RuntimeCall::Sudo(pallet_sudo::Call::sudo { call: ref x }) => {
					matches!(x.as_ref(), &RuntimeCall::Balances(..))
				},
				RuntimeCall::Utility(..) => true,
				_ => false,
			},
			ProxyType::Governance => matches!(
				c,
				// OpenGov calls
				RuntimeCall::ConvictionVoting(..) |
					RuntimeCall::Referenda(..) |
					RuntimeCall::Whitelist(..)
			),
			ProxyType::IdentityJudgement => matches!(
				c,
				RuntimeCall::Identity(pallet_identity::Call::provide_judgement { .. }) |
					RuntimeCall::Utility(..)
			),
			ProxyType::CancelProxy => {
				matches!(c, RuntimeCall::Proxy(pallet_proxy::Call::reject_announcement { .. }))
			},
			ProxyType::Auction => matches!(
				c,
				RuntimeCall::Auctions(..) |
					RuntimeCall::Crowdloan(..) |
					RuntimeCall::Registrar(..) |
					RuntimeCall::Slots(..)
			),
		}
	}
	fn is_superset(&self, o: &Self) -> bool {
		match (self, o) {
			(x, y) if x == y => true,
			(ProxyType::Any, _) => true,
			(_, ProxyType::Any) => false,
			(ProxyType::NonTransfer, _) => true,
			_ => false,
		}
	}
}

impl pallet_proxy::Config for Runtime {
	type RuntimeEvent = RuntimeEvent;
	type RuntimeCall = RuntimeCall;
	type Currency = Balances;
	type ProxyType = ProxyType;
	type ProxyDepositBase = ProxyDepositBase;
	type ProxyDepositFactor = ProxyDepositFactor;
	type MaxProxies = MaxProxies;
	type WeightInfo = weights::pallet_proxy::WeightInfo<Runtime>;
	type MaxPending = MaxPending;
	type CallHasher = BlakeTwo256;
	type AnnouncementDepositBase = AnnouncementDepositBase;
	type AnnouncementDepositFactor = AnnouncementDepositFactor;
}

impl parachains_origin::Config for Runtime {}

impl parachains_configuration::Config for Runtime {
	type WeightInfo = weights::runtime_parachains_configuration::WeightInfo<Runtime>;
}

impl parachains_shared::Config for Runtime {}

impl parachains_session_info::Config for Runtime {
	type ValidatorSet = Historical;
}

impl parachains_inclusion::Config for Runtime {
	type RuntimeEvent = RuntimeEvent;
	type DisputesHandler = ParasDisputes;
	type RewardValidators = parachains_reward_points::RewardValidatorsWithEraPoints<Runtime>;
	type MessageQueue = MessageQueue;
	type WeightInfo = weights::runtime_parachains_inclusion::WeightInfo<Runtime>;
}

parameter_types! {
	pub const ParasUnsignedPriority: TransactionPriority = TransactionPriority::max_value();
}

impl parachains_paras::Config for Runtime {
	type RuntimeEvent = RuntimeEvent;
	type WeightInfo = weights::runtime_parachains_paras::WeightInfo<Runtime>;
	type UnsignedPriority = ParasUnsignedPriority;
	type QueueFootprinter = ParaInclusion;
	type NextSessionRotation = Babe;
	type OnNewHead = ();
}

parameter_types! {
	/// Amount of weight that can be spent per block to service messages.
	///
	/// # WARNING
	///
	/// This is not a good value for para-chains since the `Scheduler` already uses up to 80% block weight.
	pub MessageQueueServiceWeight: Weight = Perbill::from_percent(20) * BlockWeights::get().max_block;
	pub const MessageQueueHeapSize: u32 = 128 * 1024;
	pub const MessageQueueMaxStale: u32 = 48;
}

/// Message processor to handle any messages that were enqueued into the `MessageQueue` pallet.
pub struct MessageProcessor;
impl ProcessMessage for MessageProcessor {
	type Origin = AggregateMessageOrigin;

	fn process_message(
		message: &[u8],
		origin: Self::Origin,
		meter: &mut WeightMeter,
		id: &mut [u8; 32],
	) -> Result<bool, ProcessMessageError> {
		let para = match origin {
			AggregateMessageOrigin::Ump(UmpQueueId::Para(para)) => para,
		};
		xcm_builder::ProcessXcmMessage::<
			Junction,
			xcm_executor::XcmExecutor<xcm_config::XcmConfig>,
			RuntimeCall,
		>::process_message(message, Junction::Parachain(para.into()), meter, id)
	}
}

impl pallet_message_queue::Config for Runtime {
	type RuntimeEvent = RuntimeEvent;
	type Size = u32;
	type HeapSize = MessageQueueHeapSize;
	type MaxStale = MessageQueueMaxStale;
	type ServiceWeight = MessageQueueServiceWeight;
	#[cfg(not(feature = "runtime-benchmarks"))]
	type MessageProcessor = MessageProcessor;
	#[cfg(feature = "runtime-benchmarks")]
	type MessageProcessor =
		pallet_message_queue::mock_helpers::NoopMessageProcessor<AggregateMessageOrigin>;
	type QueueChangeHandler = ParaInclusion;
	type QueuePausedQuery = ();
	type WeightInfo = weights::pallet_message_queue::WeightInfo<Runtime>;
}

impl parachains_dmp::Config for Runtime {}

impl parachains_hrmp::Config for Runtime {
	type RuntimeOrigin = RuntimeOrigin;
	type RuntimeEvent = RuntimeEvent;
	type ChannelManager = EnsureRoot<AccountId>;
	type Currency = Balances;
	type WeightInfo = weights::runtime_parachains_hrmp::WeightInfo<Self>;
}

impl parachains_paras_inherent::Config for Runtime {
	type WeightInfo = weights::runtime_parachains_paras_inherent::WeightInfo<Runtime>;
}

impl parachains_scheduler::Config for Runtime {
	type AssignmentProvider = ParaAssignmentProvider;
}

impl parachains_assigner_parachains::Config for Runtime {}

impl parachains_initializer::Config for Runtime {
	type Randomness = pallet_babe::RandomnessFromOneEpochAgo<Runtime>;
	type ForceOrigin = EnsureRoot<AccountId>;
	type WeightInfo = weights::runtime_parachains_initializer::WeightInfo<Runtime>;
}

impl paras_sudo_wrapper::Config for Runtime {}

parameter_types! {
	pub const PermanentSlotLeasePeriodLength: u32 = 26;
	pub const TemporarySlotLeasePeriodLength: u32 = 1;
	pub const MaxTemporarySlotPerLeasePeriod: u32 = 5;
}

impl assigned_slots::Config for Runtime {
	type RuntimeEvent = RuntimeEvent;
	type AssignSlotOrigin = EnsureRoot<AccountId>;
	type Leaser = Slots;
	type PermanentSlotLeasePeriodLength = PermanentSlotLeasePeriodLength;
	type TemporarySlotLeasePeriodLength = TemporarySlotLeasePeriodLength;
	type MaxTemporarySlotPerLeasePeriod = MaxTemporarySlotPerLeasePeriod;
	type WeightInfo = weights::runtime_common_assigned_slots::WeightInfo<Runtime>;
}

impl parachains_disputes::Config for Runtime {
	type RuntimeEvent = RuntimeEvent;
	type RewardValidators = parachains_reward_points::RewardValidatorsWithEraPoints<Runtime>;
	type SlashingHandler = parachains_slashing::SlashValidatorsForDisputes<ParasSlashing>;
	type WeightInfo = weights::runtime_parachains_disputes::WeightInfo<Runtime>;
}

impl parachains_slashing::Config for Runtime {
	type KeyOwnerProofSystem = Historical;
	type KeyOwnerProof =
		<Self::KeyOwnerProofSystem as KeyOwnerProofSystem<(KeyTypeId, ValidatorId)>>::Proof;
	type KeyOwnerIdentification = <Self::KeyOwnerProofSystem as KeyOwnerProofSystem<(
		KeyTypeId,
		ValidatorId,
	)>>::IdentificationTuple;
	type HandleReports = parachains_slashing::SlashingReportHandler<
		Self::KeyOwnerIdentification,
		Offences,
		ReportLongevity,
	>;
	type WeightInfo = weights::runtime_parachains_disputes_slashing::WeightInfo<Runtime>;
	type BenchmarkingConfig = parachains_slashing::BenchConfig<300>;
}

parameter_types! {
	pub const ParaDeposit: Balance = 2000 * CENTS;
	pub const RegistrarDataDepositPerByte: Balance = deposit(0, 1);
}

impl paras_registrar::Config for Runtime {
	type RuntimeOrigin = RuntimeOrigin;
	type RuntimeEvent = RuntimeEvent;
	type Currency = Balances;
	type OnSwap = (Crowdloan, Slots);
	type ParaDeposit = ParaDeposit;
	type DataDepositPerByte = RegistrarDataDepositPerByte;
	type WeightInfo = weights::runtime_common_paras_registrar::WeightInfo<Runtime>;
}

parameter_types! {
	pub const LeasePeriod: BlockNumber = 28 * DAYS;
}

impl slots::Config for Runtime {
	type RuntimeEvent = RuntimeEvent;
	type Currency = Balances;
	type Registrar = Registrar;
	type LeasePeriod = LeasePeriod;
	type LeaseOffset = ();
	type ForceOrigin = EitherOf<EnsureRoot<Self::AccountId>, LeaseAdmin>;
	type WeightInfo = weights::runtime_common_slots::WeightInfo<Runtime>;
}

parameter_types! {
	pub const CrowdloanId: PalletId = PalletId(*b"py/cfund");
	pub const SubmissionDeposit: Balance = 100 * 100 * CENTS;
	pub const MinContribution: Balance = 100 * CENTS;
	pub const RemoveKeysLimit: u32 = 500;
	// Allow 32 bytes for an additional memo to a crowdloan.
	pub const MaxMemoLength: u8 = 32;
}

impl crowdloan::Config for Runtime {
	type RuntimeEvent = RuntimeEvent;
	type PalletId = CrowdloanId;
	type SubmissionDeposit = SubmissionDeposit;
	type MinContribution = MinContribution;
	type RemoveKeysLimit = RemoveKeysLimit;
	type Registrar = Registrar;
	type Auctioneer = Auctions;
	type MaxMemoLength = MaxMemoLength;
	type WeightInfo = weights::runtime_common_crowdloan::WeightInfo<Runtime>;
}

parameter_types! {
	// The average auction is 7 days long, so this will be 70% for ending period.
	// 5 Days = 72000 Blocks @ 6 sec per block
	pub const EndingPeriod: BlockNumber = 5 * DAYS;
	// ~ 1000 samples per day -> ~ 20 blocks per sample -> 2 minute samples
	pub const SampleLength: BlockNumber = 2 * MINUTES;
}

impl auctions::Config for Runtime {
	type RuntimeEvent = RuntimeEvent;
	type Leaser = Slots;
	type Registrar = Registrar;
	type EndingPeriod = EndingPeriod;
	type SampleLength = SampleLength;
	type Randomness = pallet_babe::RandomnessFromOneEpochAgo<Runtime>;
	type InitiateOrigin = EitherOf<EnsureRoot<Self::AccountId>, AuctionAdmin>;
	type WeightInfo = weights::runtime_common_auctions::WeightInfo<Runtime>;
}

parameter_types! {
	pub const PoolsPalletId: PalletId = PalletId(*b"py/nopls");
	pub const MaxPointsToBalance: u8 = 10;
}

impl pallet_nomination_pools::Config for Runtime {
	type RuntimeEvent = RuntimeEvent;
	type WeightInfo = weights::pallet_nomination_pools::WeightInfo<Self>;
	type Currency = Balances;
	type RuntimeFreezeReason = RuntimeFreezeReason;
	type RewardCounter = FixedU128;
	type BalanceToU256 = BalanceToU256;
	type U256ToBalance = U256ToBalance;
	type Staking = Staking;
	type PostUnbondingPoolsWindow = ConstU32<4>;
	type MaxMetadataLen = ConstU32<256>;
	// we use the same number of allowed unlocking chunks as with staking.
	type MaxUnbonding = <Self as pallet_staking::Config>::MaxUnlockingChunks;
	type PalletId = PoolsPalletId;
	type MaxPointsToBalance = MaxPointsToBalance;
}

parameter_types! {
	// The deposit configuration for the singed migration. Specially if you want to allow any signed account to do the migration (see `SignedFilter`, these deposits should be high)
	pub const MigrationSignedDepositPerItem: Balance = 1 * CENTS;
	pub const MigrationSignedDepositBase: Balance = 20 * CENTS * 100;
	pub const MigrationMaxKeyLen: u32 = 512;
}

construct_runtime! {
	pub enum Runtime
	{
		// Basic stuff; balances is uncallable initially.
		System: frame_system::{Pallet, Call, Storage, Config<T>, Event<T>} = 0,

		// Babe must be before session.
		Babe: pallet_babe::{Pallet, Call, Storage, Config<T>, ValidateUnsigned} = 1,

		Timestamp: pallet_timestamp::{Pallet, Call, Storage, Inherent} = 2,
		Indices: pallet_indices::{Pallet, Call, Storage, Config<T>, Event<T>} = 3,
		Balances: pallet_balances::{Pallet, Call, Storage, Config<T>, Event<T>} = 4,
		TransactionPayment: pallet_transaction_payment::{Pallet, Storage, Event<T>} = 26,

		// Consensus support.
		// Authorship must be before session in order to note author in the correct session and era
		// for im-online and staking.
		Authorship: pallet_authorship::{Pallet, Storage} = 5,
		Staking: pallet_staking::{Pallet, Call, Storage, Config<T>, Event<T>} = 6,
		Offences: pallet_offences::{Pallet, Storage, Event} = 7,
		Historical: session_historical::{Pallet} = 27,

		// BEEFY Bridges support.
		Beefy: pallet_beefy::{Pallet, Call, Storage, Config<T>, ValidateUnsigned} = 200,
		// MMR leaf construction must be before session in order to have leaf contents
		// refer to block<N-1> consistently. see substrate issue #11797 for details.
		Mmr: pallet_mmr::{Pallet, Storage} = 201,
		BeefyMmrLeaf: pallet_beefy_mmr::{Pallet, Storage} = 202,

		Session: pallet_session::{Pallet, Call, Storage, Event, Config<T>} = 8,
		Grandpa: pallet_grandpa::{Pallet, Call, Storage, Config<T>, Event, ValidateUnsigned} = 10,
		ImOnline: pallet_im_online::{Pallet, Call, Storage, Event<T>, ValidateUnsigned, Config<T>} = 11,
		AuthorityDiscovery: pallet_authority_discovery::{Pallet, Config<T>} = 12,

		// Utility module.
		Utility: pallet_utility::{Pallet, Call, Event} = 16,

		// Less simple identity module.
		Identity: pallet_identity::{Pallet, Call, Storage, Event<T>} = 17,

		// Social recovery module.
		Recovery: pallet_recovery::{Pallet, Call, Storage, Event<T>} = 18,

		// Vesting. Usable initially, but removed once all vesting is finished.
		Vesting: pallet_vesting::{Pallet, Call, Storage, Event<T>, Config<T>} = 19,

		// System scheduler.
		Scheduler: pallet_scheduler::{Pallet, Call, Storage, Event<T>} = 20,

		// Preimage registrar.
		Preimage: pallet_preimage::{Pallet, Call, Storage, Event<T>, HoldReason} = 28,

		// Sudo.
		Sudo: pallet_sudo::{Pallet, Call, Storage, Event<T>, Config<T>} = 21,

		// Proxy module. Late addition.
		Proxy: pallet_proxy::{Pallet, Call, Storage, Event<T>} = 22,

		// Multisig module. Late addition.
		Multisig: pallet_multisig::{Pallet, Call, Storage, Event<T>} = 23,

		// Election pallet. Only works with staking, but placed here to maintain indices.
		ElectionProviderMultiPhase: pallet_election_provider_multi_phase::{Pallet, Call, Storage, Event<T>, ValidateUnsigned} = 24,

		// Provides a semi-sorted list of nominators for staking.
		VoterList: pallet_bags_list::<Instance1>::{Pallet, Call, Storage, Event<T>} = 25,

		// Nomination pools for staking.
		NominationPools: pallet_nomination_pools::{Pallet, Call, Storage, Event<T>, Config<T>, FreezeReason} = 29,

		// Fast unstake pallet: extension to staking.
		FastUnstake: pallet_fast_unstake = 30,

		// OpenGov
		ConvictionVoting: pallet_conviction_voting::{Pallet, Call, Storage, Event<T>} = 31,
		Referenda: pallet_referenda::{Pallet, Call, Storage, Event<T>} = 32,
		Origins: pallet_custom_origins::{Origin} = 35,
		Whitelist: pallet_whitelist::{Pallet, Call, Storage, Event<T>} = 36,

		// Treasury
		Treasury: pallet_treasury::{Pallet, Call, Storage, Config<T>, Event<T>} = 37,

		// Parachains pallets. Start indices at 40 to leave room.
		ParachainsOrigin: parachains_origin::{Pallet, Origin} = 41,
		Configuration: parachains_configuration::{Pallet, Call, Storage, Config<T>} = 42,
		ParasShared: parachains_shared::{Pallet, Call, Storage} = 43,
		ParaInclusion: parachains_inclusion::{Pallet, Call, Storage, Event<T>} = 44,
		ParaInherent: parachains_paras_inherent::{Pallet, Call, Storage, Inherent} = 45,
		ParaScheduler: parachains_scheduler::{Pallet, Storage} = 46,
		Paras: parachains_paras::{Pallet, Call, Storage, Event, Config<T>, ValidateUnsigned} = 47,
		Initializer: parachains_initializer::{Pallet, Call, Storage} = 48,
		Dmp: parachains_dmp::{Pallet, Storage} = 49,
		// RIP Ump 50
		Hrmp: parachains_hrmp::{Pallet, Call, Storage, Event<T>, Config<T>} = 51,
		ParaSessionInfo: parachains_session_info::{Pallet, Storage} = 52,
		ParasDisputes: parachains_disputes::{Pallet, Call, Storage, Event<T>} = 53,
		ParasSlashing: parachains_slashing::{Pallet, Call, Storage, ValidateUnsigned} = 54,
		ParaAssignmentProvider: parachains_assigner_parachains::{Pallet, Storage} = 55,

		// Parachain Onboarding Pallets. Start indices at 60 to leave room.
		Registrar: paras_registrar::{Pallet, Call, Storage, Event<T>, Config<T>} = 60,
		Slots: slots::{Pallet, Call, Storage, Event<T>} = 61,
		ParasSudoWrapper: paras_sudo_wrapper::{Pallet, Call} = 62,
		Auctions: auctions::{Pallet, Call, Storage, Event<T>} = 63,
		Crowdloan: crowdloan::{Pallet, Call, Storage, Event<T>} = 64,
		AssignedSlots: assigned_slots::{Pallet, Call, Storage, Event<T>, Config<T>} = 65,

		// Pallet for sending XCM.
		XcmPallet: pallet_xcm::{Pallet, Call, Storage, Event<T>, Origin, Config<T>} = 99,

		// Generalized message queue
		MessageQueue: pallet_message_queue::{Pallet, Call, Storage, Event<T>} = 100,
	}
}

/// The address format for describing accounts.
pub type Address = sp_runtime::MultiAddress<AccountId, ()>;
/// Block header type as expected by this runtime.
pub type Header = generic::Header<BlockNumber, BlakeTwo256>;
/// Block type as expected by this runtime.
pub type Block = generic::Block<Header, UncheckedExtrinsic>;
/// A Block signed with a Justification
pub type SignedBlock = generic::SignedBlock<Block>;
/// `BlockId` type as expected by this runtime.
pub type BlockId = generic::BlockId<Block>;
/// The `SignedExtension` to the basic transaction logic.
pub type SignedExtra = (
	frame_system::CheckNonZeroSender<Runtime>,
	frame_system::CheckSpecVersion<Runtime>,
	frame_system::CheckTxVersion<Runtime>,
	frame_system::CheckGenesis<Runtime>,
	frame_system::CheckMortality<Runtime>,
	frame_system::CheckNonce<Runtime>,
	frame_system::CheckWeight<Runtime>,
	pallet_transaction_payment::ChargeTransactionPayment<Runtime>,
);

pub struct NominationPoolsMigrationV4OldPallet;
impl Get<Perbill> for NominationPoolsMigrationV4OldPallet {
	fn get() -> Perbill {
		Perbill::from_percent(100)
	}
}

/// All migrations that will run on the next runtime upgrade.
///
/// This contains the combined migrations of the last 10 releases. It allows to skip runtime
/// upgrades in case governance decides to do so. THE ORDER IS IMPORTANT.
pub type Migrations = migrations::Unreleased;

/// The runtime migrations per release.
#[allow(deprecated, missing_docs)]
pub mod migrations {
	use super::*;

	/// Upgrade Session keys to include BEEFY key.
	/// When this is removed, should also remove `OldSessionKeys`.
	pub struct UpgradeSessionKeys;
	impl frame_support::traits::OnRuntimeUpgrade for UpgradeSessionKeys {
		fn on_runtime_upgrade() -> Weight {
			Session::upgrade_keys::<OldSessionKeys, _>(transform_session_keys);
			Perbill::from_percent(50) * BlockWeights::get().max_block
		}
	}

	/// Unreleased migrations. Add new ones here:
	pub type Unreleased = (
		pallet_im_online::migration::v1::Migration<Runtime>,
		parachains_configuration::migration::v7::MigrateToV7<Runtime>,
		assigned_slots::migration::v1::VersionCheckedMigrateToV1<Runtime>,
		parachains_scheduler::migration::v1::MigrateToV1<Runtime>,
		parachains_configuration::migration::v8::MigrateToV8<Runtime>,
		UpgradeSessionKeys,
		parachains_configuration::migration::v9::MigrateToV9<Runtime>,
		paras_registrar::migration::VersionCheckedMigrateToV1<Runtime, ()>,
		pallet_nomination_pools::migration::versioned_migrations::V5toV6<Runtime>,
		pallet_referenda::migration::v1::MigrateV0ToV1<Runtime, ()>,
	);
}

/// Unchecked extrinsic type as expected by this runtime.
pub type UncheckedExtrinsic =
	generic::UncheckedExtrinsic<Address, RuntimeCall, Signature, SignedExtra>;
/// Executive: handles dispatch to the various modules.
pub type Executive = frame_executive::Executive<
	Runtime,
	Block,
	frame_system::ChainContext<Runtime>,
	Runtime,
	AllPalletsWithSystem,
	Migrations,
>;
/// The payload being signed in transactions.
pub type SignedPayload = generic::SignedPayload<RuntimeCall, SignedExtra>;

#[cfg(feature = "runtime-benchmarks")]
mod benches {
	frame_benchmarking::define_benchmarks!(
		// Polkadot
		// NOTE: Make sure to prefix these with `runtime_common::` so
		// the that path resolves correctly in the generated file.
		[runtime_common::assigned_slots, AssignedSlots]
		[runtime_common::auctions, Auctions]
		[runtime_common::crowdloan, Crowdloan]
		[runtime_common::paras_registrar, Registrar]
		[runtime_common::slots, Slots]
		[runtime_parachains::configuration, Configuration]
		[runtime_parachains::disputes, ParasDisputes]
		[runtime_parachains::disputes::slashing, ParasSlashing]
		[runtime_parachains::hrmp, Hrmp]
		[runtime_parachains::inclusion, ParaInclusion]
		[runtime_parachains::initializer, Initializer]
		[runtime_parachains::paras, Paras]
		[runtime_parachains::paras_inherent, ParaInherent]
		// Substrate
		[pallet_bags_list, VoterList]
		[pallet_balances, Balances]
		[pallet_conviction_voting, ConvictionVoting]
		[pallet_election_provider_multi_phase, ElectionProviderMultiPhase]
		[frame_election_provider_support, ElectionProviderBench::<Runtime>]
		[pallet_fast_unstake, FastUnstake]
		[pallet_identity, Identity]
		[pallet_im_online, ImOnline]
		[pallet_indices, Indices]
		[pallet_message_queue, MessageQueue]
		[pallet_multisig, Multisig]
		[pallet_nomination_pools, NominationPoolsBench::<Runtime>]
		[pallet_offences, OffencesBench::<Runtime>]
		[pallet_preimage, Preimage]
		[pallet_proxy, Proxy]
		[pallet_recovery, Recovery]
		[pallet_referenda, Referenda]
		[pallet_scheduler, Scheduler]
		[pallet_session, SessionBench::<Runtime>]
		[pallet_staking, Staking]
		[pallet_sudo, Sudo]
		[frame_system, SystemBench::<Runtime>]
		[pallet_timestamp, Timestamp]
		[pallet_treasury, Treasury]
		[pallet_utility, Utility]
		[pallet_vesting, Vesting]
		[pallet_whitelist, Whitelist]
		// XCM
		[pallet_xcm, XcmPallet]
		// NOTE: Make sure you point to the individual modules below.
		[pallet_xcm_benchmarks::fungible, XcmBalances]
		[pallet_xcm_benchmarks::generic, XcmGeneric]
	);
}

sp_api::impl_runtime_apis! {
	impl sp_api::Core<Block> for Runtime {
		fn version() -> RuntimeVersion {
			VERSION
		}

		fn execute_block(block: Block) {
			Executive::execute_block(block);
		}

		fn initialize_block(header: &<Block as BlockT>::Header) {
			Executive::initialize_block(header)
		}
	}

	impl sp_api::Metadata<Block> for Runtime {
		fn metadata() -> OpaqueMetadata {
			OpaqueMetadata::new(Runtime::metadata().into())
		}

		fn metadata_at_version(version: u32) -> Option<OpaqueMetadata> {
			Runtime::metadata_at_version(version)
		}

		fn metadata_versions() -> sp_std::vec::Vec<u32> {
			Runtime::metadata_versions()
		}
	}

	impl block_builder_api::BlockBuilder<Block> for Runtime {
		fn apply_extrinsic(extrinsic: <Block as BlockT>::Extrinsic) -> ApplyExtrinsicResult {
			Executive::apply_extrinsic(extrinsic)
		}

		fn finalize_block() -> <Block as BlockT>::Header {
			Executive::finalize_block()
		}

		fn inherent_extrinsics(data: inherents::InherentData) -> Vec<<Block as BlockT>::Extrinsic> {
			data.create_extrinsics()
		}

		fn check_inherents(
			block: Block,
			data: inherents::InherentData,
		) -> inherents::CheckInherentsResult {
			data.check_extrinsics(&block)
		}
	}

	impl tx_pool_api::runtime_api::TaggedTransactionQueue<Block> for Runtime {
		fn validate_transaction(
			source: TransactionSource,
			tx: <Block as BlockT>::Extrinsic,
			block_hash: <Block as BlockT>::Hash,
		) -> TransactionValidity {
			Executive::validate_transaction(source, tx, block_hash)
		}
	}

	impl offchain_primitives::OffchainWorkerApi<Block> for Runtime {
		fn offchain_worker(header: &<Block as BlockT>::Header) {
			Executive::offchain_worker(header)
		}
	}

	#[api_version(7)]
	impl primitives::runtime_api::ParachainHost<Block, Hash, BlockNumber> for Runtime {
		fn validators() -> Vec<ValidatorId> {
			parachains_runtime_api_impl::validators::<Runtime>()
		}

		fn validator_groups() -> (Vec<Vec<ValidatorIndex>>, GroupRotationInfo<BlockNumber>) {
			parachains_runtime_api_impl::validator_groups::<Runtime>()
		}

		fn availability_cores() -> Vec<CoreState<Hash, BlockNumber>> {
			parachains_runtime_api_impl::availability_cores::<Runtime>()
		}

		fn persisted_validation_data(para_id: ParaId, assumption: OccupiedCoreAssumption)
			-> Option<PersistedValidationData<Hash, BlockNumber>> {
			parachains_runtime_api_impl::persisted_validation_data::<Runtime>(para_id, assumption)
		}

		fn assumed_validation_data(
			para_id: ParaId,
			expected_persisted_validation_data_hash: Hash,
		) -> Option<(PersistedValidationData<Hash, BlockNumber>, ValidationCodeHash)> {
			parachains_runtime_api_impl::assumed_validation_data::<Runtime>(
				para_id,
				expected_persisted_validation_data_hash,
			)
		}

		fn check_validation_outputs(
			para_id: ParaId,
			outputs: primitives::CandidateCommitments,
		) -> bool {
			parachains_runtime_api_impl::check_validation_outputs::<Runtime>(para_id, outputs)
		}

		fn session_index_for_child() -> SessionIndex {
			parachains_runtime_api_impl::session_index_for_child::<Runtime>()
		}

		fn validation_code(para_id: ParaId, assumption: OccupiedCoreAssumption)
			-> Option<ValidationCode> {
			parachains_runtime_api_impl::validation_code::<Runtime>(para_id, assumption)
		}

		fn candidate_pending_availability(para_id: ParaId) -> Option<CommittedCandidateReceipt<Hash>> {
			parachains_runtime_api_impl::candidate_pending_availability::<Runtime>(para_id)
		}

		fn candidate_events() -> Vec<CandidateEvent<Hash>> {
			parachains_runtime_api_impl::candidate_events::<Runtime, _>(|ev| {
				match ev {
					RuntimeEvent::ParaInclusion(ev) => {
						Some(ev)
					}
					_ => None,
				}
			})
		}

		fn session_info(index: SessionIndex) -> Option<SessionInfo> {
			parachains_runtime_api_impl::session_info::<Runtime>(index)
		}

		fn session_executor_params(session_index: SessionIndex) -> Option<ExecutorParams> {
			parachains_runtime_api_impl::session_executor_params::<Runtime>(session_index)
		}

		fn dmq_contents(recipient: ParaId) -> Vec<InboundDownwardMessage<BlockNumber>> {
			parachains_runtime_api_impl::dmq_contents::<Runtime>(recipient)
		}

		fn inbound_hrmp_channels_contents(
			recipient: ParaId
		) -> BTreeMap<ParaId, Vec<InboundHrmpMessage<BlockNumber>>> {
			parachains_runtime_api_impl::inbound_hrmp_channels_contents::<Runtime>(recipient)
		}

		fn validation_code_by_hash(hash: ValidationCodeHash) -> Option<ValidationCode> {
			parachains_runtime_api_impl::validation_code_by_hash::<Runtime>(hash)
		}

		fn on_chain_votes() -> Option<ScrapedOnChainVotes<Hash>> {
			parachains_runtime_api_impl::on_chain_votes::<Runtime>()
		}

		fn submit_pvf_check_statement(
			stmt: PvfCheckStatement,
			signature: ValidatorSignature,
		) {
			parachains_runtime_api_impl::submit_pvf_check_statement::<Runtime>(stmt, signature)
		}

		fn pvfs_require_precheck() -> Vec<ValidationCodeHash> {
			parachains_runtime_api_impl::pvfs_require_precheck::<Runtime>()
		}

		fn validation_code_hash(para_id: ParaId, assumption: OccupiedCoreAssumption)
			-> Option<ValidationCodeHash>
		{
			parachains_runtime_api_impl::validation_code_hash::<Runtime>(para_id, assumption)
		}

		fn disputes() -> Vec<(SessionIndex, CandidateHash, DisputeState<BlockNumber>)> {
			parachains_runtime_api_impl::get_session_disputes::<Runtime>()
		}

		fn unapplied_slashes(
		) -> Vec<(SessionIndex, CandidateHash, slashing::PendingSlashes)> {
			parachains_runtime_api_impl::unapplied_slashes::<Runtime>()
		}

		fn key_ownership_proof(
			validator_id: ValidatorId,
		) -> Option<slashing::OpaqueKeyOwnershipProof> {
			use parity_scale_codec::Encode;

			Historical::prove((PARACHAIN_KEY_TYPE_ID, validator_id))
				.map(|p| p.encode())
				.map(slashing::OpaqueKeyOwnershipProof::new)
		}

		fn submit_report_dispute_lost(
			dispute_proof: slashing::DisputeProof,
			key_ownership_proof: slashing::OpaqueKeyOwnershipProof,
		) -> Option<()> {
			parachains_runtime_api_impl::submit_unsigned_slashing_report::<Runtime>(
				dispute_proof,
				key_ownership_proof,
			)
		}

		fn minimum_backing_votes() -> u32 {
			parachains_runtime_api_impl::minimum_backing_votes::<Runtime>()
		}

		fn para_backing_state(para_id: ParaId) -> Option<primitives::async_backing::BackingState> {
			parachains_runtime_api_impl::backing_state::<Runtime>(para_id)
		}

		fn async_backing_params() -> primitives::AsyncBackingParams {
			parachains_runtime_api_impl::async_backing_params::<Runtime>()
		}
	}

	impl beefy_primitives::BeefyApi<Block, BeefyId> for Runtime {
		fn beefy_genesis() -> Option<BlockNumber> {
			Beefy::genesis_block()
		}

		fn validator_set() -> Option<beefy_primitives::ValidatorSet<BeefyId>> {
			Beefy::validator_set()
		}

		fn submit_report_equivocation_unsigned_extrinsic(
			equivocation_proof: beefy_primitives::EquivocationProof<
				BlockNumber,
				BeefyId,
				BeefySignature,
			>,
			key_owner_proof: beefy_primitives::OpaqueKeyOwnershipProof,
		) -> Option<()> {
			let key_owner_proof = key_owner_proof.decode()?;

			Beefy::submit_unsigned_equivocation_report(
				equivocation_proof,
				key_owner_proof,
			)
		}

		fn generate_key_ownership_proof(
			_set_id: beefy_primitives::ValidatorSetId,
			authority_id: BeefyId,
		) -> Option<beefy_primitives::OpaqueKeyOwnershipProof> {
			use parity_scale_codec::Encode;

			Historical::prove((beefy_primitives::KEY_TYPE, authority_id))
				.map(|p| p.encode())
				.map(beefy_primitives::OpaqueKeyOwnershipProof::new)
		}
	}

	impl mmr::MmrApi<Block, Hash, BlockNumber> for Runtime {
		fn mmr_root() -> Result<mmr::Hash, mmr::Error> {
			Ok(Mmr::mmr_root())
		}

		fn mmr_leaf_count() -> Result<mmr::LeafIndex, mmr::Error> {
			Ok(Mmr::mmr_leaves())
		}

		fn generate_proof(
			block_numbers: Vec<BlockNumber>,
			best_known_block_number: Option<BlockNumber>,
		) -> Result<(Vec<mmr::EncodableOpaqueLeaf>, mmr::Proof<mmr::Hash>), mmr::Error> {
			Mmr::generate_proof(block_numbers, best_known_block_number).map(
				|(leaves, proof)| {
					(
						leaves
							.into_iter()
							.map(|leaf| mmr::EncodableOpaqueLeaf::from_leaf(&leaf))
							.collect(),
						proof,
					)
				},
			)
		}

		fn verify_proof(leaves: Vec<mmr::EncodableOpaqueLeaf>, proof: mmr::Proof<mmr::Hash>)
			-> Result<(), mmr::Error>
		{
			let leaves = leaves.into_iter().map(|leaf|
				leaf.into_opaque_leaf()
				.try_decode()
				.ok_or(mmr::Error::Verify)).collect::<Result<Vec<mmr::Leaf>, mmr::Error>>()?;
			Mmr::verify_leaves(leaves, proof)
		}

		fn verify_proof_stateless(
			root: mmr::Hash,
			leaves: Vec<mmr::EncodableOpaqueLeaf>,
			proof: mmr::Proof<mmr::Hash>
		) -> Result<(), mmr::Error> {
			let nodes = leaves.into_iter().map(|leaf|mmr::DataOrHash::Data(leaf.into_opaque_leaf())).collect();
			pallet_mmr::verify_leaves_proof::<mmr::Hashing, _>(root, nodes, proof)
		}
	}

	impl pallet_beefy_mmr::BeefyMmrApi<Block, Hash> for RuntimeApi {
		fn authority_set_proof() -> beefy_primitives::mmr::BeefyAuthoritySet<Hash> {
			BeefyMmrLeaf::authority_set_proof()
		}

		fn next_authority_set_proof() -> beefy_primitives::mmr::BeefyNextAuthoritySet<Hash> {
			BeefyMmrLeaf::next_authority_set_proof()
		}
	}

	impl fg_primitives::GrandpaApi<Block> for Runtime {
		fn grandpa_authorities() -> Vec<(GrandpaId, u64)> {
			Grandpa::grandpa_authorities()
		}

		fn current_set_id() -> fg_primitives::SetId {
			Grandpa::current_set_id()
		}

		fn submit_report_equivocation_unsigned_extrinsic(
			equivocation_proof: fg_primitives::EquivocationProof<
				<Block as BlockT>::Hash,
				sp_runtime::traits::NumberFor<Block>,
			>,
			key_owner_proof: fg_primitives::OpaqueKeyOwnershipProof,
		) -> Option<()> {
			let key_owner_proof = key_owner_proof.decode()?;

			Grandpa::submit_unsigned_equivocation_report(
				equivocation_proof,
				key_owner_proof,
			)
		}

		fn generate_key_ownership_proof(
			_set_id: fg_primitives::SetId,
			authority_id: fg_primitives::AuthorityId,
		) -> Option<fg_primitives::OpaqueKeyOwnershipProof> {
			use parity_scale_codec::Encode;

			Historical::prove((fg_primitives::KEY_TYPE, authority_id))
				.map(|p| p.encode())
				.map(fg_primitives::OpaqueKeyOwnershipProof::new)
		}
	}

	impl babe_primitives::BabeApi<Block> for Runtime {
		fn configuration() -> babe_primitives::BabeConfiguration {
			let epoch_config = Babe::epoch_config().unwrap_or(BABE_GENESIS_EPOCH_CONFIG);
			babe_primitives::BabeConfiguration {
				slot_duration: Babe::slot_duration(),
				epoch_length: EpochDuration::get(),
				c: epoch_config.c,
				authorities: Babe::authorities().to_vec(),
				randomness: Babe::randomness(),
				allowed_slots: epoch_config.allowed_slots,
			}
		}

		fn current_epoch_start() -> babe_primitives::Slot {
			Babe::current_epoch_start()
		}

		fn current_epoch() -> babe_primitives::Epoch {
			Babe::current_epoch()
		}

		fn next_epoch() -> babe_primitives::Epoch {
			Babe::next_epoch()
		}

		fn generate_key_ownership_proof(
			_slot: babe_primitives::Slot,
			authority_id: babe_primitives::AuthorityId,
		) -> Option<babe_primitives::OpaqueKeyOwnershipProof> {
			use parity_scale_codec::Encode;

			Historical::prove((babe_primitives::KEY_TYPE, authority_id))
				.map(|p| p.encode())
				.map(babe_primitives::OpaqueKeyOwnershipProof::new)
		}

		fn submit_report_equivocation_unsigned_extrinsic(
			equivocation_proof: babe_primitives::EquivocationProof<<Block as BlockT>::Header>,
			key_owner_proof: babe_primitives::OpaqueKeyOwnershipProof,
		) -> Option<()> {
			let key_owner_proof = key_owner_proof.decode()?;

			Babe::submit_unsigned_equivocation_report(
				equivocation_proof,
				key_owner_proof,
			)
		}
	}

	impl authority_discovery_primitives::AuthorityDiscoveryApi<Block> for Runtime {
		fn authorities() -> Vec<AuthorityDiscoveryId> {
			parachains_runtime_api_impl::relevant_authority_ids::<Runtime>()
		}
	}

	impl sp_session::SessionKeys<Block> for Runtime {
		fn generate_session_keys(seed: Option<Vec<u8>>) -> Vec<u8> {
			SessionKeys::generate(seed)
		}

		fn decode_session_keys(
			encoded: Vec<u8>,
		) -> Option<Vec<(Vec<u8>, sp_core::crypto::KeyTypeId)>> {
			SessionKeys::decode_into_raw_public_keys(&encoded)
		}
	}

	impl frame_system_rpc_runtime_api::AccountNonceApi<Block, AccountId, Nonce> for Runtime {
		fn account_nonce(account: AccountId) -> Nonce {
			System::account_nonce(account)
		}
	}

	impl pallet_transaction_payment_rpc_runtime_api::TransactionPaymentApi<
		Block,
		Balance,
	> for Runtime {
		fn query_info(uxt: <Block as BlockT>::Extrinsic, len: u32) -> RuntimeDispatchInfo<Balance> {
			TransactionPayment::query_info(uxt, len)
		}
		fn query_fee_details(uxt: <Block as BlockT>::Extrinsic, len: u32) -> FeeDetails<Balance> {
			TransactionPayment::query_fee_details(uxt, len)
		}
		fn query_weight_to_fee(weight: Weight) -> Balance {
			TransactionPayment::weight_to_fee(weight)
		}
		fn query_length_to_fee(length: u32) -> Balance {
			TransactionPayment::length_to_fee(length)
		}
	}

	impl pallet_transaction_payment_rpc_runtime_api::TransactionPaymentCallApi<Block, Balance, RuntimeCall>
		for Runtime
	{
		fn query_call_info(call: RuntimeCall, len: u32) -> RuntimeDispatchInfo<Balance> {
			TransactionPayment::query_call_info(call, len)
		}
		fn query_call_fee_details(call: RuntimeCall, len: u32) -> FeeDetails<Balance> {
			TransactionPayment::query_call_fee_details(call, len)
		}
		fn query_weight_to_fee(weight: Weight) -> Balance {
			TransactionPayment::weight_to_fee(weight)
		}
		fn query_length_to_fee(length: u32) -> Balance {
			TransactionPayment::length_to_fee(length)
		}
	}

	impl pallet_nomination_pools_runtime_api::NominationPoolsApi<
		Block,
		AccountId,
		Balance,
	> for Runtime {
		fn pending_rewards(member: AccountId) -> Balance {
			NominationPools::api_pending_rewards(member).unwrap_or_default()
		}

		fn points_to_balance(pool_id: pallet_nomination_pools::PoolId, points: Balance) -> Balance {
			NominationPools::api_points_to_balance(pool_id, points)
		}

		fn balance_to_points(pool_id: pallet_nomination_pools::PoolId, new_funds: Balance) -> Balance {
			NominationPools::api_balance_to_points(pool_id, new_funds)
		}
	}

	impl pallet_staking_runtime_api::StakingApi<Block, Balance> for Runtime {
		fn nominations_quota(balance: Balance) -> u32 {
			Staking::api_nominations_quota(balance)
		}
	}

	#[cfg(feature = "try-runtime")]
	impl frame_try_runtime::TryRuntime<Block> for Runtime {
		fn on_runtime_upgrade(checks: frame_try_runtime::UpgradeCheckSelect) -> (Weight, Weight) {
			log::info!("try-runtime::on_runtime_upgrade westend.");
			let weight = Executive::try_runtime_upgrade(checks).unwrap();
			(weight, BlockWeights::get().max_block)
		}

		fn execute_block(
			block: Block,
			state_root_check: bool,
			signature_check: bool,
			select: frame_try_runtime::TryStateSelect,
		) -> Weight {
			// NOTE: intentional unwrap: we don't want to propagate the error backwards, and want to
			// have a backtrace here.
			Executive::try_execute_block(block, state_root_check, signature_check, select).unwrap()
		}
	}

	#[cfg(feature = "runtime-benchmarks")]
	impl frame_benchmarking::Benchmark<Block> for Runtime {
		fn benchmark_metadata(extra: bool) -> (
			Vec<frame_benchmarking::BenchmarkList>,
			Vec<frame_support::traits::StorageInfo>,
		) {
			use frame_benchmarking::{Benchmarking, BenchmarkList};
			use frame_support::traits::StorageInfoTrait;

			use pallet_session_benchmarking::Pallet as SessionBench;
			use pallet_offences_benchmarking::Pallet as OffencesBench;
			use pallet_election_provider_support_benchmarking::Pallet as ElectionProviderBench;
			use frame_system_benchmarking::Pallet as SystemBench;
			use pallet_nomination_pools_benchmarking::Pallet as NominationPoolsBench;

			type XcmBalances = pallet_xcm_benchmarks::fungible::Pallet::<Runtime>;
			type XcmGeneric = pallet_xcm_benchmarks::generic::Pallet::<Runtime>;

			let mut list = Vec::<BenchmarkList>::new();
			list_benchmarks!(list, extra);

			let storage_info = AllPalletsWithSystem::storage_info();
			return (list, storage_info)
		}

		fn dispatch_benchmark(
			config: frame_benchmarking::BenchmarkConfig,
		) -> Result<
			Vec<frame_benchmarking::BenchmarkBatch>,
			sp_runtime::RuntimeString,
		> {
			use frame_support::traits::WhitelistedStorageKeys;
			use frame_benchmarking::{Benchmarking, BenchmarkBatch, BenchmarkError};
			use sp_storage::TrackedStorageKey;
			// Trying to add benchmarks directly to some pallets caused cyclic dependency issues.
			// To get around that, we separated the benchmarks into its own crate.
			use pallet_session_benchmarking::Pallet as SessionBench;
			use pallet_offences_benchmarking::Pallet as OffencesBench;
			use pallet_election_provider_support_benchmarking::Pallet as ElectionProviderBench;
			use frame_system_benchmarking::Pallet as SystemBench;
			use pallet_nomination_pools_benchmarking::Pallet as NominationPoolsBench;

			impl pallet_session_benchmarking::Config for Runtime {}
			impl pallet_offences_benchmarking::Config for Runtime {}
			impl pallet_election_provider_support_benchmarking::Config for Runtime {}
			impl frame_system_benchmarking::Config for Runtime {}
			impl pallet_nomination_pools_benchmarking::Config for Runtime {}
			impl runtime_parachains::disputes::slashing::benchmarking::Config for Runtime {}

			use xcm::latest::{
				AssetId::*, Fungibility::*, InteriorMultiLocation, Junction, Junctions::*,
				MultiAsset, MultiAssets, MultiLocation, NetworkId, Response,
			};
			use xcm_config::{AssetHub, TokenLocation};

			impl pallet_xcm_benchmarks::Config for Runtime {
				type XcmConfig = xcm_config::XcmConfig;
				type AccountIdConverter = xcm_config::LocationConverter;
				fn valid_destination() -> Result<MultiLocation, BenchmarkError> {
					Ok(AssetHub::get())
				}
				fn worst_case_holding(_depositable_count: u32) -> MultiAssets {
					// Westend only knows about WND.
					vec![MultiAsset{
						id: Concrete(TokenLocation::get()),
						fun: Fungible(1_000_000 * UNITS),
					}].into()
				}
			}

			parameter_types! {
				pub const TrustedTeleporter: Option<(MultiLocation, MultiAsset)> = Some((
					AssetHub::get(),
					MultiAsset { fun: Fungible(1 * UNITS), id: Concrete(TokenLocation::get()) },
				));
				pub const TrustedReserve: Option<(MultiLocation, MultiAsset)> = None;
			}

			impl pallet_xcm_benchmarks::fungible::Config for Runtime {
				type TransactAsset = Balances;

				type CheckedAccount = xcm_config::LocalCheckAccount;
				type TrustedTeleporter = TrustedTeleporter;
				type TrustedReserve = TrustedReserve;

				fn get_multi_asset() -> MultiAsset {
					MultiAsset {
						id: Concrete(TokenLocation::get()),
						fun: Fungible(1 * UNITS),
					}
				}
			}

			impl pallet_xcm_benchmarks::generic::Config for Runtime {
				type RuntimeCall = RuntimeCall;

				fn worst_case_response() -> (u64, Response) {
					(0u64, Response::Version(Default::default()))
				}

				fn worst_case_asset_exchange() -> Result<(MultiAssets, MultiAssets), BenchmarkError> {
					// Westend doesn't support asset exchanges
					Err(BenchmarkError::Skip)
				}

				fn universal_alias() -> Result<(MultiLocation, Junction), BenchmarkError> {
					// The XCM executor of Westend doesn't have a configured `UniversalAliases`
					Err(BenchmarkError::Skip)
				}

				fn transact_origin_and_runtime_call() -> Result<(MultiLocation, RuntimeCall), BenchmarkError> {
					Ok((AssetHub::get(), frame_system::Call::remark_with_event { remark: vec![] }.into()))
				}

				fn subscribe_origin() -> Result<MultiLocation, BenchmarkError> {
					Ok(AssetHub::get())
				}

				fn claimable_asset() -> Result<(MultiLocation, MultiLocation, MultiAssets), BenchmarkError> {
					let origin = AssetHub::get();
					let assets: MultiAssets = (Concrete(TokenLocation::get()), 1_000 * UNITS).into();
					let ticket = MultiLocation { parents: 0, interior: Here };
					Ok((origin, ticket, assets))
				}

				fn unlockable_asset() -> Result<(MultiLocation, MultiLocation, MultiAsset), BenchmarkError> {
					// Westend doesn't support asset locking
					Err(BenchmarkError::Skip)
				}

				fn export_message_origin_and_destination(
				) -> Result<(MultiLocation, NetworkId, InteriorMultiLocation), BenchmarkError> {
					// Westend doesn't support exporting messages
					Err(BenchmarkError::Skip)
				}

				fn alias_origin() -> Result<(MultiLocation, MultiLocation), BenchmarkError> {
					// The XCM executor of Westend doesn't have a configured `Aliasers`
					Err(BenchmarkError::Skip)
				}
			}

			type XcmBalances = pallet_xcm_benchmarks::fungible::Pallet::<Runtime>;
			type XcmGeneric = pallet_xcm_benchmarks::generic::Pallet::<Runtime>;

			let whitelist: Vec<TrackedStorageKey> = AllPalletsWithSystem::whitelisted_storage_keys();

			let mut batches = Vec::<BenchmarkBatch>::new();
			let params = (&config, &whitelist);

			add_benchmarks!(params, batches);

			Ok(batches)
		}
	}

	impl sp_genesis_builder::GenesisBuilder<Block> for Runtime {
		fn create_default_config() -> Vec<u8> {
			create_default_config::<RuntimeGenesisConfig>()
		}

		fn build_config(config: Vec<u8>) -> sp_genesis_builder::Result {
			build_config::<RuntimeGenesisConfig>(config)
		}
	}
}

#[cfg(all(test, feature = "try-runtime"))]
mod remote_tests {
	use super::*;
	use frame_try_runtime::{runtime_decl_for_try_runtime::TryRuntime, UpgradeCheckSelect};
	use remote_externalities::{
		Builder, Mode, OfflineConfig, OnlineConfig, SnapshotConfig, Transport,
	};
	use std::env::var;

	#[tokio::test]
	async fn run_migrations() {
		if var("RUN_MIGRATION_TESTS").is_err() {
			return
		}

		sp_tracing::try_init_simple();
		let transport: Transport =
			var("WS").unwrap_or("wss://westend-rpc.polkadot.io:443".to_string()).into();
		let maybe_state_snapshot: Option<SnapshotConfig> = var("SNAP").map(|s| s.into()).ok();
		let mut ext = Builder::<Block>::default()
			.mode(if let Some(state_snapshot) = maybe_state_snapshot {
				Mode::OfflineOrElseOnline(
					OfflineConfig { state_snapshot: state_snapshot.clone() },
					OnlineConfig {
						transport,
						state_snapshot: Some(state_snapshot),
						..Default::default()
					},
				)
			} else {
				Mode::Online(OnlineConfig { transport, ..Default::default() })
			})
			.build()
			.await
			.unwrap();
		ext.execute_with(|| Runtime::on_runtime_upgrade(UpgradeCheckSelect::PreAndPost));
	}
}

mod clean_state_migration {
	use super::Runtime;
	use frame_support::{pallet_prelude::*, storage_alias, traits::OnRuntimeUpgrade};
	use pallet_state_trie_migration::MigrationLimits;

	#[cfg(not(feature = "std"))]
	use sp_std::prelude::*;

	#[storage_alias]
	type AutoLimits = StorageValue<StateTrieMigration, Option<MigrationLimits>, ValueQuery>;

	// Actual type of value is `MigrationTask<T>`, putting a dummy
	// one to avoid the trait constraint on T.
	// Since we only use `kill` it is fine.
	#[storage_alias]
	type MigrationProcess = StorageValue<StateTrieMigration, u32, ValueQuery>;

	#[storage_alias]
	type SignedMigrationMaxLimits = StorageValue<StateTrieMigration, MigrationLimits, OptionQuery>;

	/// Initialize an automatic migration process.
	pub struct CleanMigrate;

	impl OnRuntimeUpgrade for CleanMigrate {
		#[cfg(feature = "try-runtime")]
		fn pre_upgrade() -> Result<Vec<u8>, sp_runtime::TryRuntimeError> {
			Ok(Default::default())
		}

		fn on_runtime_upgrade() -> frame_support::weights::Weight {
			MigrationProcess::kill();
			AutoLimits::kill();
			SignedMigrationMaxLimits::kill();
			<Runtime as frame_system::Config>::DbWeight::get().writes(3)
		}

		#[cfg(feature = "try-runtime")]
		fn post_upgrade(_state: Vec<u8>) -> Result<(), sp_runtime::TryRuntimeError> {
			frame_support::ensure!(
				!AutoLimits::exists() && !SignedMigrationMaxLimits::exists(),
				"State migration clean.",
			);
			Ok(())
		}
	}
}<|MERGE_RESOLUTION|>--- conflicted
+++ resolved
@@ -279,7 +279,7 @@
 	pub const ExistentialDeposit: Balance = EXISTENTIAL_DEPOSIT;
 	pub const MaxLocks: u32 = 50;
 	pub const MaxReserves: u32 = 50;
-	pub const MaxFreezes: u32 = 1; // Vesting
+	pub const MaxFreezes: u32 = 2; // Vesting
 }
 
 impl pallet_balances::Config for Runtime {
@@ -293,15 +293,9 @@
 	type ReserveIdentifier = [u8; 8];
 	type WeightInfo = weights::pallet_balances::WeightInfo<Runtime>;
 	type RuntimeHoldReason = RuntimeHoldReason;
-<<<<<<< HEAD
+	type FreezeIdentifier = RuntimeFreezeReason;
+	type MaxFreezes = MaxFreezes;
 	type MaxHolds = ConstU32<1>;
-	type FreezeIdentifier = [u8; 8];
-	type MaxFreezes = MaxFreezes;
-=======
-	type FreezeIdentifier = RuntimeFreezeReason;
-	type MaxFreezes = ConstU32<1>;
-	type MaxHolds = ConstU32<1>;
->>>>>>> f820dc0a
 }
 
 parameter_types! {
