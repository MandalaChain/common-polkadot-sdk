# Approval Voting

Reading the [section on the approval protocol](../../protocol-approval.md) will likely be necessary to understand the
aims of this subsystem.

Approval votes are split into two parts: Assignments and Approvals. Validators first broadcast their assignment to 
indicate intent to check a candidate. Upon successfully checking, they don't immediately send the vote instead 
they queue the check for a short period of time `MAX_APPROVALS_COALESCE_TICKS` to give the opportunity of the 
validator to vote for more than one candidate. Once MAX_APPROVALS_COALESCE_TICKS have passed or at least
`MAX_APPROVAL_COALESCE_COUNT` are ready they broadcast an approval vote for all candidates. If a validator 
doesn't broadcast their approval vote shortly after issuing an assignment, this is an indication that they are 
being prevented from recovering or validating the block data and that more validators should self-select to 
check the candidate. This is known as a "no-show".

The core of this subsystem is a Tick-based timer loop, where Ticks are 500ms. We also reason about time in terms of
`DelayTranche`s, which measure the number of ticks elapsed since a block was produced. We track metadata for all
un-finalized but included candidates. We compute our local assignments to check each candidate, as well as which
`DelayTranche` those assignments may be minimally triggered at. As the same candidate may appear in more than one block,
we must produce our potential assignments for each (Block, Candidate) pair. The timing loop is based on waiting for
assignments to become no-shows or waiting to broadcast and begin our own assignment to check.

Another main component of this subsystem is the logic for determining when a (Block, Candidate) pair has been approved
and when to broadcast and trigger our own assignment. Once a (Block, Candidate) pair has been approved, we mark a
corresponding bit in the `BlockEntry` that indicates the candidate has been approved under the block. When we trigger
our own assignment, we broadcast it via Approval Distribution, begin fetching the data from Availability Recovery, and
then pass it through to the Candidate Validation. Once these steps are successful, we issue our approval vote. If any of
these steps fail, we don't issue any vote and will "no-show" from the perspective of other validators in addition a
dispute is raised via the dispute-coordinator, by sending `IssueLocalStatement`.

Where this all fits into Polkadot is via block finality. Our goal is to not finalize any block containing a candidate
that is not approved. We provide a hook for a custom GRANDPA voting rule - GRANDPA makes requests of the form (target,
minimum) consisting of a target block (i.e. longest chain) that it would like to finalize, and a minimum block which,
due to the rules of GRANDPA, must be voted on. The minimum is typically the last finalized block, but may be beyond it,
in the case of having a last-round-estimate beyond the last finalized. Thus, our goal is to inform GRANDPA of some block
between target and minimum which we believe can be finalized safely. We do this by iterating backwards from the target
to the minimum and finding the longest continuous chain from minimum where all candidates included by those blocks have
been approved.

## Protocol

Input:
  * `ApprovalVotingMessage::CheckAndImportAssignment`
  * `ApprovalVotingMessage::CheckAndImportApproval`
  * `ApprovalVotingMessage::ApprovedAncestor`

Output:
  * `ApprovalDistributionMessage::DistributeAssignment`
  * `ApprovalDistributionMessage::DistributeApproval`
  * `RuntimeApiMessage::Request`
  * `ChainApiMessage`
  * `AvailabilityRecoveryMessage::Recover`
  * `CandidateExecutionMessage::ValidateFromExhaustive`

## Functionality

The approval voting subsystem is responsible for casting votes and determining approval of candidates and as a result,
blocks.

This subsystem wraps a database which is used to store metadata about unfinalized blocks and the candidates within them.
Candidates may appear in multiple blocks, and assignment criteria are chosen differently based on the hash of the block
they appear in.

## Database Schema

The database schema is designed with the following goals in mind:
  1. To provide an easy index from unfinalized blocks to candidates
  1. To provide a lookup from candidate hash to approval status
  1. To be easy to clear on start-up. What has happened while we were offline is unimportant.
  1. To be fast to clear entries outdated by finality

Structs:

```rust
struct TrancheEntry {
    tranche: DelayTranche,
    // assigned validators who have not yet approved, and the instant we received
    // their assignment.
    assignments: Vec<(ValidatorIndex, Tick)>,
}

pub struct OurAssignment {
	/// Our assignment certificate.
	cert: AssignmentCertV2,
	/// The tranche for which the assignment refers to.
	tranche: DelayTranche,
	/// Our validator index for the session in which the candidates were included.
	validator_index: ValidatorIndex,
	/// Whether the assignment has been triggered already.
	triggered: bool,
}

pub struct ApprovalEntry {
	tranches: Vec<TrancheEntry>, // sorted ascending by tranche number.
	backing_group: GroupIndex,
	our_assignment: Option<OurAssignment>,
	our_approval_sig: Option<ValidatorSignature>,
	assigned_validators: Bitfield, // `n_validators` bits.
	approved: bool,
}


struct CandidateEntry {
    candidate: CandidateReceipt,
    session: SessionIndex,
    // Assignments are based on blocks, so we need to track assignments separately
    // based on the block we are looking at.
    block_assignments: HashMap<Hash, ApprovalEntry>,
    approvals: Bitfield, // n_validators bits
}

struct BlockEntry {
    block_hash: Hash,
    session: SessionIndex,
    slot: Slot,
    // random bytes derived from the VRF submitted within the block by the block
    // author as a credential and used as input to approval assignment criteria.
    relay_vrf_story: [u8; 32],
    // The candidates included as-of this block and the index of the core they are
    // leaving. Sorted ascending by core index.
    candidates: Vec<(CoreIndex, Hash)>,
    // A bitfield where the i'th bit corresponds to the i'th candidate in `candidates`.
    // The i'th bit is `true` iff the candidate has been approved in the context of
    // this block. The block can be considered approved has all bits set to 1
    approved_bitfield: Bitfield,
    children: Vec<Hash>,
    // A list of candidates that has been approved, but we didn't not sign and
    // advertise the vote yet.
    candidates_pending_signature: BTreeMap<CandidateIndex, CandidateSigningContext>,
    // Assignments we already distributed. A 1 bit means the candidate index for which
    // we already have sent out an assignment. We need this to avoid distributing
    // multiple core assignments more than once.
    distributed_assignments: Bitfield,
}

// slot_duration * 2 + DelayTranche gives the number of delay tranches since the
// unix epoch.
type Tick = u64;

struct StoredBlockRange(BlockNumber, BlockNumber);
```

In the schema, we map

```
"StoredBlocks" => StoredBlockRange
BlockNumber => Vec<BlockHash>
BlockHash => BlockEntry
CandidateHash => CandidateEntry
```

## Logic

```rust
const APPROVAL_SESSIONS: SessionIndex = 6;

// The minimum amount of ticks that an assignment must have been known for.
const APPROVAL_DELAY: Tick = 2;
```

In-memory state:

```rust
struct ApprovalVoteRequest {
  validator_index: ValidatorIndex,
  block_hash: Hash,
  candidate_index: CandidateIndex,
}

// Requests that background work (approval voting tasks) may need to make of the main subsystem
// task.
enum BackgroundRequest {
  ApprovalVote(ApprovalVoteRequest),
  // .. others, unspecified as per implementation.
}

// This is the general state of the subsystem. The actual implementation may split this
// into further pieces.
struct State {
    earliest_session: SessionIndex,
    session_info: Vec<SessionInfo>,
    babe_epoch: Option<BabeEpoch>, // information about a cached BABE epoch.
    keystore: Keystore,

    // A scheduler which keeps at most one wakeup per hash, candidate hash pair and
    // maps such pairs to `Tick`s.
    wakeups: Wakeups,

    // These are connected to each other.
    background_tx: mpsc::Sender<BackgroundRequest>,
    background_rx: mpsc::Receiver<BackgroundRequest>,
}
```

This guide section makes no explicit references to writes to or reads from disk. Instead, it handles them implicitly,
with the understanding that updates to block, candidate, and approval entries are persisted to disk.

[`SessionInfo`](../../runtime/session_info.md)

On start-up, we clear everything currently stored by the database. This is done by loading the `StoredBlockRange`,
iterating through each block number, iterating through each block hash, and iterating through each candidate referenced
by each block. Although this is `O(o*n*p)`, we don't expect to have more than a few unfinalized blocks at any time and
in extreme cases, a few thousand. The clearing operation should be relatively fast as a result.

Main loop:
  * Each iteration, select over all of
    * The next `Tick` in `wakeups`: trigger `wakeup_process` for each `(Hash, Hash)` pair scheduled under the `Tick` and
      then remove all entries under the `Tick`.
    * The next message from the overseer: handle the message as described in the [Incoming Messages
      section](#incoming-messages)
    * The next approval vote request from `background_rx`
      * If this is an `ApprovalVoteRequest`, [Issue an approval vote](#issue-approval-vote).

### Incoming Messages

#### `OverseerSignal::BlockFinalized`

On receiving an `OverseerSignal::BlockFinalized(h)`, we fetch the block number `b` of that block from the `ChainApi`
subsystem. We update our `StoredBlockRange` to begin at `b+1`. Additionally, we remove all block entries and candidates
referenced by them up to and including `b`. Lastly, we prune out all descendants of `h` transitively: when we remove a
`BlockEntry` with number `b` that is not equal to `h`, we recursively delete all the `BlockEntry`s referenced as
children. We remove the `block_assignments` entry for the block hash and if `block_assignments` is now empty, remove the
`CandidateEntry`. We also update each of the `BlockNumber -> Vec<Hash>` keys in the database to reflect the blocks at
that height, clearing if empty.


#### `OverseerSignal::ActiveLeavesUpdate`

On receiving an `OverseerSignal::ActiveLeavesUpdate(update)`:
  * We determine the set of new blocks that were not in our previous view. This is done by querying the ancestry of all
    new items in the view and contrasting against the stored `BlockNumber`s. Typically, there will be only one new
    block. We fetch the headers and information on these blocks from the `ChainApi` subsystem. Stale leaves in the
    update can be ignored.
  * We update the `StoredBlockRange` and the `BlockNumber` maps.
  * We use the `RuntimeApiSubsystem` to determine information about these blocks. It is generally safe to assume that
    runtime state is available for recent, unfinalized blocks. In the case that it isn't, it means that we are catching
    up to the head of the chain and needn't worry about assignments to those blocks anyway, as the security assumption
    of the protocol tolerates nodes being temporarily offline or out-of-date.
    * We fetch the set of candidates included by each block by dispatching a `RuntimeApiRequest::CandidateEvents` and
      checking the `CandidateIncluded` events.
    * We fetch the session of the block by dispatching a `session_index_for_child` request with the parent-hash of the
      block.
    * If the `session index - APPROVAL_SESSIONS > state.earliest_session`, then bump `state.earliest_sessions` to that
      amount and prune earlier sessions.
    * If the session isn't in our `state.session_info`, load the session info for it and for all sessions since the
      earliest-session, including the earliest-session, if that is missing. And it can be, just after pruning, if we've
      done a big jump forward, as is the case when we've just finished chain synchronization.
    * If any of the runtime API calls fail, we just warn and skip the block.
  * We use the `RuntimeApiSubsystem` to determine the set of candidates included in these blocks and use BABE logic to
    determine the slot number and VRF of the blocks.
  * We also note how late we appear to have received the block. We create a `BlockEntry` for each block and a
    `CandidateEntry` for each candidate obtained from `CandidateIncluded` events after making a
    `RuntimeApiRequest::CandidateEvents` request.
  * For each candidate, if the amount of needed approvals is more than the validators remaining after the backing group
    of the candidate is subtracted, then the candidate is insta-approved as approval would be impossible otherwise. If
    all candidates in the block are insta-approved, or there are no candidates in the block, then the block is
    insta-approved. If the block is insta-approved, a [`ChainSelectionMessage::Approved`][CSM] should be sent for the
    block.
  * Ensure that the `CandidateEntry` contains a `block_assignments` entry for the block, with the correct backing group
    set.
  * If a validator in this session, compute and assign `our_assignment` for the `block_assignments`
    * Only if not a member of the backing group.
    * Run `RelayVRFModulo` and `RelayVRFDelay` according to the [the approvals protocol
      section](../../protocol-approval.md#assignment-criteria). Ensure that the assigned core derived from the output is
      covered by the auxiliary signature aggregated in the `VRFPRoof`.
  * [Handle Wakeup](#handle-wakeup) for each new candidate in each new block - this will automatically broadcast a
    0-tranche assignment, kick off approval work, and schedule the next delay.
  * Dispatch an `ApprovalDistributionMessage::NewBlocks` with the meta information filled out for each new block.

#### `ApprovalVotingMessage::CheckAndImportAssignment`

On receiving a `ApprovalVotingMessage::CheckAndImportAssignment` message, we check the assignment cert against the block
entry. The cert itself contains information necessary to determine the candidate that is being assigned-to. In detail:
  * Load the `BlockEntry` for the relay-parent referenced by the message. If there is none, return
    `AssignmentCheckResult::Bad`.
  * Fetch the `SessionInfo` for the session of the block
  * Determine the assignment key of the validator based on that.
  * Determine the claimed core index by looking up the candidate with given index in `block_entry.candidates`. Return
    `AssignmentCheckResult::Bad` if missing.
  * Check the assignment cert
    * If the cert kind is `RelayVRFModulo`, then the certificate is valid as long as `sample < 
      session_info.relay_vrf_samples` and the VRF is valid for the validator's key with the input 
<<<<<<< HEAD
      `block_entry.relay_vrf_story ++ sample.encode()` as described with [the approvals protocol 
      section](../../protocol-approval.md#assignment-criteria). We set `core_index = vrf.make_bytes().to_u32() % 
      session_info.n_cores`. If the `BlockEntry` causes inclusion of a candidate at `core_index`, then this is a valid
      assignment for the candidate at `core_index` and has delay tranche 0. Otherwise, it can be ignored.
    * If the cert kind is `RelayVRFModuloCompact`, then the certificate is valid as long as the VRF is valid 
      for the validator's key with the input `block_entry.relay_vrf_story ++ relay_vrf_samples.encode()` as described 
      with [the approvals protocol section](../../protocol-approval.md#assignment-criteria). We enforce that all 
      `core_bitfield` indices are included in the set of the core indices sampled from the VRF Output. The assignment 
      is considered a valid tranche0 assignment for all claimed candidates if all `core_bitfield` indices match the core
      indices where the claimed candidates were included at.

    * If the cert kind is `RelayVRFDelay`, then we check if the VRF is valid for the validator's key with the input 
      `block_entry.relay_vrf_story ++ cert.core_index.encode()` as described in [the approvals protocol
      section](../../protocol-approval.md#assignment-criteria). The cert can be ignored if the block did not cause 
      inclusion of a candidate on that core index. Otherwise, this is a valid assignment for the included candidate.
      The delay tranche for the assignment is determined by reducing `(vrf.make_bytes().to_u64() % 
      (session_info.n_delay_tranches + session_info.zeroth_delay_tranche_width)).saturating_sub(session_info.zeroth_delay_tranche_width)`.
=======
      `block_entry.relay_vrf_story ++ sample.encode()` as described with 
      [the approvals protocol section](../../protocol-approval.md#assignment-criteria). We set 
      `core_index = vrf.make_bytes().to_u32() % session_info.n_cores`. If the `BlockEntry` causes 
      inclusion of a candidate at `core_index`, then this is a valid assignment for the candidate
      at `core_index` and has delay tranche 0. Otherwise, it can be ignored.
    * If the cert kind is `RelayVRFModuloCompact`, then the certificate is valid as long as the VRF
      is valid for the validator's key with the input `block_entry.relay_vrf_story ++ relay_vrf_samples.encode()` 
      as described with [the approvals protocol section](../../protocol-approval.md#assignment-criteria). 
      We enforce that all `core_bitfield` indices are included in the set of the core indices sampled from the 
      VRF Output. The assignment is considered a valid tranche0 assignment for all claimed candidates if all
      `core_bitfield` indices match the core indices where the claimed candidates were included at.

    * If the cert kind is `RelayVRFDelay`, then we check if the VRF is valid for the validator's key with the 
      input `block_entry.relay_vrf_story ++ cert.core_index.encode()` as described in [the approvals protocol 
      section](../../protocol-approval.md#assignment-criteria). The cert can be ignored if the block did not 
      cause inclusion of a candidate on that core index. Otherwise, this is a valid assignment for the included 
      candidate. The delay tranche for the assignment is determined by reducing 
      `(vrf.make_bytes().to_u64() % (session_info.n_delay_tranches + session_info.zeroth_delay_tranche_width)).saturating_sub(session_info.zeroth_delay_tranche_width)`.
>>>>>>> 5832ad7f
    * We also check that the core index derived by the output is covered by the `VRFProof` by means of an auxiliary signature.
    * If the delay tranche is too far in the future, return `AssignmentCheckResult::TooFarInFuture`.
  * Import the assignment.
    * Load the candidate in question and access the `approval_entry` for the block hash the cert references.
    * Ignore if we already observe the validator as having been assigned.
    * Ensure the validator index is not part of the backing group for the candidate.
    * Ensure the validator index is not present in the approval entry already.
    * Create a tranche entry for the delay tranche in the approval entry and note the assignment within it.
    * Note the candidate index within the approval entry.
  * [Schedule a wakeup](#schedule-wakeup) for this block, candidate pair.
  * return the appropriate `AssignmentCheckResult` on the response channel.

#### `ApprovalVotingMessage::CheckAndImportApproval`

On receiving a `CheckAndImportApproval(indirect_approval_vote, response_channel)` message:
  * Fetch the `BlockEntry` from the indirect approval vote's `block_hash`. If none, return `ApprovalCheckResult::Bad`.
  * Fetch all `CandidateEntry` from the indirect approval vote's `candidate_indices`. If the block did not trigger 
    inclusion of enough candidates, return `ApprovalCheckResult::Bad`.
  * Construct a `SignedApprovalVote` using the candidates hashes and check against the validator's approval key, 
    based on the session info of the block. If invalid or no such validator, return `ApprovalCheckResult::Bad`.
  * Send `ApprovalCheckResult::Accepted`
  * [Import the checked approval vote](#import-checked-approval) for all candidates

#### `ApprovalVotingMessage::ApprovedAncestor`

On receiving an `ApprovedAncestor(Hash, BlockNumber, response_channel)`:
  * Iterate over the ancestry of the hash all the way back to block number given, starting from the provided block hash.
    Load the `CandidateHash`es from each block entry.
  * Keep track of an `all_approved_max: Option<(Hash, BlockNumber, Vec<(Hash, Vec<CandidateHash>))>`.
  * For each block hash encountered, load the `BlockEntry` associated. If any are not found, return `None` on the
    response channel and conclude.
  * If the block entry's `approval_bitfield` has all bits set to 1 and `all_approved_max == None`, set `all_approved_max
    = Some((current_hash, current_number))`.
  * If the block entry's `approval_bitfield` has any 0 bits, set `all_approved_max = None`.
  * If `all_approved_max` is `Some`, push the current block hash and candidate hashes onto the list of blocks and
    candidates `all_approved_max`.
  * After iterating all ancestry, return `all_approved_max`.

### Updates and Auxiliary Logic

#### Import Checked Approval
  * Import an approval vote which we can assume to have passed signature checks and correspond to an imported
    assignment.
  * Requires `(BlockEntry, CandidateEntry, ValidatorIndex)`
  * Set the corresponding bit of the `approvals` bitfield in the `CandidateEntry` to `1`. If already `1`, return.
  * Checks the approval state of a candidate under a specific block, and updates the block and candidate entries
    accordingly.
  * Checks the `ApprovalEntry` for the block.
    * [determine the tranches to inspect](#determine-required-tranches) of the candidate,
    * [the candidate is approved under the block](#check-approval), set the corresponding bit in the
      `block_entry.approved_bitfield`.
    * If the block is now fully approved and was not before, send a [`ChainSelectionMessage::Approved`][CSM].
    * Otherwise, [schedule a wakeup of the candidate](#schedule-wakeup)
  * If the approval vote originates locally, set the `our_approval_sig` in the candidate entry.

#### Handling Wakeup
  * Handle a previously-scheduled wakeup of a candidate under a specific block.
  * Requires `(relay_block, candidate_hash)`
  * Load the `BlockEntry` and `CandidateEntry` from disk. If either is not present, this may have lost a race with
    finality and can be ignored. Also load the `ApprovalEntry` for the block and candidate.
  * [determine the `RequiredTranches` of the candidate](#determine-required-tranches).
  * Determine if we should trigger our assignment.
    * If we've already triggered or `OurAssignment` is `None`, we do not trigger.
    * If we have  `RequiredTranches::All`, then we trigger if the candidate is [not approved](#check-approval). We have
      no next wakeup as we assume that other validators are doing the same and we will be implicitly woken up by
      handling new votes.
    * If we have `RequiredTranches::Pending { considered, next_no_show, uncovered, maximum_broadcast, clock_drift }`,
      then we trigger if our assignment's tranche is less than or equal to `maximum_broadcast` and the current tick,
      with `clock_drift` applied, is at least the tick of our tranche.
    * If we have `RequiredTranches::Exact { .. }` then we do not trigger, because this value indicates that no new
      assignments are needed at the moment.
  * If we should trigger our assignment
    * Import the assignment to the `ApprovalEntry`
    * Broadcast on network with an `ApprovalDistributionMessage::DistributeAssignment`.
    * [Launch approval work](#launch-approval-work) for the candidate.
  * [Schedule a new wakeup](#schedule-wakeup) of the candidate.

#### Schedule Wakeup

  * Requires `(approval_entry, candidate_entry)` which effectively denotes a `(Block Hash, Candidate Hash)` pair - the
    candidate, along with the block it appears in.
  * Also requires `RequiredTranches`
  * If the `approval_entry` is approved, this doesn't need to be woken up again.
  * If `RequiredTranches::All` - no wakeup. We assume other incoming votes will trigger wakeup and potentially
    re-schedule.
  * If `RequiredTranches::Pending { considered, next_no_show, uncovered, maximum_broadcast, clock_drift }` - schedule at
    the lesser of the next no-show tick, or the tick, offset positively by `clock_drift` of the next non-empty tranche
    we are aware of after `considered`, including any tranche containing our own unbroadcast assignment. This can lead
    to no wakeup in the case that we have already broadcast our assignment and there are no pending no-shows; that is,
    we have approval votes for every assignment we've received that is not already a no-show. In this case, we will be
    re-triggered by other validators broadcasting their assignments.
  * If `RequiredTranches::Exact { next_no_show, latest_assignment_tick, .. }` - set a wakeup for the earlier of the next
    no-show tick or the latest assignment tick + `APPROVAL_DELAY`.

#### Launch Approval Work

* Requires `(SessionIndex, SessionInfo, CandidateReceipt, ValidatorIndex, backing_group, block_hash, candidate_index)`
* Extract the public key of the `ValidatorIndex` from the `SessionInfo` for the session.
* Issue an `AvailabilityRecoveryMessage::RecoverAvailableData(candidate, session_index, Some(backing_group),
  response_sender)`
* Load the historical validation code of the parachain by dispatching a
  `RuntimeApiRequest::ValidationCodeByHash(descriptor.validation_code_hash)` against the state of `block_hash`.
* Spawn a background task with a clone of `background_tx`
  * Wait for the available data
  * Issue a `CandidateValidationMessage::ValidateFromExhaustive` message with `APPROVAL_EXECUTION_TIMEOUT` as the
    timeout parameter.
  * Wait for the result of validation
  * Check that the result of validation, if valid, matches the commitments in the receipt.
  * If valid, issue a message on `background_tx` detailing the request.
  * If any of the data, the candidate, or the commitments are invalid, issue on `background_tx` a
    [`DisputeCoordinatorMessage::IssueLocalStatement`](../../types/overseer-protocol.md#dispute-coordinator-message)
    with `valid = false` to initiate a dispute.

#### Issue Approval Vote
  * Fetch the block entry and candidate entry. Ignore if `None` - we've probably just lost a race with finality.
  * [Import the checked approval vote](#import-checked-approval). It is "checked" as we've just issued the signature.
  * IF `MAX_APPROVAL_COALESCE_COUNT`  candidates are in the waiting queue
    * Construct a `SignedApprovalVote` with the validator index for the session and all candidate hashes in the waiting queue.
    * Construct a `IndirectSignedApprovalVote` using the information about the vote.
    * Dispatch `ApprovalDistributionMessage::DistributeApproval`.
  * ELSE
    * Queue the candidate in the `BlockEntry::candidates_pending_signature`
    * Arm a per BlockEntry timer with latest tick we can send the vote.

### Delayed vote distribution
  *  [Issue Approval Vote](#issue-approval-vote) arms once a per block timer if there are no requirements to send the vote immediately.
  * When the timer wakes up it will either:
  * IF there is a candidate in the queue past its sending tick:
    * Construct a `SignedApprovalVote` with the validator index for the session and all candidate hashes in the waiting queue.
    * Construct a `IndirectSignedApprovalVote` using the information about the vote.
    * Dispatch `ApprovalDistributionMessage::DistributeApproval`.
  * ELSE
    * Re-arm the timer with latest tick we have the send a the vote.

### Determining Approval of Candidate

#### Determine Required Tranches

This logic is for inspecting an approval entry that tracks the assignments received, along with information on which
assignments have corresponding approval votes. Inspection also involves the current time and expected requirements and
is used to help the higher-level code determine the following:
  * Whether to broadcast the local assignment
  * Whether to check that the candidate entry has been completely approved.
  * If the candidate is waiting on approval, when to schedule the next wakeup of the `(candidate, block)` pair at a
    point where the state machine could be advanced.

These routines are pure functions which only depend on the environmental state. The expectation is that this
determination is re-run every time we attempt to update an approval entry: either when we trigger a wakeup to advance
the state machine based on a no-show or our own broadcast, or when we receive further assignments or approvals from the
network.

Thus it may be that at some point in time, we consider that tranches 0..X is required to be considered, but as we
receive more information, we might require fewer tranches. Or votes that we perceived to be missing and require
replacement are filled in and change our view.

Requires `(approval_entry, approvals_received, tranche_now, block_tick, no_show_duration, needed_approvals)`

```rust
enum RequiredTranches {
  // All validators appear to be required, based on tranches already taken and remaining no-shows.
  All,
  // More tranches required - We're awaiting more assignments.
  Pending {
    /// The highest considered delay tranche when counting assignments.
    considered: DelayTranche,
    /// The tick at which the next no-show, of the assignments counted, would occur.
    next_no_show: Option<Tick>,
    /// The highest tranche to consider when looking to broadcast own assignment.
    /// This should be considered along with the clock drift to avoid broadcasting
    /// assignments that are before the local time.
    maximum_broadcast: DelayTranche,
    /// The clock drift, in ticks, to apply to the local clock when determining whether
    /// to broadcast an assignment or when to schedule a wakeup. The local clock should be treated
    /// as though it is `clock_drift` ticks earlier.
    clock_drift: Tick,
  },
  // An exact number of required tranches and a number of no-shows. This indicates that the amount of `needed_approvals`
  // are assigned and additionally all no-shows are covered.
  Exact {
    /// The tranche to inspect up to.
    needed: DelayTranche,
    /// The amount of missing votes that should be tolerated.
    tolerated_missing: usize,
    /// When the next no-show would be, if any. This is used to schedule the next wakeup in the
    /// event that there are some assignments that don't have corresponding approval votes. If this
    /// is `None`, all assignments have approvals.
    next_no_show: Option<Tick>,
    /// The last tick at which a needed assignment was received.
    last_assignment_tick: Option<Tick>,
  }
}
```

**Clock-drift and Tranche-taking**

Our vote-counting procedure depends heavily on how we interpret time based on the presence of no-shows - assignments
which have no corresponding approval after some time.

We have this is because of how we handle no-shows: we keep track of the depth of no-shows we are covering.

As an example: there may be initial no-shows in tranche 0. It'll take `no_show_duration` ticks before those are
considered no-shows. Then, we don't want to immediately take `no_show_duration` more tranches. Instead, we want to take
one tranche for each uncovered no-show. However, as we take those tranches, there may be further no-shows. Since these
depth-1 no-shows should have only been triggered after the depth-0 no-shows were already known to be no-shows, we need
to discount the local clock by `no_show_duration` to  see whether these should be considered no-shows or not. There may
be malicious parties who broadcast their assignment earlier than they were meant to, who shouldn't be counted as instant
no-shows. We continue onwards to cover all depth-1 no-shows which may lead to depth-2 no-shows and so on.

Likewise, when considering how many tranches to take, the no-show depth should be used to apply a depth-discount or
clock drift to the `tranche_now`.

**Procedure**

  * Start with `depth = 0`.
  * Set a clock drift of `depth * no_show_duration`
  * Take tranches up to `tranche_now - clock_drift` until all needed assignments are met.
  * Keep track of the `next_no_show` according to the clock drift, as we go.
  * Keep track of the `last_assignment_tick` as we go.
  * If running out of tranches before then, return `Pending { considered, next_no_show, maximum_broadcast, clock_drift
    }`
  * If there are no no-shows, return `Exact { needed, tolerated_missing, next_no_show, last_assignment_tick }`
  * `maximum_broadcast` is either `DelayTranche::max_value()` at tranche 0 or otherwise by the last considered tranche +
    the number of uncovered no-shows at this point.
  * If there are no-shows, return to the beginning, incrementing `depth` and attempting to cover the number of no-shows.
    Each no-show must be covered by a non-empty tranche, which are tranches that have at least one assignment. Each
    non-empty tranche covers exactly one no-show.
  * If at any point, it seems that all validators are required, do an early return with `RequiredTranches::All` which
    indicates that everyone should broadcast.

#### Check Approval
  * Check whether a candidate is approved under a particular block.
  * Requires `(block_entry, candidate_entry, approval_entry, n_tranches)`
  * If we have `3 * n_approvals > n_validators`, return true. This is because any set with f+1 validators must have at
    least one honest validator, who has approved the candidate.
  * If `n_tranches` is `RequiredTranches::Pending`, return false
  * If `n_tranches` is `RequiredTranches::All`, return false.
  * If `n_tranches` is `RequiredTranches::Exact { tranche, tolerated_missing, latest_assignment_tick, .. }`, then we
    return whether all assigned validators up to `tranche` less `tolerated_missing` have approved and
    `latest_assignment_tick + APPROVAL_DELAY >= tick_now`.
    * e.g. if we had 5 tranches and 1 tolerated missing, we would accept only if all but 1 of assigned validators in
      tranches 0..=5 have approved. In that example, we also accept all validators in tranches 0..=5 having approved,
      but that would indicate that the `RequiredTranches` value was incorrectly constructed, so it is not realistic.
      `tolerated_missing` actually represents covered no-shows. If there are more missing approvals than there are
      tolerated missing, that indicates that there are some assignments which are not yet no-shows, but may become
      no-shows, and we should wait for the validators to either approve or become no-shows.
    * e.g. If the above passes and the `latest_assignment_tick` was 5 and the current tick was 6, then we'd return
      false.

### Time

#### Current Tranche
  * Given the slot number of a block, and the current time, this informs about the current tranche.
  * Convert `time.saturating_sub(slot_number.to_time())` to a delay tranches value

[CSM]: ../../types/overseer-protocol.md#chainselectionmessage<|MERGE_RESOLUTION|>--- conflicted
+++ resolved
@@ -279,25 +279,6 @@
   * Check the assignment cert
     * If the cert kind is `RelayVRFModulo`, then the certificate is valid as long as `sample < 
       session_info.relay_vrf_samples` and the VRF is valid for the validator's key with the input 
-<<<<<<< HEAD
-      `block_entry.relay_vrf_story ++ sample.encode()` as described with [the approvals protocol 
-      section](../../protocol-approval.md#assignment-criteria). We set `core_index = vrf.make_bytes().to_u32() % 
-      session_info.n_cores`. If the `BlockEntry` causes inclusion of a candidate at `core_index`, then this is a valid
-      assignment for the candidate at `core_index` and has delay tranche 0. Otherwise, it can be ignored.
-    * If the cert kind is `RelayVRFModuloCompact`, then the certificate is valid as long as the VRF is valid 
-      for the validator's key with the input `block_entry.relay_vrf_story ++ relay_vrf_samples.encode()` as described 
-      with [the approvals protocol section](../../protocol-approval.md#assignment-criteria). We enforce that all 
-      `core_bitfield` indices are included in the set of the core indices sampled from the VRF Output. The assignment 
-      is considered a valid tranche0 assignment for all claimed candidates if all `core_bitfield` indices match the core
-      indices where the claimed candidates were included at.
-
-    * If the cert kind is `RelayVRFDelay`, then we check if the VRF is valid for the validator's key with the input 
-      `block_entry.relay_vrf_story ++ cert.core_index.encode()` as described in [the approvals protocol
-      section](../../protocol-approval.md#assignment-criteria). The cert can be ignored if the block did not cause 
-      inclusion of a candidate on that core index. Otherwise, this is a valid assignment for the included candidate.
-      The delay tranche for the assignment is determined by reducing `(vrf.make_bytes().to_u64() % 
-      (session_info.n_delay_tranches + session_info.zeroth_delay_tranche_width)).saturating_sub(session_info.zeroth_delay_tranche_width)`.
-=======
       `block_entry.relay_vrf_story ++ sample.encode()` as described with 
       [the approvals protocol section](../../protocol-approval.md#assignment-criteria). We set 
       `core_index = vrf.make_bytes().to_u32() % session_info.n_cores`. If the `BlockEntry` causes 
@@ -316,7 +297,6 @@
       cause inclusion of a candidate on that core index. Otherwise, this is a valid assignment for the included 
       candidate. The delay tranche for the assignment is determined by reducing 
       `(vrf.make_bytes().to_u64() % (session_info.n_delay_tranches + session_info.zeroth_delay_tranche_width)).saturating_sub(session_info.zeroth_delay_tranche_width)`.
->>>>>>> 5832ad7f
     * We also check that the core index derived by the output is covered by the `VRFProof` by means of an auxiliary signature.
     * If the delay tranche is too far in the future, return `AssignmentCheckResult::TooFarInFuture`.
   * Import the assignment.
