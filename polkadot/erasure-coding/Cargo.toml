[package]
name = "polkadot-erasure-coding"
version = "1.0.0"
description = "Erasure coding used for Polkadot's availability system"
authors.workspace = true
edition.workspace = true
license.workspace = true

[lints]
workspace = true

[dependencies]
polkadot-primitives = { path = "../primitives" }
polkadot-node-primitives = { package = "polkadot-node-primitives", path = "../node/primitives" }
<<<<<<< HEAD
novelpoly = { package = "reed-solomon-novelpoly", git = "https://github.com/paritytech/reed-solomon-novelpoly.git" }
parity-scale-codec = { version = "3.6.1", default-features = false, features = [
	"derive",
	"std",
] }
=======
novelpoly = { package = "reed-solomon-novelpoly", version = "2.0.0" }
parity-scale-codec = { version = "3.6.1", default-features = false, features = ["derive", "std"] }
>>>>>>> 30ecd855
sp-core = { path = "../../substrate/primitives/core" }
sp-trie = { path = "../../substrate/primitives/trie" }
thiserror = "1.0.48"

[dev-dependencies]
criterion = { version = "0.4.0", default-features = false, features = [
	"cargo_bench_support",
] }
quickcheck = { version = "1.0.3", default-features = false }

[[bench]]
name = "scaling_with_validators"
harness = false<|MERGE_RESOLUTION|>--- conflicted
+++ resolved
@@ -12,16 +12,8 @@
 [dependencies]
 polkadot-primitives = { path = "../primitives" }
 polkadot-node-primitives = { package = "polkadot-node-primitives", path = "../node/primitives" }
-<<<<<<< HEAD
-novelpoly = { package = "reed-solomon-novelpoly", git = "https://github.com/paritytech/reed-solomon-novelpoly.git" }
-parity-scale-codec = { version = "3.6.1", default-features = false, features = [
-	"derive",
-	"std",
-] }
-=======
 novelpoly = { package = "reed-solomon-novelpoly", version = "2.0.0" }
 parity-scale-codec = { version = "3.6.1", default-features = false, features = ["derive", "std"] }
->>>>>>> 30ecd855
 sp-core = { path = "../../substrate/primitives/core" }
 sp-trie = { path = "../../substrate/primitives/trie" }
 thiserror = "1.0.48"
