[package]
<<<<<<< HEAD
name = "staking-runtime"
description = "A staking parachain runtime template built with Substrate and Cumulus, part of Polkadot Sdk."
version = "0.0.1"
license = "MIT-0"
=======
name = "parachain-template-runtime"
description = "A parachain runtime template built with Substrate and Cumulus, part of Polkadot Sdk."
version = "0.0.0"
license = "Unlicense"
>>>>>>> 6619277b
authors.workspace = true
homepage.workspace = true
repository.workspace = true
edition.workspace = true
publish = false

[package.metadata.docs.rs]
targets = ["x86_64-unknown-linux-gnu"]

[build-dependencies]
substrate-wasm-builder = { optional = true, workspace = true, default-features = true }
docify = { workspace = true }

[dependencies]
codec = { features = [
	"derive",
], workspace = true }
hex-literal = { optional = true, workspace = true, default-features = true }
log = { workspace = true }
scale-info = { features = [
	"derive",
], workspace = true }
smallvec = { workspace = true, default-features = true }
docify = { workspace = true }

<<<<<<< HEAD
=======
# Local
pallet-parachain-template = { workspace = true }

>>>>>>> 6619277b
# Substrate / FRAME
frame-benchmarking = { optional = true, workspace = true }
frame-executive = { workspace = true }
frame-metadata-hash-extension = { workspace = true }
frame-support = { features = ["experimental"], workspace = true }
frame-system = { workspace = true }
frame-system-benchmarking = { optional = true, workspace = true }
frame-system-rpc-runtime-api = { workspace = true }
frame-try-runtime = { optional = true, workspace = true }

# FRAME Pallets
<<<<<<< HEAD
pallet-aura = { path = "../../../substrate/frame/aura", default-features = false }
pallet-authorship = { path = "../../../substrate/frame/authorship", default-features = false }
pallet-balances = { path = "../../../substrate/frame/balances", default-features = false }
pallet-message-queue = { path = "../../../substrate/frame/message-queue", default-features = false }
pallet-session = { path = "../../../substrate/frame/session", default-features = false }
pallet-sudo = { path = "../../../substrate/frame/sudo", default-features = false }
pallet-utility = { path = "../../../substrate/frame/utility", default-features = false }
pallet-timestamp = { path = "../../../substrate/frame/timestamp", default-features = false }
pallet-transaction-payment = { path = "../../../substrate/frame/transaction-payment", default-features = false }
pallet-transaction-payment-rpc-runtime-api = { path = "../../../substrate/frame/transaction-payment/rpc/runtime-api", default-features = false }
=======
pallet-aura = { workspace = true }
pallet-authorship = { workspace = true }
pallet-balances = { workspace = true }
pallet-message-queue = { workspace = true }
pallet-session = { workspace = true }
pallet-sudo = { workspace = true }
pallet-timestamp = { workspace = true }
pallet-transaction-payment = { workspace = true }
pallet-transaction-payment-rpc-runtime-api = { workspace = true }
>>>>>>> 6619277b

# Staking related pallets
pallet-staking = { path = "../../../substrate/frame/staking", default-features = false }
pallet-staking-reward-curve = { path = "../../../substrate/frame/staking/reward-curve", default-features = false }
pallet-staking-runtime-api = { path = "../../../substrate/frame/staking/runtime-api", default-features = false }
sp-staking = { path = "../../../substrate/primitives/staking", default-features = false}
frame-election-provider-support = { path = "../../../substrate/frame/election-provider-support", default-features = false }
pallet-election-provider-multi-block = { path = "../../../substrate/frame/election-provider-multi-block", default-features = false }
pallet-bags-list = { path = "../../../substrate/frame/bags-list", default-features = false }
sp-npos-elections = { path = "../../../substrate/primitives/npos-elections", default-features = false }
pallet-nomination-pools = { path = "../../../substrate/frame/nomination-pools", default-features = false }
pallet-fast-unstake = { path = "../../../substrate/frame/fast-unstake", default-features = false }

# Substrate	Primitives
sp-api = { workspace = true }
sp-block-builder = { workspace = true }
sp-consensus-aura = { workspace = true }
sp-core = { workspace = true }
sp-genesis-builder = { workspace = true }
sp-inherents = { workspace = true }
sp-offchain = { workspace = true }
sp-runtime = { workspace = true }
sp-session = { workspace = true }
sp-transaction-pool = { workspace = true }
sp-version = { workspace = true }

# Polkadot
pallet-xcm = { workspace = true }
polkadot-parachain-primitives = { workspace = true }
polkadot-runtime-common = { workspace = true }
xcm = { workspace = true }
xcm-builder = { workspace = true }
xcm-executor = { workspace = true }

# Cumulus
cumulus-pallet-aura-ext = { workspace = true }
cumulus-pallet-parachain-system = { workspace = true }
cumulus-pallet-session-benchmarking = { workspace = true }
cumulus-pallet-xcm = { workspace = true }
cumulus-pallet-xcmp-queue = { workspace = true }
cumulus-primitives-aura = { workspace = true }
cumulus-primitives-core = { workspace = true }
cumulus-primitives-utility = { workspace = true }
cumulus-primitives-storage-weight-reclaim = { workspace = true }
pallet-collator-selection = { workspace = true }
parachains-common = { workspace = true }
parachain-info = { workspace = true }

[features]
default = ["std"]
std = [
	"codec/std",
	"cumulus-pallet-aura-ext/std",
	"cumulus-pallet-parachain-system/std",
	"cumulus-pallet-session-benchmarking/std",
	"cumulus-pallet-xcm/std",
	"cumulus-pallet-xcmp-queue/std",
	"cumulus-primitives-aura/std",
	"cumulus-primitives-core/std",
	"cumulus-primitives-storage-weight-reclaim/std",
	"cumulus-primitives-utility/std",
	"frame-benchmarking?/std",
	"frame-executive/std",
	"frame-metadata-hash-extension/std",
	"frame-support/std",
	"frame-system-benchmarking?/std",
	"frame-system-rpc-runtime-api/std",
	"frame-system/std",
	"frame-try-runtime?/std",
	"log/std",
	"pallet-aura/std",
	"pallet-authorship/std",
	"pallet-balances/std",
	"pallet-collator-selection/std",
	"pallet-message-queue/std",
	"pallet-session/std",
	"pallet-sudo/std",
	"pallet-timestamp/std",
	"pallet-transaction-payment-rpc-runtime-api/std",
	"pallet-transaction-payment/std",
	"pallet-xcm/std",
	"parachain-info/std",
	"parachains-common/std",
	"polkadot-parachain-primitives/std",
	"polkadot-runtime-common/std",
	"scale-info/std",
	"sp-api/std",
	"sp-block-builder/std",
	"sp-consensus-aura/std",
	"sp-core/std",
	"sp-genesis-builder/std",
	"sp-inherents/std",
	"sp-offchain/std",
	"sp-runtime/std",
	"sp-session/std",
	"sp-transaction-pool/std",
	"sp-version/std",
	"substrate-wasm-builder",
	"xcm-builder/std",
	"xcm-executor/std",
	"xcm/std",
  # staking
  "pallet-staking/std",
	"pallet-staking-runtime-api/std",
	"sp-staking/std",
	"frame-election-provider-support/std",
	"pallet-election-provider-multi-block/std",
	"pallet-bags-list/std",
	"sp-npos-elections/std",
	"pallet-nomination-pools/std",
	"pallet-fast-unstake/std",
]

runtime-benchmarks = [
	"cumulus-pallet-parachain-system/runtime-benchmarks",
	"cumulus-pallet-session-benchmarking/runtime-benchmarks",
	"cumulus-pallet-xcmp-queue/runtime-benchmarks",
	"cumulus-primitives-core/runtime-benchmarks",
	"cumulus-primitives-utility/runtime-benchmarks",
	"frame-benchmarking/runtime-benchmarks",
	"frame-support/runtime-benchmarks",
	"frame-system-benchmarking/runtime-benchmarks",
	"frame-system/runtime-benchmarks",
	"hex-literal",
	"pallet-balances/runtime-benchmarks",
	"pallet-collator-selection/runtime-benchmarks",
	"pallet-message-queue/runtime-benchmarks",
	"pallet-sudo/runtime-benchmarks",
	"pallet-timestamp/runtime-benchmarks",
	"pallet-xcm/runtime-benchmarks",
	"parachains-common/runtime-benchmarks",
	"polkadot-parachain-primitives/runtime-benchmarks",
	"polkadot-runtime-common/runtime-benchmarks",
	"sp-runtime/runtime-benchmarks",
	"xcm-builder/runtime-benchmarks",
	"xcm-executor/runtime-benchmarks",
  # staking
  "pallet-staking/runtime-benchmarks",
	"sp-staking/runtime-benchmarks",
	"frame-election-provider-support/runtime-benchmarks",
  "pallet-election-provider-multi-block/runtime-benchmarks",
	"pallet-bags-list/runtime-benchmarks",
	"pallet-nomination-pools/runtime-benchmarks",
	"pallet-fast-unstake/runtime-benchmarks",
]

try-runtime = [
	"cumulus-pallet-aura-ext/try-runtime",
	"cumulus-pallet-parachain-system/try-runtime",
	"cumulus-pallet-xcm/try-runtime",
	"cumulus-pallet-xcmp-queue/try-runtime",
	"frame-executive/try-runtime",
	"frame-support/try-runtime",
	"frame-system/try-runtime",
	"frame-try-runtime/try-runtime",
	"pallet-aura/try-runtime",
	"pallet-authorship/try-runtime",
	"pallet-balances/try-runtime",
	"pallet-collator-selection/try-runtime",
	"pallet-message-queue/try-runtime",
	"pallet-session/try-runtime",
	"pallet-sudo/try-runtime",
	"pallet-timestamp/try-runtime",
	"pallet-transaction-payment/try-runtime",
	"pallet-xcm/try-runtime",
	"parachain-info/try-runtime",
	"polkadot-runtime-common/try-runtime",
	"sp-runtime/try-runtime",
<<<<<<< HEAD
  # staking
  "pallet-staking/try-runtime",
	"frame-election-provider-support/try-runtime",
	#"pallet-election-provider-multi-block/try-runtime",
	"pallet-bags-list/try-runtime",
	"pallet-nomination-pools/try-runtime",
	"pallet-fast-unstake/try-runtime",
]
=======
]

# Enable the metadata hash generation.
#
# This is hidden behind a feature because it increases the compile time.
# The wasm binary needs to be compiled twice, once to fetch the metadata,
# generate the metadata hash and then a second time with the
# `RUNTIME_METADATA_HASH` environment variable set for the `CheckMetadataHash`
# extension.
metadata-hash = ["substrate-wasm-builder/metadata-hash"]

# A convenience feature for enabling things when doing a build
# for an on-chain release.
on-chain-release-build = ["metadata-hash"]
>>>>>>> 6619277b
<|MERGE_RESOLUTION|>--- conflicted
+++ resolved
@@ -1,15 +1,8 @@
 [package]
-<<<<<<< HEAD
 name = "staking-runtime"
 description = "A staking parachain runtime template built with Substrate and Cumulus, part of Polkadot Sdk."
 version = "0.0.1"
 license = "MIT-0"
-=======
-name = "parachain-template-runtime"
-description = "A parachain runtime template built with Substrate and Cumulus, part of Polkadot Sdk."
-version = "0.0.0"
-license = "Unlicense"
->>>>>>> 6619277b
 authors.workspace = true
 homepage.workspace = true
 repository.workspace = true
@@ -35,12 +28,6 @@
 smallvec = { workspace = true, default-features = true }
 docify = { workspace = true }
 
-<<<<<<< HEAD
-=======
-# Local
-pallet-parachain-template = { workspace = true }
-
->>>>>>> 6619277b
 # Substrate / FRAME
 frame-benchmarking = { optional = true, workspace = true }
 frame-executive = { workspace = true }
@@ -52,40 +39,28 @@
 frame-try-runtime = { optional = true, workspace = true }
 
 # FRAME Pallets
-<<<<<<< HEAD
-pallet-aura = { path = "../../../substrate/frame/aura", default-features = false }
-pallet-authorship = { path = "../../../substrate/frame/authorship", default-features = false }
-pallet-balances = { path = "../../../substrate/frame/balances", default-features = false }
-pallet-message-queue = { path = "../../../substrate/frame/message-queue", default-features = false }
-pallet-session = { path = "../../../substrate/frame/session", default-features = false }
-pallet-sudo = { path = "../../../substrate/frame/sudo", default-features = false }
-pallet-utility = { path = "../../../substrate/frame/utility", default-features = false }
-pallet-timestamp = { path = "../../../substrate/frame/timestamp", default-features = false }
-pallet-transaction-payment = { path = "../../../substrate/frame/transaction-payment", default-features = false }
-pallet-transaction-payment-rpc-runtime-api = { path = "../../../substrate/frame/transaction-payment/rpc/runtime-api", default-features = false }
-=======
 pallet-aura = { workspace = true }
 pallet-authorship = { workspace = true }
 pallet-balances = { workspace = true }
 pallet-message-queue = { workspace = true }
 pallet-session = { workspace = true }
 pallet-sudo = { workspace = true }
+pallet-utility = { workspace = true }
 pallet-timestamp = { workspace = true }
 pallet-transaction-payment = { workspace = true }
 pallet-transaction-payment-rpc-runtime-api = { workspace = true }
->>>>>>> 6619277b
 
 # Staking related pallets
-pallet-staking = { path = "../../../substrate/frame/staking", default-features = false }
-pallet-staking-reward-curve = { path = "../../../substrate/frame/staking/reward-curve", default-features = false }
-pallet-staking-runtime-api = { path = "../../../substrate/frame/staking/runtime-api", default-features = false }
-sp-staking = { path = "../../../substrate/primitives/staking", default-features = false}
-frame-election-provider-support = { path = "../../../substrate/frame/election-provider-support", default-features = false }
-pallet-election-provider-multi-block = { path = "../../../substrate/frame/election-provider-multi-block", default-features = false }
-pallet-bags-list = { path = "../../../substrate/frame/bags-list", default-features = false }
-sp-npos-elections = { path = "../../../substrate/primitives/npos-elections", default-features = false }
-pallet-nomination-pools = { path = "../../../substrate/frame/nomination-pools", default-features = false }
-pallet-fast-unstake = { path = "../../../substrate/frame/fast-unstake", default-features = false }
+pallet-staking = { workspace = true }
+pallet-staking-reward-curve = { workspace = true }
+pallet-staking-runtime-api = { workspace = true }
+sp-staking = { workspace = true }
+frame-election-provider-support = { workspace = true }
+pallet-election-provider-multi-block = { workspace = true }
+pallet-bags-list = { workspace = true }
+sp-npos-elections = { workspace = true }
+pallet-nomination-pools = { workspace = true }
+pallet-fast-unstake = { workspace = true }
 
 # Substrate	Primitives
 sp-api = { workspace = true }
@@ -242,7 +217,6 @@
 	"parachain-info/try-runtime",
 	"polkadot-runtime-common/try-runtime",
 	"sp-runtime/try-runtime",
-<<<<<<< HEAD
   # staking
   "pallet-staking/try-runtime",
 	"frame-election-provider-support/try-runtime",
@@ -251,8 +225,6 @@
 	"pallet-nomination-pools/try-runtime",
 	"pallet-fast-unstake/try-runtime",
 ]
-=======
-]
 
 # Enable the metadata hash generation.
 #
@@ -265,5 +237,4 @@
 
 # A convenience feature for enabling things when doing a build
 # for an on-chain release.
-on-chain-release-build = ["metadata-hash"]
->>>>>>> 6619277b
+on-chain-release-build = ["metadata-hash"]